--- conflicted
+++ resolved
@@ -8,11 +8,8 @@
 
 | **Query**                   | **Tags**  | **Purpose**                                                        |
 |-----------------------------|-----------|--------------------------------------------------------------------|
-<<<<<<< HEAD
+| Deserialized delegate (`cs/deserialized-delegate`) | security, external/cwe/cwe-502 | Finds unsafe deserialization of delegate types. |
 | Deserialization of untrusted data (`cs/unsafe-deserialization-untrusted-input`) | security | Finds flow of untrusted input to calls to unsafe deserializers. |
-=======
-| Deserialized delegate (`cs/deserialized-delegate`) | security, external/cwe/cwe-502 | Finds unsafe deserialization of delegate types. |
->>>>>>> fa5388b5
 | Unsafe year argument for 'DateTime' constructor (`cs/unsafe-year-construction`) | reliability, date-time | Finds incorrect manipulation of `DateTime` values, which could lead to invalid dates. |
 | Unsafe deserializer (`cs/unsafe-deserialization`) | security | Finds calls to unsafe deserializers. |
 | Mishandling the Japanese era start date (`cs/mishandling-japanese-era`) | reliability, date-time | Finds hard-coded Japanese era start dates that could be invalid. |
