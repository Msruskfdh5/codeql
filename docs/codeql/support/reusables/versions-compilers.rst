.. csv-table::
   :header-rows: 1
   :widths: auto
   :stub-columns: 1

   Language,Variants,Compilers,Extensions
   C/C++,"C89, C99, C11, C18, C++98, C++03, C++11, C++14, C++17, C++20 [1]_","Clang (and clang-cl [2]_) extensions (up to Clang 12.0),

   GNU extensions (up to GCC 11.1),

   Microsoft extensions (up to VS 2019),

   Arm Compiler 5 [3]_","``.cpp``, ``.c++``, ``.cxx``, ``.hpp``, ``.hh``, ``.h++``, ``.hxx``, ``.c``, ``.cc``, ``.h``"
   C#,C# up to 9.0,"Microsoft Visual Studio up to 2019 with .NET up to 4.8,

   .NET Core up to 3.1

   .NET 5","``.sln``, ``.csproj``, ``.cs``, ``.cshtml``, ``.xaml``"
   Go (aka Golang), "Go up to 1.16", "Go 1.11 or more recent", ``.go``
   Java,"Java 7 to 16 [4]_","javac (OpenJDK and Oracle JDK),

   Eclipse compiler for Java (ECJ) [5]_",``.java``
   JavaScript,ECMAScript 2021 or lower,Not applicable,"``.js``, ``.jsx``, ``.mjs``, ``.es``, ``.es6``, ``.htm``, ``.html``, ``.xhtm``, ``.xhtml``, ``.vue``, ``.hbs``, ``.ejs``, ``.njk``, ``.json``, ``.yaml``, ``.yml``, ``.raml``, ``.xml`` [6]_"
   Python,"2.7, 3.5, 3.6, 3.7, 3.8, 3.9",Not applicable,``.py``
<<<<<<< HEAD
   Ruby [7]_,"up to 3.0.2",Not applicable,"``.rb``, ``.erb``, ``.gemspec``, ``Gemfile``"
   TypeScript [8]_,"2.6-4.4",Standard TypeScript compiler,"``.ts``, ``.tsx``"
=======
   Ruby [7]_,"up to 3.02",Not applicable,"``.rb``, ``.erb``, ``.gemspec``, ``Gemfile``"
   TypeScript [8]_,"2.6-4.5",Standard TypeScript compiler,"``.ts``, ``.tsx``"
>>>>>>> 7e644d8d

.. container:: footnote-group

    .. [1] C++20 support is currently in beta. Supported for GCC on Linux only. Modules are *not* supported.
    .. [2] Support for the clang-cl compiler is preliminary.
    .. [3] Support for the Arm Compiler (armcc) is preliminary.
    .. [4] Builds that execute on Java 7 to 16 can be analyzed. The analysis understands Java 16 standard language features.
    .. [5] ECJ is supported when the build invokes it via the Maven Compiler plugin or the Takari Lifecycle plugin.
    .. [6] JSX and Flow code, YAML, JSON, HTML, and XML files may also be analyzed with JavaScript files.
    .. [7] Requires glibc 2.17.
    .. [8] TypeScript analysis is performed by running the JavaScript extractor with TypeScript enabled. This is the default for LGTM.<|MERGE_RESOLUTION|>--- conflicted
+++ resolved
@@ -22,13 +22,8 @@
    Eclipse compiler for Java (ECJ) [5]_",``.java``
    JavaScript,ECMAScript 2021 or lower,Not applicable,"``.js``, ``.jsx``, ``.mjs``, ``.es``, ``.es6``, ``.htm``, ``.html``, ``.xhtm``, ``.xhtml``, ``.vue``, ``.hbs``, ``.ejs``, ``.njk``, ``.json``, ``.yaml``, ``.yml``, ``.raml``, ``.xml`` [6]_"
    Python,"2.7, 3.5, 3.6, 3.7, 3.8, 3.9",Not applicable,``.py``
-<<<<<<< HEAD
    Ruby [7]_,"up to 3.0.2",Not applicable,"``.rb``, ``.erb``, ``.gemspec``, ``Gemfile``"
-   TypeScript [8]_,"2.6-4.4",Standard TypeScript compiler,"``.ts``, ``.tsx``"
-=======
-   Ruby [7]_,"up to 3.02",Not applicable,"``.rb``, ``.erb``, ``.gemspec``, ``Gemfile``"
    TypeScript [8]_,"2.6-4.5",Standard TypeScript compiler,"``.ts``, ``.tsx``"
->>>>>>> 7e644d8d
 
 .. container:: footnote-group
 
