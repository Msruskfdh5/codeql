--- conflicted
+++ resolved
@@ -154,7 +154,6 @@
     not exists(call.getKwargs()) and
     arg_count(call) < limit and
     exists(FunctionValue func | func = get_function_or_initializer(callable) |
-<<<<<<< HEAD
       call = func.getAFunctionCall().getNode() and limit = func.minParameters() and
       /* The combination of misuse of `mox.Mox().StubOutWithMock()`
        * and a bug in mox's implementation of methods results in having to
@@ -166,20 +165,6 @@
       or
       callable instanceof ClassValue and
       call.getAFlowNode() = get_a_call(callable) and limit = func.minParameters() - 1
-=======
-        call = func.getACall().getNode() and
-        limit = func.minParameters() and
-        // The combination of misuse of `mox.Mox().StubOutWithMock()`
-        // and a bug in mox's implementation of methods results in having to
-        // pass 1 too few arguments to the mocked function.
-        not (useOfMoxInModule(call.getEnclosingModule()) and func.isNormalMethod())
-        or
-        call = func.getACall().getNode() and limit = func.minParameters() - 1
-        or
-        callable instanceof ClassValue and
-        call.getAFlowNode() = get_a_call(callable) and
-        limit = func.minParameters() - 1
->>>>>>> 604731ba
     )
 }
 
@@ -207,7 +192,6 @@
 predicate too_many_args(Call call, Value callable, int limit) {
     // Exclude cases where an incorrect name is used as that is covered by 'Wrong name for an argument in a call'
     not illegally_named_parameter(call, callable, _) and
-<<<<<<< HEAD
     exists(FunctionValue func | 
       func = get_function_or_initializer(callable) and
       not func.getScope().hasVarArg() and limit >= 0 
@@ -216,17 +200,6 @@
       or
         call = func.getAMethodCall().getNode() and limit = func.maxParameters() - 1
       or
-=======
-    exists(FunctionValue func |
-        func = get_function_or_initializer(callable) and
-        not func.getScope().hasVarArg() and
-        limit >= 0
-    |
-        call = func.getACall().getNode() and limit = func.maxParameters()
-        or
-        call = func.getACall().getNode() and limit = func.maxParameters() - 1
-        or
->>>>>>> 604731ba
         callable instanceof ClassValue and
         call.getAFlowNode() = get_a_call(callable) and
         limit = func.maxParameters() - 1
@@ -278,12 +251,9 @@
 predicate overridden_call(FunctionValue func, FunctionValue overriding, Call call) {
     overriding.overrides(func) and
     overriding.getACall().getNode() = call
-<<<<<<< HEAD
 }
 
 /** Holds if `func` will raise a `NotImplemented` error. */
 predicate isAbstract(FunctionValue func) {
     func.getARaisedType() = ClassValue::notImplementedError()
-=======
->>>>>>> 604731ba
 }