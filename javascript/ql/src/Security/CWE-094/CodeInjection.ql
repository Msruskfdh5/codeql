--- conflicted
+++ resolved
@@ -4,11 +4,7 @@
  *              code execution.
  * @kind path-problem
  * @problem.severity error
-<<<<<<< HEAD
- * @security-severity 6.1
-=======
  * @security-severity 9.3
->>>>>>> c9b50f3c
  * @precision high
  * @id js/code-injection
  * @tags security
