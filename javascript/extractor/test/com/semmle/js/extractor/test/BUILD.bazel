java_test(
<<<<<<< HEAD
    name = "test_jar",
    srcs = glob(["**/*.java"]),
    test_class = "com.semmle.js.extractor.test.AllTests",
    deps = [
        "//javascript/extractor",
        "//javascript/extractor:deps",
        "@codeql_internal//resources/lib/java/DO_NOT_DISTRIBUTE:junit",
    ],
)

# We need to unzip the typescript wrapper, and provide node on the path.
# Therefore, we're wrapping the java_test inside a sh_test.
sh_test(
=======
>>>>>>> 92009f51
    name = "test",
    srcs = glob(["**/*.java"]),
    data = [
        "//javascript/extractor/lib/typescript",
        "//javascript/extractor/parser-tests",
        "//javascript/extractor/tests",
        "@nodejs//:node_bin",
    ],
    test_class = "com.semmle.js.extractor.test.AllTests",
    deps = [
        "//javascript/extractor",
        "//javascript/extractor:deps",
        "@//resources/lib/java/DO_NOT_DISTRIBUTE:junit",
        "@bazel_tools//tools/java/runfiles",
    ],
    env = {
        "NODE_BIN": "$(rlocationpath @nodejs//:node_bin)",
        "TS_WRAPPER_ZIP": "$(rlocationpath //javascript/extractor/lib/typescript)",
    },
)<|MERGE_RESOLUTION|>--- conflicted
+++ resolved
@@ -1,20 +1,4 @@
 java_test(
-<<<<<<< HEAD
-    name = "test_jar",
-    srcs = glob(["**/*.java"]),
-    test_class = "com.semmle.js.extractor.test.AllTests",
-    deps = [
-        "//javascript/extractor",
-        "//javascript/extractor:deps",
-        "@codeql_internal//resources/lib/java/DO_NOT_DISTRIBUTE:junit",
-    ],
-)
-
-# We need to unzip the typescript wrapper, and provide node on the path.
-# Therefore, we're wrapping the java_test inside a sh_test.
-sh_test(
-=======
->>>>>>> 92009f51
     name = "test",
     srcs = glob(["**/*.java"]),
     data = [
@@ -23,15 +7,15 @@
         "//javascript/extractor/tests",
         "@nodejs//:node_bin",
     ],
+    env = {
+        "NODE_BIN": "$(rlocationpath @nodejs//:node_bin)",
+        "TS_WRAPPER_ZIP": "$(rlocationpath //javascript/extractor/lib/typescript)",
+    },
     test_class = "com.semmle.js.extractor.test.AllTests",
     deps = [
         "//javascript/extractor",
         "//javascript/extractor:deps",
-        "@//resources/lib/java/DO_NOT_DISTRIBUTE:junit",
         "@bazel_tools//tools/java/runfiles",
+        "@codeql_internal//resources/lib/java/DO_NOT_DISTRIBUTE:junit",
     ],
-    env = {
-        "NODE_BIN": "$(rlocationpath @nodejs//:node_bin)",
-        "TS_WRAPPER_ZIP": "$(rlocationpath //javascript/extractor/lib/typescript)",
-    },
 )