edges
| file://:0:0:0:0 | KeyPathComponent | test.swift:663:13:663:29 | exit #keyPath(...) [some:0] |
| file://:0:0:0:0 | self [a, x] | file://:0:0:0:0 | .a [x] |
| file://:0:0:0:0 | self [s, x] | file://:0:0:0:0 | .s [x] |
| file://:0:0:0:0 | self [str] | file://:0:0:0:0 | .str |
| file://:0:0:0:0 | self [v2, some:0] | file://:0:0:0:0 | .v2 [some:0] |
| file://:0:0:0:0 | self [v2] | file://:0:0:0:0 | .v2 |
| file://:0:0:0:0 | self [v3] | file://:0:0:0:0 | .v3 |
| file://:0:0:0:0 | self [v] | file://:0:0:0:0 | .v |
| file://:0:0:0:0 | self [x, some:0] | file://:0:0:0:0 | .x [some:0] |
| file://:0:0:0:0 | self [x] | file://:0:0:0:0 | .x |
| file://:0:0:0:0 | self [x] | file://:0:0:0:0 | .x |
| file://:0:0:0:0 | value | file://:0:0:0:0 | [post] self [v2] |
| file://:0:0:0:0 | value | file://:0:0:0:0 | [post] self [v3] |
| file://:0:0:0:0 | value | file://:0:0:0:0 | [post] self [v] |
| file://:0:0:0:0 | value | file://:0:0:0:0 | [post] self [x] |
| file://:0:0:0:0 | value [some:0] | file://:0:0:0:0 | [post] self [v2, some:0] |
| file://:0:0:0:0 | value [some:0] | file://:0:0:0:0 | [post] self [x, some:0] |
| test.swift:6:19:6:26 | call to source() | test.swift:7:15:7:15 | t1 |
| test.swift:6:19:6:26 | call to source() | test.swift:9:15:9:15 | t1 |
| test.swift:6:19:6:26 | call to source() | test.swift:10:15:10:15 | t2 |
| test.swift:25:20:25:27 | call to source() | test.swift:29:18:29:21 | x |
| test.swift:26:26:26:33 | call to source() | test.swift:29:26:29:29 | y |
| test.swift:29:18:29:21 | x | test.swift:30:15:30:15 | x |
| test.swift:29:26:29:29 | y | test.swift:31:15:31:15 | y |
| test.swift:35:12:35:19 | call to source() | test.swift:39:15:39:29 | call to callee_source() |
| test.swift:43:19:43:26 | call to source() | test.swift:50:15:50:15 | t |
| test.swift:53:1:56:1 | arg[return] | test.swift:61:23:61:23 | [post] x |
| test.swift:54:11:54:18 | call to source() | test.swift:53:1:56:1 | arg[return] |
| test.swift:61:23:61:23 | [post] x | test.swift:62:15:62:15 | x |
| test.swift:65:16:65:28 | arg1 | test.swift:65:1:70:1 | arg2[return] |
| test.swift:73:18:73:25 | call to source() | test.swift:75:22:75:22 | x |
| test.swift:73:18:73:25 | call to source() | test.swift:76:15:76:15 | x |
| test.swift:75:22:75:22 | x | test.swift:65:16:65:28 | arg1 |
| test.swift:75:22:75:22 | x | test.swift:75:32:75:32 | [post] y |
| test.swift:75:32:75:32 | [post] y | test.swift:77:15:77:15 | y |
| test.swift:80:1:82:1 | arg[return] | test.swift:97:40:97:40 | [post] x |
| test.swift:81:11:81:18 | call to source() | test.swift:80:1:82:1 | arg[return] |
| test.swift:84:1:91:1 | arg[return] | test.swift:104:41:104:41 | [post] x |
| test.swift:86:15:86:22 | call to source() | test.swift:84:1:91:1 | arg[return] |
| test.swift:89:15:89:22 | call to source() | test.swift:84:1:91:1 | arg[return] |
| test.swift:97:40:97:40 | [post] x | test.swift:98:19:98:19 | x |
| test.swift:104:41:104:41 | [post] x | test.swift:105:19:105:19 | x |
| test.swift:109:9:109:14 | arg | test.swift:110:12:110:12 | arg |
| test.swift:113:14:113:19 | arg | test.swift:114:19:114:19 | arg |
| test.swift:113:14:113:19 | arg | test.swift:114:19:114:19 | arg |
| test.swift:114:19:114:19 | arg | test.swift:109:9:109:14 | arg |
| test.swift:114:19:114:19 | arg | test.swift:114:12:114:22 | call to ... |
| test.swift:114:19:114:19 | arg | test.swift:114:12:114:22 | call to ... |
| test.swift:114:19:114:19 | arg | test.swift:123:10:123:13 | i |
| test.swift:118:18:118:25 | call to source() | test.swift:119:31:119:31 | x |
| test.swift:119:18:119:44 | call to forward(arg:lambda:) | test.swift:120:15:120:15 | y |
| test.swift:119:31:119:31 | x | test.swift:113:14:113:19 | arg |
| test.swift:119:31:119:31 | x | test.swift:119:18:119:44 | call to forward(arg:lambda:) |
| test.swift:122:18:125:6 | call to forward(arg:lambda:) | test.swift:126:15:126:15 | z |
| test.swift:122:31:122:38 | call to source() | test.swift:113:14:113:19 | arg |
| test.swift:122:31:122:38 | call to source() | test.swift:122:18:125:6 | call to forward(arg:lambda:) |
| test.swift:123:10:123:13 | i | test.swift:124:16:124:16 | i |
| test.swift:142:10:142:13 | i | test.swift:143:16:143:16 | i |
| test.swift:145:23:145:30 | call to source() | test.swift:142:10:142:13 | i |
| test.swift:145:23:145:30 | call to source() | test.swift:145:15:145:31 | call to ... |
| test.swift:149:16:149:23 | call to source() | test.swift:151:15:151:28 | call to ... |
| test.swift:149:16:149:23 | call to source() | test.swift:159:16:159:29 | call to ... |
| test.swift:154:10:154:13 | i | test.swift:155:19:155:19 | i |
| test.swift:157:16:157:23 | call to source() | test.swift:154:10:154:13 | i |
| test.swift:159:16:159:29 | call to ... | test.swift:154:10:154:13 | i |
| test.swift:163:7:163:7 | self [x] | file://:0:0:0:0 | self [x] |
| test.swift:163:7:163:7 | value | file://:0:0:0:0 | value |
| test.swift:169:12:169:22 | value | test.swift:170:9:170:9 | value |
| test.swift:170:5:170:5 | [post] self [x] | test.swift:169:3:171:3 | self[return] [x] |
| test.swift:170:9:170:9 | value | test.swift:163:7:163:7 | value |
| test.swift:170:9:170:9 | value | test.swift:170:5:170:5 | [post] self [x] |
| test.swift:173:8:173:8 | self [x] | test.swift:174:12:174:12 | self [x] |
| test.swift:174:12:174:12 | self [x] | test.swift:163:7:163:7 | self [x] |
| test.swift:174:12:174:12 | self [x] | test.swift:174:12:174:12 | .x |
| test.swift:180:3:180:3 | [post] a [x] | test.swift:181:13:181:13 | a [x] |
| test.swift:180:9:180:16 | call to source() | test.swift:163:7:163:7 | value |
| test.swift:180:9:180:16 | call to source() | test.swift:180:3:180:3 | [post] a [x] |
| test.swift:181:13:181:13 | a [x] | test.swift:163:7:163:7 | self [x] |
| test.swift:181:13:181:13 | a [x] | test.swift:181:13:181:15 | .x |
| test.swift:185:7:185:7 | self [a, x] | file://:0:0:0:0 | self [a, x] |
| test.swift:194:3:194:3 | [post] b [a, x] | test.swift:195:13:195:13 | b [a, x] |
| test.swift:194:3:194:5 | [post] getter for .a [x] | test.swift:194:3:194:3 | [post] b [a, x] |
| test.swift:194:11:194:18 | call to source() | test.swift:163:7:163:7 | value |
| test.swift:194:11:194:18 | call to source() | test.swift:194:3:194:5 | [post] getter for .a [x] |
| test.swift:195:13:195:13 | b [a, x] | test.swift:185:7:185:7 | self [a, x] |
| test.swift:195:13:195:13 | b [a, x] | test.swift:195:13:195:15 | .a [x] |
| test.swift:195:13:195:15 | .a [x] | test.swift:163:7:163:7 | self [x] |
| test.swift:195:13:195:15 | .a [x] | test.swift:195:13:195:17 | .x |
| test.swift:200:3:200:3 | [post] a [x] | test.swift:201:13:201:13 | a [x] |
| test.swift:200:9:200:16 | call to source() | test.swift:169:12:169:22 | value |
| test.swift:200:9:200:16 | call to source() | test.swift:200:3:200:3 | [post] a [x] |
| test.swift:201:13:201:13 | a [x] | test.swift:163:7:163:7 | self [x] |
| test.swift:201:13:201:13 | a [x] | test.swift:201:13:201:15 | .x |
| test.swift:206:3:206:3 | [post] a [x] | test.swift:207:13:207:13 | a [x] |
| test.swift:206:9:206:16 | call to source() | test.swift:163:7:163:7 | value |
| test.swift:206:9:206:16 | call to source() | test.swift:206:3:206:3 | [post] a [x] |
| test.swift:207:13:207:13 | a [x] | test.swift:173:8:173:8 | self [x] |
| test.swift:207:13:207:13 | a [x] | test.swift:207:13:207:19 | call to get() |
| test.swift:212:3:212:3 | [post] a [x] | test.swift:213:13:213:13 | a [x] |
| test.swift:212:9:212:16 | call to source() | test.swift:169:12:169:22 | value |
| test.swift:212:9:212:16 | call to source() | test.swift:212:3:212:3 | [post] a [x] |
| test.swift:213:13:213:13 | a [x] | test.swift:173:8:173:8 | self [x] |
| test.swift:213:13:213:13 | a [x] | test.swift:213:13:213:19 | call to get() |
| test.swift:218:3:218:3 | [post] b [a, x] | test.swift:219:13:219:13 | b [a, x] |
| test.swift:218:3:218:5 | [post] getter for .a [x] | test.swift:218:3:218:3 | [post] b [a, x] |
| test.swift:218:11:218:18 | call to source() | test.swift:169:12:169:22 | value |
| test.swift:218:11:218:18 | call to source() | test.swift:218:3:218:5 | [post] getter for .a [x] |
| test.swift:219:13:219:13 | b [a, x] | test.swift:185:7:185:7 | self [a, x] |
| test.swift:219:13:219:13 | b [a, x] | test.swift:219:13:219:15 | .a [x] |
| test.swift:219:13:219:15 | .a [x] | test.swift:163:7:163:7 | self [x] |
| test.swift:219:13:219:15 | .a [x] | test.swift:219:13:219:17 | .x |
| test.swift:225:14:225:21 | call to source() | test.swift:235:13:235:15 | .source_value |
| test.swift:225:14:225:21 | call to source() | test.swift:238:13:238:15 | .source_value |
| test.swift:259:12:259:19 | call to source() | test.swift:259:12:259:19 | call to source() [some:0] |
| test.swift:259:12:259:19 | call to source() | test.swift:263:13:263:28 | call to optionalSource() |
| test.swift:259:12:259:19 | call to source() [some:0] | test.swift:263:13:263:28 | call to optionalSource() [some:0] |
| test.swift:259:12:259:19 | call to source() [some:0] | test.swift:536:13:536:28 | call to optionalSource() [some:0] |
| test.swift:259:12:259:19 | call to source() [some:0] | test.swift:563:13:563:28 | call to optionalSource() [some:0] |
| test.swift:263:13:263:28 | call to optionalSource() | test.swift:265:15:265:15 | x |
| test.swift:263:13:263:28 | call to optionalSource() | test.swift:267:15:267:16 | ...! |
| test.swift:263:13:263:28 | call to optionalSource() | test.swift:271:15:271:16 | ...? |
| test.swift:263:13:263:28 | call to optionalSource() | test.swift:274:15:274:20 | ... ??(_:_:) ... |
| test.swift:263:13:263:28 | call to optionalSource() | test.swift:275:15:275:27 | ... ??(_:_:) ... |
| test.swift:263:13:263:28 | call to optionalSource() | test.swift:279:15:279:31 | ... ? ... : ... |
| test.swift:263:13:263:28 | call to optionalSource() | test.swift:280:15:280:38 | ... ? ... : ... |
| test.swift:263:13:263:28 | call to optionalSource() | test.swift:291:16:291:17 | ...? |
| test.swift:263:13:263:28 | call to optionalSource() | test.swift:303:15:303:16 | ...! |
| test.swift:263:13:263:28 | call to optionalSource() [some:0] | test.swift:267:15:267:15 | x [some:0] |
| test.swift:263:13:263:28 | call to optionalSource() [some:0] | test.swift:279:26:279:26 | x [some:0] |
| test.swift:263:13:263:28 | call to optionalSource() [some:0] | test.swift:280:26:280:26 | x [some:0] |
| test.swift:263:13:263:28 | call to optionalSource() [some:0] | test.swift:284:8:284:12 | let ...? [some:0] |
| test.swift:263:13:263:28 | call to optionalSource() [some:0] | test.swift:291:16:291:17 | ...? [some:0] |
| test.swift:263:13:263:28 | call to optionalSource() [some:0] | test.swift:298:11:298:15 | let ...? [some:0] |
| test.swift:263:13:263:28 | call to optionalSource() [some:0] | test.swift:303:15:303:15 | x [some:0] |
| test.swift:263:13:263:28 | call to optionalSource() [some:0] | test.swift:306:13:306:24 | .some(...) [some:0] |
| test.swift:263:13:263:28 | call to optionalSource() [some:0] | test.swift:314:10:314:21 | .some(...) [some:0] |
| test.swift:267:15:267:15 | x [some:0] | test.swift:267:15:267:16 | ...! |
| test.swift:270:15:270:22 | call to source() | test.swift:270:15:270:31 | call to signum() |
| test.swift:271:15:271:16 | ...? | test.swift:271:15:271:25 | call to signum() |
| test.swift:271:15:271:25 | call to signum() | test.swift:271:15:271:25 | OptionalEvaluationExpr |
| test.swift:279:26:279:26 | x [some:0] | test.swift:279:26:279:27 | ...! |
| test.swift:279:26:279:27 | ...! | test.swift:279:15:279:31 | ... ? ... : ... |
| test.swift:280:26:280:26 | x [some:0] | test.swift:280:26:280:27 | ...! |
| test.swift:280:26:280:27 | ...! | test.swift:280:15:280:38 | ... ? ... : ... |
| test.swift:280:31:280:38 | call to source() | test.swift:280:15:280:38 | ... ? ... : ... |
| test.swift:282:31:282:38 | call to source() | test.swift:282:15:282:38 | ... ? ... : ... |
| test.swift:284:8:284:12 | let ...? [some:0] | test.swift:284:12:284:12 | z |
| test.swift:284:12:284:12 | z | test.swift:285:19:285:19 | z |
| test.swift:291:8:291:12 | let ...? [some:0] | test.swift:291:12:291:12 | z |
| test.swift:291:12:291:12 | z | test.swift:292:19:292:19 | z |
| test.swift:291:16:291:17 | ...? | test.swift:291:16:291:26 | call to signum() |
| test.swift:291:16:291:17 | ...? [some:0] | test.swift:291:16:291:26 | call to signum() [some:0] |
| test.swift:291:16:291:26 | call to signum() | test.swift:291:16:291:26 | call to signum() [some:0] |
| test.swift:291:16:291:26 | call to signum() [some:0] | test.swift:291:8:291:12 | let ...? [some:0] |
| test.swift:298:11:298:15 | let ...? [some:0] | test.swift:298:15:298:15 | z1 |
| test.swift:298:15:298:15 | z1 | test.swift:300:15:300:15 | z1 |
| test.swift:303:15:303:15 | x [some:0] | test.swift:303:15:303:16 | ...! |
| test.swift:303:15:303:16 | ...! | test.swift:303:15:303:25 | call to signum() |
| test.swift:306:13:306:24 | .some(...) [some:0] | test.swift:306:23:306:23 | z |
| test.swift:306:23:306:23 | z | test.swift:307:19:307:19 | z |
| test.swift:314:10:314:21 | .some(...) [some:0] | test.swift:314:20:314:20 | z |
| test.swift:314:20:314:20 | z | test.swift:315:19:315:19 | z |
| test.swift:331:14:331:26 | (...) [Tuple element at index 1] | test.swift:335:15:335:15 | t1 [Tuple element at index 1] |
| test.swift:331:18:331:25 | call to source() | test.swift:331:14:331:26 | (...) [Tuple element at index 1] |
| test.swift:335:15:335:15 | t1 [Tuple element at index 1] | test.swift:335:15:335:18 | .1 |
| test.swift:343:5:343:5 | [post] t1 [Tuple element at index 0] | test.swift:346:15:346:15 | t1 [Tuple element at index 0] |
| test.swift:343:12:343:19 | call to source() | test.swift:343:5:343:5 | [post] t1 [Tuple element at index 0] |
| test.swift:346:15:346:15 | t1 [Tuple element at index 0] | test.swift:346:15:346:18 | .0 |
| test.swift:351:14:351:45 | (...) [Tuple element at index 0] | test.swift:353:9:353:17 | (...) [Tuple element at index 0] |
| test.swift:351:14:351:45 | (...) [Tuple element at index 0] | test.swift:356:15:356:15 | t1 [Tuple element at index 0] |
| test.swift:351:14:351:45 | (...) [Tuple element at index 0] | test.swift:360:15:360:15 | t2 [Tuple element at index 0] |
| test.swift:351:14:351:45 | (...) [Tuple element at index 1] | test.swift:353:9:353:17 | (...) [Tuple element at index 1] |
| test.swift:351:14:351:45 | (...) [Tuple element at index 1] | test.swift:357:15:357:15 | t1 [Tuple element at index 1] |
| test.swift:351:14:351:45 | (...) [Tuple element at index 1] | test.swift:361:15:361:15 | t2 [Tuple element at index 1] |
| test.swift:351:18:351:25 | call to source() | test.swift:351:14:351:45 | (...) [Tuple element at index 0] |
| test.swift:351:31:351:38 | call to source() | test.swift:351:14:351:45 | (...) [Tuple element at index 1] |
| test.swift:353:9:353:17 | (...) [Tuple element at index 0] | test.swift:353:10:353:10 | a |
| test.swift:353:9:353:17 | (...) [Tuple element at index 1] | test.swift:353:13:353:13 | b |
| test.swift:353:10:353:10 | a | test.swift:363:15:363:15 | a |
| test.swift:353:13:353:13 | b | test.swift:364:15:364:15 | b |
| test.swift:356:15:356:15 | t1 [Tuple element at index 0] | test.swift:356:15:356:18 | .0 |
| test.swift:357:15:357:15 | t1 [Tuple element at index 1] | test.swift:357:15:357:18 | .1 |
| test.swift:360:15:360:15 | t2 [Tuple element at index 0] | test.swift:360:15:360:18 | .0 |
| test.swift:361:15:361:15 | t2 [Tuple element at index 1] | test.swift:361:15:361:18 | .1 |
| test.swift:368:22:368:36 | t [Tuple element at index 1] | test.swift:369:13:369:13 | t [Tuple element at index 1] |
| test.swift:369:13:369:13 | t [Tuple element at index 1] | test.swift:369:13:369:15 | .1 |
| test.swift:369:13:369:15 | .1 | test.swift:369:12:369:19 | (...) [Tuple element at index 0] |
| test.swift:375:14:375:26 | (...) [Tuple element at index 1] | test.swift:376:30:376:30 | t1 [Tuple element at index 1] |
| test.swift:375:14:375:26 | (...) [Tuple element at index 1] | test.swift:377:30:377:30 | t1 [Tuple element at index 1] |
| test.swift:375:14:375:26 | (...) [Tuple element at index 1] | test.swift:380:15:380:15 | t1 [Tuple element at index 1] |
| test.swift:375:18:375:25 | call to source() | test.swift:375:14:375:26 | (...) [Tuple element at index 1] |
| test.swift:376:14:376:32 | call to tupleShiftLeft1(_:) [Tuple element at index 0] | test.swift:381:15:381:15 | t2 [Tuple element at index 0] |
| test.swift:376:30:376:30 | t1 [Tuple element at index 1] | test.swift:368:22:368:36 | t [Tuple element at index 1] |
| test.swift:376:30:376:30 | t1 [Tuple element at index 1] | test.swift:376:14:376:32 | call to tupleShiftLeft1(_:) [Tuple element at index 0] |
| test.swift:377:14:377:32 | call to tupleShiftLeft2(_:) [Tuple element at index 0] | test.swift:383:15:383:15 | t3 [Tuple element at index 0] |
| test.swift:377:30:377:30 | t1 [Tuple element at index 1] | test.swift:377:14:377:32 | call to tupleShiftLeft2(_:) [Tuple element at index 0] |
| test.swift:380:15:380:15 | t1 [Tuple element at index 1] | test.swift:380:15:380:18 | .1 |
| test.swift:381:15:381:15 | t2 [Tuple element at index 0] | test.swift:381:15:381:18 | .0 |
| test.swift:383:15:383:15 | t3 [Tuple element at index 0] | test.swift:383:15:383:18 | .0 |
| test.swift:394:16:394:21 | v | test.swift:394:61:394:61 | v |
| test.swift:394:61:394:61 | v | test.swift:394:45:394:62 | call to ... [mySingle:0] |
| test.swift:396:18:396:23 | v | test.swift:396:59:396:59 | v |
| test.swift:396:59:396:59 | v | test.swift:396:45:396:60 | call to ... [some:0] |
| test.swift:422:9:422:27 | call to ... [mySingle:0] | test.swift:427:10:427:25 | .mySingle(...) [mySingle:0] |
| test.swift:422:9:422:27 | call to ... [mySingle:0] | test.swift:436:13:436:28 | .mySingle(...) [mySingle:0] |
| test.swift:422:19:422:26 | call to source() | test.swift:422:9:422:27 | call to ... [mySingle:0] |
| test.swift:427:10:427:25 | .mySingle(...) [mySingle:0] | test.swift:427:24:427:24 | a |
| test.swift:427:24:427:24 | a | test.swift:428:19:428:19 | a |
| test.swift:436:13:436:28 | .mySingle(...) [mySingle:0] | test.swift:436:27:436:27 | x |
| test.swift:436:27:436:27 | x | test.swift:437:19:437:19 | x |
| test.swift:444:9:444:34 | call to ... [myPair:1] | test.swift:451:10:451:30 | .myPair(...) [myPair:1] |
| test.swift:444:9:444:34 | call to ... [myPair:1] | test.swift:461:13:461:33 | .myPair(...) [myPair:1] |
| test.swift:444:9:444:34 | call to ... [myPair:1] | test.swift:466:33:466:33 | a [myPair:1] |
| test.swift:444:9:444:34 | call to ... [myPair:1] | test.swift:495:13:495:13 | a [myPair:1] |
| test.swift:444:26:444:33 | call to source() | test.swift:444:9:444:34 | call to ... [myPair:1] |
| test.swift:451:10:451:30 | .myPair(...) [myPair:1] | test.swift:451:29:451:29 | b |
| test.swift:451:29:451:29 | b | test.swift:453:19:453:19 | b |
| test.swift:461:13:461:33 | .myPair(...) [myPair:1] | test.swift:461:32:461:32 | y |
| test.swift:461:32:461:32 | y | test.swift:463:19:463:19 | y |
| test.swift:466:21:466:34 | call to ... [myCons:1, myPair:1] | test.swift:476:14:476:38 | .myCons(...) [myCons:1, myPair:1] |
| test.swift:466:21:466:34 | call to ... [myCons:1, myPair:1] | test.swift:491:17:491:41 | .myCons(...) [myCons:1, myPair:1] |
| test.swift:466:21:466:34 | call to ... [myCons:1, myPair:1] | test.swift:495:16:495:16 | b [myCons:1, myPair:1] |
| test.swift:466:33:466:33 | a [myPair:1] | test.swift:466:21:466:34 | call to ... [myCons:1, myPair:1] |
| test.swift:476:14:476:38 | .myCons(...) [myCons:1, myPair:1] | test.swift:476:25:476:37 | .myPair(...) [myPair:1] |
| test.swift:476:25:476:37 | .myPair(...) [myPair:1] | test.swift:476:36:476:36 | c |
| test.swift:476:36:476:36 | c | test.swift:479:19:479:19 | c |
| test.swift:487:13:487:39 | .myPair(...) [myPair:0] | test.swift:487:31:487:31 | x |
| test.swift:487:31:487:31 | x | test.swift:488:19:488:19 | x |
| test.swift:487:43:487:62 | call to ... [myPair:0] | test.swift:487:13:487:39 | .myPair(...) [myPair:0] |
| test.swift:487:51:487:58 | call to source() | test.swift:487:43:487:62 | call to ... [myPair:0] |
| test.swift:491:17:491:41 | .myCons(...) [myCons:1, myPair:1] | test.swift:491:28:491:40 | .myPair(...) [myPair:1] |
| test.swift:491:28:491:40 | .myPair(...) [myPair:1] | test.swift:491:39:491:39 | c |
| test.swift:491:39:491:39 | c | test.swift:492:19:492:19 | c |
| test.swift:495:12:495:17 | (...) [Tuple element at index 0, myPair:1] | test.swift:496:14:496:55 | (...) [Tuple element at index 0, myPair:1] |
| test.swift:495:12:495:17 | (...) [Tuple element at index 1, myCons:1, myPair:1] | test.swift:496:14:496:55 | (...) [Tuple element at index 1, myCons:1, myPair:1] |
| test.swift:495:13:495:13 | a [myPair:1] | test.swift:495:12:495:17 | (...) [Tuple element at index 0, myPair:1] |
| test.swift:495:16:495:16 | b [myCons:1, myPair:1] | test.swift:495:12:495:17 | (...) [Tuple element at index 1, myCons:1, myPair:1] |
| test.swift:496:14:496:55 | (...) [Tuple element at index 0, myPair:1] | test.swift:496:15:496:27 | .myPair(...) [myPair:1] |
| test.swift:496:14:496:55 | (...) [Tuple element at index 1, myCons:1, myPair:1] | test.swift:496:30:496:54 | .myCons(...) [myCons:1, myPair:1] |
| test.swift:496:15:496:27 | .myPair(...) [myPair:1] | test.swift:496:26:496:26 | b |
| test.swift:496:26:496:26 | b | test.swift:498:19:498:19 | b |
| test.swift:496:30:496:54 | .myCons(...) [myCons:1, myPair:1] | test.swift:496:41:496:53 | .myPair(...) [myPair:1] |
| test.swift:496:41:496:53 | .myPair(...) [myPair:1] | test.swift:496:52:496:52 | e |
| test.swift:496:52:496:52 | e | test.swift:501:19:501:19 | e |
| test.swift:507:14:507:38 | call to ... [mySingle:0] | test.swift:513:13:513:35 | .mySingle(...) [mySingle:0] |
| test.swift:507:30:507:37 | call to source() | test.swift:507:14:507:38 | call to ... [mySingle:0] |
| test.swift:509:14:509:32 | call to mkMyEnum1(_:) [mySingle:0] | test.swift:515:13:515:35 | .mySingle(...) [mySingle:0] |
| test.swift:509:24:509:31 | call to source() | test.swift:394:16:394:21 | v |
| test.swift:509:24:509:31 | call to source() | test.swift:509:14:509:32 | call to mkMyEnum1(_:) [mySingle:0] |
| test.swift:511:14:511:32 | call to mkMyEnum2(_:) [mySingle:0] | test.swift:517:13:517:35 | .mySingle(...) [mySingle:0] |
| test.swift:511:24:511:31 | call to source() | test.swift:511:14:511:32 | call to mkMyEnum2(_:) [mySingle:0] |
| test.swift:513:13:513:35 | .mySingle(...) [mySingle:0] | test.swift:513:33:513:33 | d2 |
| test.swift:513:33:513:33 | d2 | test.swift:513:54:513:54 | d2 |
| test.swift:515:13:515:35 | .mySingle(...) [mySingle:0] | test.swift:515:33:515:33 | d4 |
| test.swift:515:33:515:33 | d4 | test.swift:515:54:515:54 | d4 |
| test.swift:517:13:517:35 | .mySingle(...) [mySingle:0] | test.swift:517:33:517:33 | d6 |
| test.swift:517:33:517:33 | d6 | test.swift:517:54:517:54 | d6 |
| test.swift:520:14:520:36 | call to ... [some:0] | test.swift:526:15:526:15 | e2 [some:0] |
| test.swift:520:28:520:35 | call to source() | test.swift:520:14:520:36 | call to ... [some:0] |
| test.swift:522:14:522:34 | call to mkOptional1(_:) [some:0] | test.swift:528:15:528:15 | e4 [some:0] |
| test.swift:522:26:522:33 | call to source() | test.swift:396:18:396:23 | v |
| test.swift:522:26:522:33 | call to source() | test.swift:522:14:522:34 | call to mkOptional1(_:) [some:0] |
| test.swift:524:14:524:34 | call to mkOptional2(_:) [some:0] | test.swift:530:15:530:15 | e6 [some:0] |
| test.swift:524:26:524:33 | call to source() | test.swift:524:14:524:34 | call to mkOptional2(_:) [some:0] |
| test.swift:526:15:526:15 | e2 [some:0] | test.swift:526:15:526:17 | ...! |
| test.swift:528:15:528:15 | e4 [some:0] | test.swift:528:15:528:17 | ...! |
| test.swift:530:15:530:15 | e6 [some:0] | test.swift:530:15:530:17 | ...! |
| test.swift:536:13:536:28 | call to optionalSource() [some:0] | test.swift:538:8:538:12 | let ...? [some:0] |
| test.swift:536:13:536:28 | call to optionalSource() [some:0] | test.swift:543:19:543:19 | x [some:0] |
| test.swift:538:8:538:12 | let ...? [some:0] | test.swift:538:12:538:12 | a |
| test.swift:538:12:538:12 | a | test.swift:539:19:539:19 | a |
| test.swift:543:18:543:23 | (...) [Tuple element at index 0, some:0] | test.swift:545:10:545:37 | (...) [Tuple element at index 0, some:0] |
| test.swift:543:19:543:19 | x [some:0] | test.swift:543:18:543:23 | (...) [Tuple element at index 0, some:0] |
| test.swift:545:10:545:37 | (...) [Tuple element at index 0, some:0] | test.swift:545:11:545:22 | .some(...) [some:0] |
| test.swift:545:11:545:22 | .some(...) [some:0] | test.swift:545:21:545:21 | a |
| test.swift:545:21:545:21 | a | test.swift:546:19:546:19 | a |
| test.swift:559:9:559:9 | self [x, some:0] | file://:0:0:0:0 | self [x, some:0] |
| test.swift:559:9:559:9 | value [some:0] | file://:0:0:0:0 | value [some:0] |
| test.swift:563:13:563:28 | call to optionalSource() [some:0] | test.swift:565:12:565:12 | x [some:0] |
| test.swift:565:5:565:5 | [post] cx [x, some:0] | test.swift:569:20:569:20 | cx [x, some:0] |
| test.swift:565:12:565:12 | x [some:0] | test.swift:559:9:559:9 | value [some:0] |
| test.swift:565:12:565:12 | x [some:0] | test.swift:565:5:565:5 | [post] cx [x, some:0] |
| test.swift:569:11:569:15 | let ...? [some:0] | test.swift:569:15:569:15 | z1 |
| test.swift:569:15:569:15 | z1 | test.swift:570:15:570:15 | z1 |
| test.swift:569:20:569:20 | cx [x, some:0] | test.swift:559:9:559:9 | self [x, some:0] |
| test.swift:569:20:569:20 | cx [x, some:0] | test.swift:569:20:569:23 | .x [some:0] |
| test.swift:569:20:569:23 | .x [some:0] | test.swift:569:11:569:15 | let ...? [some:0] |
| test.swift:576:14:576:21 | call to source() | test.swift:576:13:576:21 | call to +(_:) |
| test.swift:585:9:585:9 | self [str] | file://:0:0:0:0 | self [str] |
| test.swift:586:10:586:13 | s | test.swift:587:13:587:13 | s |
| test.swift:587:7:587:7 | [post] self [str] | test.swift:586:5:588:5 | self[return] [str] |
| test.swift:587:13:587:13 | s | test.swift:587:7:587:7 | [post] self [str] |
| test.swift:592:17:595:5 | self[return] [str] | test.swift:600:13:600:41 | call to MyClass.init(contentsOfFile:) [str] |
| test.swift:593:7:593:7 | [post] self [str] | test.swift:592:17:595:5 | self[return] [str] |
| test.swift:593:7:593:7 | [post] self [str] | test.swift:594:17:594:17 | self [str] |
| test.swift:593:20:593:28 | call to source3() | test.swift:586:10:586:13 | s |
| test.swift:593:20:593:28 | call to source3() | test.swift:593:7:593:7 | [post] self [str] |
| test.swift:594:17:594:17 | self [str] | test.swift:594:17:594:17 | .str |
| test.swift:599:13:599:33 | call to MyClass.init(s:) [str] | test.swift:585:9:585:9 | self [str] |
| test.swift:599:13:599:33 | call to MyClass.init(s:) [str] | test.swift:599:13:599:35 | .str |
| test.swift:599:24:599:32 | call to source3() | test.swift:586:10:586:13 | s |
| test.swift:599:24:599:32 | call to source3() | test.swift:599:13:599:33 | call to MyClass.init(s:) [str] |
| test.swift:600:13:600:41 | call to MyClass.init(contentsOfFile:) [str] | test.swift:585:9:585:9 | self [str] |
| test.swift:600:13:600:41 | call to MyClass.init(contentsOfFile:) [str] | test.swift:600:13:600:43 | .str |
| test.swift:615:7:615:7 | self [x] | file://:0:0:0:0 | self [x] |
| test.swift:617:8:617:11 | x | test.swift:618:14:618:14 | x |
| test.swift:618:5:618:5 | [post] self [x] | test.swift:617:3:619:3 | self[return] [x] |
| test.swift:618:14:618:14 | x | test.swift:618:5:618:5 | [post] self [x] |
| test.swift:623:11:623:24 | call to S.init(x:) [x] | test.swift:625:13:625:13 | s [x] |
| test.swift:623:11:623:24 | call to S.init(x:) [x] | test.swift:628:13:628:13 | s [x] |
| test.swift:623:16:623:23 | call to source() | test.swift:617:8:617:11 | x |
| test.swift:623:16:623:23 | call to source() | test.swift:623:11:623:24 | call to S.init(x:) [x] |
| test.swift:624:11:624:14 | enter #keyPath(...) [x] | test.swift:624:14:624:14 | KeyPathComponent [x] |
| test.swift:624:14:624:14 | KeyPathComponent [x] | test.swift:624:11:624:14 | exit #keyPath(...) |
| test.swift:625:13:625:13 | s [x] | test.swift:624:11:624:14 | enter #keyPath(...) [x] |
| test.swift:625:13:625:13 | s [x] | test.swift:625:13:625:25 | \\...[...] |
| test.swift:627:36:627:38 | enter #keyPath(...) [x] | test.swift:627:38:627:38 | KeyPathComponent [x] |
| test.swift:627:38:627:38 | KeyPathComponent [x] | test.swift:627:36:627:38 | exit #keyPath(...) |
| test.swift:628:13:628:13 | s [x] | test.swift:627:36:627:38 | enter #keyPath(...) [x] |
| test.swift:628:13:628:13 | s [x] | test.swift:628:13:628:32 | \\...[...] |
| test.swift:632:7:632:7 | self [s, x] | file://:0:0:0:0 | self [s, x] |
| test.swift:634:8:634:11 | s [x] | test.swift:635:14:635:14 | s [x] |
| test.swift:635:5:635:5 | [post] self [s, x] | test.swift:634:3:636:3 | self[return] [s, x] |
| test.swift:635:14:635:14 | s [x] | test.swift:635:5:635:5 | [post] self [s, x] |
| test.swift:640:11:640:24 | call to S.init(x:) [x] | test.swift:641:18:641:18 | s [x] |
| test.swift:640:16:640:23 | call to source() | test.swift:617:8:617:11 | x |
| test.swift:640:16:640:23 | call to source() | test.swift:640:11:640:24 | call to S.init(x:) [x] |
| test.swift:641:12:641:19 | call to S2.init(s:) [s, x] | test.swift:643:13:643:13 | s2 [s, x] |
| test.swift:641:18:641:18 | s [x] | test.swift:634:8:634:11 | s [x] |
| test.swift:641:18:641:18 | s [x] | test.swift:641:12:641:19 | call to S2.init(s:) [s, x] |
| test.swift:642:11:642:17 | enter #keyPath(...) [s, x] | test.swift:642:15:642:15 | KeyPathComponent [s, x] |
| test.swift:642:15:642:15 | KeyPathComponent [s, x] | test.swift:642:17:642:17 | KeyPathComponent [x] |
| test.swift:642:17:642:17 | KeyPathComponent [x] | test.swift:642:11:642:17 | exit #keyPath(...) |
| test.swift:643:13:643:13 | s2 [s, x] | test.swift:642:11:642:17 | enter #keyPath(...) [s, x] |
| test.swift:643:13:643:13 | s2 [s, x] | test.swift:643:13:643:26 | \\...[...] |
| test.swift:647:17:647:26 | [...] [Array element] | test.swift:649:15:649:15 | array [Array element] |
| test.swift:647:18:647:25 | call to source() | test.swift:647:17:647:26 | [...] [Array element] |
| test.swift:648:13:648:22 | enter #keyPath(...) [Array element] | test.swift:648:20:648:22 | KeyPathComponent [Array element] |
| test.swift:648:20:648:22 | KeyPathComponent [Array element] | test.swift:648:13:648:22 | exit #keyPath(...) |
| test.swift:649:15:649:15 | array [Array element] | test.swift:648:13:648:22 | enter #keyPath(...) [Array element] |
| test.swift:649:15:649:15 | array [Array element] | test.swift:649:15:649:31 | \\...[...] |
| test.swift:655:8:655:12 | s [some:0, x] | test.swift:656:14:656:14 | s [some:0, x] |
| test.swift:656:5:656:5 | [post] self [s, some:0, x] | test.swift:655:3:657:3 | self[return] [s, some:0, x] |
| test.swift:656:14:656:14 | s [some:0, x] | test.swift:656:5:656:5 | [post] self [s, some:0, x] |
| test.swift:661:13:661:26 | call to S.init(x:) [x] | test.swift:662:29:662:29 | s [x] |
| test.swift:661:18:661:25 | call to source() | test.swift:617:8:617:11 | x |
| test.swift:661:18:661:25 | call to source() | test.swift:661:13:661:26 | call to S.init(x:) [x] |
| test.swift:662:14:662:30 | call to S2_Optional.init(s:) [s, some:0, x] | test.swift:664:15:664:15 | s2 [s, some:0, x] |
| test.swift:662:29:662:29 | s [some:0, x] | test.swift:655:8:655:12 | s [some:0, x] |
| test.swift:662:29:662:29 | s [some:0, x] | test.swift:662:14:662:30 | call to S2_Optional.init(s:) [s, some:0, x] |
| test.swift:662:29:662:29 | s [x] | test.swift:662:29:662:29 | s [some:0, x] |
| test.swift:663:13:663:29 | enter #keyPath(...) [s, some:0, x] | test.swift:663:26:663:26 | KeyPathComponent [s, some:0, x] |
| test.swift:663:26:663:26 | KeyPathComponent [s, some:0, x] | test.swift:663:27:663:27 | KeyPathComponent [some:0, x] |
| test.swift:663:27:663:27 | KeyPathComponent [some:0, x] | test.swift:663:29:663:29 | KeyPathComponent [x] |
| test.swift:663:29:663:29 | KeyPathComponent [x] | file://:0:0:0:0 | KeyPathComponent |
| test.swift:664:15:664:15 | s2 [s, some:0, x] | test.swift:663:13:663:29 | enter #keyPath(...) [s, some:0, x] |
| test.swift:664:15:664:15 | s2 [s, some:0, x] | test.swift:664:15:664:28 | \\...[...] [some:0] |
| test.swift:664:15:664:28 | \\...[...] [some:0] | test.swift:664:15:664:29 | ...! |
| test.swift:668:13:668:20 | call to source() | test.swift:676:15:676:15 | y |
| test.swift:678:9:678:16 | call to source() | test.swift:680:11:680:11 | x |
| test.swift:678:9:678:16 | call to source() | test.swift:681:15:681:15 | x |
| test.swift:680:11:680:11 | x | test.swift:680:15:680:15 | [post] y |
| test.swift:680:15:680:15 | [post] y | test.swift:682:15:682:15 | y |
| test.swift:688:5:688:5 | [post] arr1 [Array element] | test.swift:689:15:689:15 | arr1 [Array element] |
| test.swift:688:15:688:22 | call to source() | test.swift:688:5:688:5 | [post] arr1 [Array element] |
| test.swift:689:15:689:15 | arr1 [Array element] | test.swift:689:15:689:21 | ...[...] |
| test.swift:692:16:692:25 | [...] [Array element] | test.swift:693:15:693:15 | arr2 [Array element] |
| test.swift:692:17:692:24 | call to source() | test.swift:692:16:692:25 | [...] [Array element] |
| test.swift:693:15:693:15 | arr2 [Array element] | test.swift:693:15:693:21 | ...[...] |
| test.swift:695:18:695:29 | [...] [Array element, Array element] | test.swift:697:15:697:15 | matrix [Array element, Array element] |
| test.swift:695:19:695:28 | [...] [Array element] | test.swift:695:18:695:29 | [...] [Array element, Array element] |
| test.swift:695:20:695:27 | call to source() | test.swift:695:19:695:28 | [...] [Array element] |
| test.swift:697:15:697:15 | matrix [Array element, Array element] | test.swift:697:15:697:23 | ...[...] [Array element] |
| test.swift:697:15:697:23 | ...[...] [Array element] | test.swift:697:15:697:26 | ...[...] |
| test.swift:700:5:700:5 | [post] matrix2 [Array element, Array element] | test.swift:701:15:701:15 | matrix2 [Array element, Array element] |
| test.swift:700:5:700:5 | [post] matrix2 [Collection element, Array element] | test.swift:701:15:701:15 | matrix2 [Collection element, Array element] |
| test.swift:700:5:700:14 | [post] getter for ...[...] [Array element] | test.swift:700:5:700:5 | [post] matrix2 [Array element, Array element] |
| test.swift:700:5:700:14 | [post] getter for ...[...] [Array element] | test.swift:700:5:700:5 | [post] matrix2 [Collection element, Array element] |
| test.swift:700:21:700:28 | call to source() | test.swift:700:5:700:14 | [post] getter for ...[...] [Array element] |
| test.swift:701:15:701:15 | matrix2 [Array element, Array element] | test.swift:701:15:701:24 | ...[...] [Array element] |
| test.swift:701:15:701:15 | matrix2 [Collection element, Array element] | test.swift:701:15:701:24 | ...[...] [Array element] |
| test.swift:701:15:701:24 | ...[...] [Array element] | test.swift:701:15:701:27 | ...[...] |
| test.swift:712:5:712:5 | [post] arr6 [Array element] | test.swift:713:15:713:15 | arr6 [Array element] |
| test.swift:712:17:712:24 | call to source() | test.swift:712:5:712:5 | [post] arr6 [Array element] |
| test.swift:713:15:713:15 | arr6 [Array element] | test.swift:713:15:713:21 | ...[...] |
| test.swift:715:16:715:25 | [...] [Array element] | test.swift:716:15:716:15 | arr7 [Array element] |
| test.swift:715:17:715:24 | call to source() | test.swift:715:16:715:25 | [...] [Array element] |
| test.swift:716:15:716:15 | arr7 [Array element] | test.swift:716:15:716:34 | call to randomElement() [some:0] |
| test.swift:716:15:716:34 | call to randomElement() [some:0] | test.swift:716:15:716:35 | ...! |
| test.swift:722:5:722:5 | [post] set1 [Collection element] | test.swift:723:15:723:15 | set1 [Collection element] |
| test.swift:722:17:722:24 | call to source() | test.swift:722:5:722:5 | [post] set1 [Collection element] |
| test.swift:723:15:723:15 | set1 [Collection element] | test.swift:723:15:723:34 | call to randomElement() [some:0] |
| test.swift:723:15:723:34 | call to randomElement() [some:0] | test.swift:723:15:723:35 | ...! |
| test.swift:725:16:725:30 | call to Set<Element>.init(_:) [Collection element] | test.swift:726:15:726:15 | set2 [Collection element] |
| test.swift:725:20:725:29 | [...] [Array element] | test.swift:725:16:725:30 | call to Set<Element>.init(_:) [Collection element] |
| test.swift:725:21:725:28 | call to source() | test.swift:725:20:725:29 | [...] [Array element] |
| test.swift:726:15:726:15 | set2 [Collection element] | test.swift:726:15:726:34 | call to randomElement() [some:0] |
| test.swift:726:15:726:34 | call to randomElement() [some:0] | test.swift:726:15:726:35 | ...! |
| test.swift:731:9:731:9 | self [v2, some:0] | file://:0:0:0:0 | self [v2, some:0] |
| test.swift:731:9:731:9 | self [v2] | file://:0:0:0:0 | self [v2] |
| test.swift:731:9:731:9 | value | file://:0:0:0:0 | value |
| test.swift:731:9:731:9 | value [some:0] | file://:0:0:0:0 | value [some:0] |
| test.swift:732:9:732:9 | self [v3] | file://:0:0:0:0 | self [v3] |
| test.swift:732:9:732:9 | value | file://:0:0:0:0 | value |
| test.swift:742:5:742:5 | v1 [some:0] | test.swift:752:15:752:15 | v1 [some:0] |
| test.swift:742:11:742:18 | call to source() | test.swift:742:5:742:5 | v1 [some:0] |
| test.swift:743:10:743:17 | call to source() | test.swift:743:10:743:17 | call to source() [some:0] |
| test.swift:743:10:743:17 | call to source() | test.swift:753:15:753:17 | ...! |
| test.swift:743:10:743:17 | call to source() [some:0] | test.swift:753:15:753:15 | v2 [some:0] |
| test.swift:744:10:744:17 | call to source() | test.swift:754:15:754:15 | v3 |
| test.swift:746:5:746:5 | [post] mo1 [v2, some:0] | test.swift:747:5:747:5 | mo1 [v2, some:0] |
| test.swift:746:5:746:5 | [post] mo1 [v2] | test.swift:747:5:747:5 | mo1 [v2] |
| test.swift:746:14:746:21 | call to source() | test.swift:731:9:731:9 | value |
| test.swift:746:14:746:21 | call to source() | test.swift:746:5:746:5 | [post] mo1 [v2] |
| test.swift:746:14:746:21 | call to source() | test.swift:746:14:746:21 | call to source() [some:0] |
| test.swift:746:14:746:21 | call to source() [some:0] | test.swift:731:9:731:9 | value [some:0] |
| test.swift:746:14:746:21 | call to source() [some:0] | test.swift:746:5:746:5 | [post] mo1 [v2, some:0] |
| test.swift:747:5:747:5 | [post] mo1 [v3] | test.swift:757:15:757:15 | mo1 [v3] |
| test.swift:747:5:747:5 | mo1 [v2, some:0] | test.swift:756:15:756:15 | mo1 [v2, some:0] |
| test.swift:747:5:747:5 | mo1 [v2] | test.swift:756:15:756:15 | mo1 [v2] |
| test.swift:747:14:747:21 | call to source() | test.swift:732:9:732:9 | value |
| test.swift:747:14:747:21 | call to source() | test.swift:747:5:747:5 | [post] mo1 [v3] |
| test.swift:752:15:752:15 | v1 [some:0] | test.swift:752:15:752:17 | ...! |
| test.swift:753:15:753:15 | v2 [some:0] | test.swift:753:15:753:17 | ...! |
| test.swift:756:15:756:15 | mo1 [v2, some:0] | test.swift:731:9:731:9 | self [v2, some:0] |
| test.swift:756:15:756:15 | mo1 [v2, some:0] | test.swift:756:15:756:19 | .v2 [some:0] |
| test.swift:756:15:756:15 | mo1 [v2] | test.swift:731:9:731:9 | self [v2] |
| test.swift:756:15:756:15 | mo1 [v2] | test.swift:756:15:756:19 | .v2 |
| test.swift:756:15:756:19 | .v2 | test.swift:756:15:756:21 | ...! |
| test.swift:756:15:756:19 | .v2 [some:0] | test.swift:756:15:756:21 | ...! |
| test.swift:757:15:757:15 | mo1 [v3] | test.swift:732:9:732:9 | self [v3] |
| test.swift:757:15:757:15 | mo1 [v3] | test.swift:757:15:757:19 | .v3 |
| test.swift:764:13:764:26 | call to S.init(x:) [x] | test.swift:765:29:765:29 | s [x] |
| test.swift:764:18:764:25 | call to source() | test.swift:617:8:617:11 | x |
| test.swift:764:18:764:25 | call to source() | test.swift:764:13:764:26 | call to S.init(x:) [x] |
| test.swift:765:14:765:30 | call to S2_Optional.init(s:) [s, some:0, x] | test.swift:767:15:767:15 | s2 [s, some:0, x] |
| test.swift:765:29:765:29 | s [some:0, x] | test.swift:655:8:655:12 | s [some:0, x] |
| test.swift:765:29:765:29 | s [some:0, x] | test.swift:765:14:765:30 | call to S2_Optional.init(s:) [s, some:0, x] |
| test.swift:765:29:765:29 | s [x] | test.swift:765:29:765:29 | s [some:0, x] |
| test.swift:766:13:766:29 | enter #keyPath(...) [s, some:0, x] | test.swift:766:26:766:26 | KeyPathComponent [s, some:0, x] |
| test.swift:766:26:766:26 | KeyPathComponent [s, some:0, x] | test.swift:766:26:766:26 | KeyPathComponent [some:0, x] |
| test.swift:766:26:766:26 | KeyPathComponent [some:0, x] | test.swift:766:29:766:29 | KeyPathComponent [x] |
| test.swift:766:29:766:29 | KeyPathComponent [x] | test.swift:766:13:766:29 | exit #keyPath(...) |
| test.swift:767:15:767:15 | s2 [s, some:0, x] | test.swift:766:13:766:29 | enter #keyPath(...) [s, some:0, x] |
| test.swift:767:15:767:15 | s2 [s, some:0, x] | test.swift:767:15:767:28 | \\...[...] |
| test.swift:774:5:774:5 | [post] dict1 [Collection element, Tuple element at index 1] | test.swift:776:15:776:15 | dict1 [Collection element, Tuple element at index 1] |
| test.swift:774:5:774:12 | DictionarySubscriptNode [Tuple element at index 1] | test.swift:774:5:774:5 | [post] dict1 [Collection element, Tuple element at index 1] |
| test.swift:774:16:774:23 | call to source() | test.swift:774:5:774:12 | DictionarySubscriptNode [Tuple element at index 1] |
| test.swift:776:15:776:15 | dict1 [Collection element, Tuple element at index 1] | test.swift:776:15:776:22 | DictionarySubscriptNode [Tuple element at index 1] |
| test.swift:776:15:776:22 | DictionarySubscriptNode [Tuple element at index 1] | test.swift:776:15:776:22 | ...[...] |
| test.swift:786:17:786:29 | [...] [Collection element, Tuple element at index 1] | test.swift:787:15:787:15 | dict3 [Collection element, Tuple element at index 1] |
| test.swift:786:17:786:29 | [...] [Collection element, Tuple element at index 1] | test.swift:789:5:789:5 | dict3 [Collection element, Tuple element at index 1] |
| test.swift:786:17:786:29 | [...] [Collection element, Tuple element at index 1] | test.swift:792:15:792:15 | dict3 [Collection element, Tuple element at index 1] |
| test.swift:786:18:786:28 | (...) [Tuple element at index 1] | test.swift:786:17:786:29 | [...] [Collection element, Tuple element at index 1] |
| test.swift:786:21:786:28 | call to source() | test.swift:786:18:786:28 | (...) [Tuple element at index 1] |
| test.swift:787:15:787:15 | dict3 [Collection element, Tuple element at index 1] | test.swift:787:15:787:22 | DictionarySubscriptNode [Tuple element at index 1] |
| test.swift:787:15:787:22 | DictionarySubscriptNode [Tuple element at index 1] | test.swift:787:15:787:22 | ...[...] |
| test.swift:789:5:789:5 | [post] dict3 [Collection element, Tuple element at index 0] | test.swift:791:15:791:15 | dict3 [Collection element, Tuple element at index 0] |
| test.swift:789:5:789:5 | [post] dict3 [Collection element, Tuple element at index 1] | test.swift:792:15:792:15 | dict3 [Collection element, Tuple element at index 1] |
| test.swift:789:5:789:5 | dict3 [Collection element, Tuple element at index 1] | test.swift:789:5:789:19 | DictionarySubscriptNode [Tuple element at index 1] |
| test.swift:789:5:789:19 | DictionarySubscriptNode [Tuple element at index 0] | test.swift:789:5:789:5 | [post] dict3 [Collection element, Tuple element at index 0] |
| test.swift:789:5:789:19 | DictionarySubscriptNode [Tuple element at index 1] | test.swift:789:5:789:5 | [post] dict3 [Collection element, Tuple element at index 1] |
| test.swift:789:11:789:18 | call to source() | test.swift:789:5:789:19 | DictionarySubscriptNode [Tuple element at index 0] |
| test.swift:791:15:791:15 | dict3 [Collection element, Tuple element at index 0] | test.swift:791:15:791:35 | call to randomElement() [some:0, Tuple element at index 0] |
| test.swift:791:15:791:35 | call to randomElement() [some:0, Tuple element at index 0] | test.swift:791:15:791:36 | ...! [Tuple element at index 0] |
| test.swift:791:15:791:36 | ...! [Tuple element at index 0] | test.swift:791:15:791:38 | .0 |
| test.swift:792:15:792:15 | dict3 [Collection element, Tuple element at index 1] | test.swift:792:15:792:35 | call to randomElement() [some:0, Tuple element at index 1] |
| test.swift:792:15:792:35 | call to randomElement() [some:0, Tuple element at index 1] | test.swift:792:15:792:36 | ...! [Tuple element at index 1] |
| test.swift:792:15:792:36 | ...! [Tuple element at index 1] | test.swift:792:15:792:38 | .1 |
| test.swift:799:17:799:28 | [...] [Collection element, Tuple element at index 1] | test.swift:800:15:800:15 | dict4 [Collection element, Tuple element at index 1] |
| test.swift:799:17:799:28 | [...] [Collection element, Tuple element at index 1] | test.swift:801:15:801:15 | dict4 [Collection element, Tuple element at index 1] |
| test.swift:799:17:799:28 | [...] [Collection element, Tuple element at index 1] | test.swift:803:15:803:15 | dict4 [Collection element, Tuple element at index 1] |
| test.swift:799:18:799:27 | (...) [Tuple element at index 1] | test.swift:799:17:799:28 | [...] [Collection element, Tuple element at index 1] |
| test.swift:799:20:799:27 | call to source() | test.swift:799:18:799:27 | (...) [Tuple element at index 1] |
| test.swift:800:15:800:15 | [post] dict4 [Collection element, Tuple element at index 0] | test.swift:802:15:802:15 | dict4 [Collection element, Tuple element at index 0] |
| test.swift:800:15:800:15 | dict4 [Collection element, Tuple element at index 1] | test.swift:800:15:800:52 | call to updateValue(_:forKey:) [some:0] |
| test.swift:800:15:800:52 | call to updateValue(_:forKey:) [some:0] | test.swift:800:15:800:53 | ...! |
| test.swift:800:44:800:51 | call to source() | test.swift:800:15:800:15 | [post] dict4 [Collection element, Tuple element at index 0] |
| test.swift:801:15:801:15 | [post] dict4 [Collection element, Tuple element at index 1] | test.swift:803:15:803:15 | dict4 [Collection element, Tuple element at index 1] |
| test.swift:801:15:801:15 | dict4 [Collection element, Tuple element at index 1] | test.swift:801:15:801:52 | call to updateValue(_:forKey:) [some:0] |
| test.swift:801:15:801:52 | call to updateValue(_:forKey:) [some:0] | test.swift:801:15:801:53 | ...! |
| test.swift:801:33:801:40 | call to source() | test.swift:801:15:801:15 | [post] dict4 [Collection element, Tuple element at index 1] |
| test.swift:802:15:802:15 | dict4 [Collection element, Tuple element at index 0] | test.swift:802:15:802:35 | call to randomElement() [some:0, Tuple element at index 0] |
| test.swift:802:15:802:35 | call to randomElement() [some:0, Tuple element at index 0] | test.swift:802:15:802:36 | ...! [Tuple element at index 0] |
| test.swift:802:15:802:36 | ...! [Tuple element at index 0] | test.swift:802:15:802:38 | .0 |
| test.swift:803:15:803:15 | dict4 [Collection element, Tuple element at index 1] | test.swift:803:15:803:35 | call to randomElement() [some:0, Tuple element at index 1] |
| test.swift:803:15:803:35 | call to randomElement() [some:0, Tuple element at index 1] | test.swift:803:15:803:36 | ...! [Tuple element at index 1] |
| test.swift:803:15:803:36 | ...! [Tuple element at index 1] | test.swift:803:15:803:38 | .1 |
<<<<<<< HEAD
| test.swift:811:11:811:17 | [post] exit #keyPath(...) | test.swift:811:17:811:17 | [post] KeyPathComponent [x] |
| test.swift:811:15:811:15 | [post] KeyPathComponent [s, x] | test.swift:811:11:811:17 | [post] enter #keyPath(...) [s, x] |
| test.swift:811:17:811:17 | [post] KeyPathComponent [x] | test.swift:811:15:811:15 | [post] KeyPathComponent [s, x] |
| test.swift:812:3:812:3 | [post] s2 [s, x] | test.swift:813:13:813:13 | s2 [s, x] |
| test.swift:812:3:812:16 | \\...[...] | test.swift:811:11:811:17 | [post] exit #keyPath(...) |
| test.swift:812:3:812:16 | \\...[...] | test.swift:812:3:812:3 | [post] s2 [s, x] |
| test.swift:812:20:812:27 | call to source() | test.swift:812:3:812:16 | \\...[...] |
| test.swift:813:13:813:13 | s2 [s, x] | test.swift:632:7:632:7 | self [s, x] |
| test.swift:813:13:813:13 | s2 [s, x] | test.swift:813:13:813:16 | .s [x] |
| test.swift:813:13:813:16 | .s [x] | test.swift:615:7:615:7 | self [x] |
| test.swift:813:13:813:16 | .s [x] | test.swift:813:13:813:18 | .x |
=======
| test.swift:809:8:809:13 | v | test.swift:810:14:810:14 | v |
| test.swift:810:5:810:5 | [post] self [v] | test.swift:809:3:811:3 | self[return] [v] |
| test.swift:810:14:810:14 | v | test.swift:810:5:810:5 | [post] self [v] |
| test.swift:813:8:813:8 | self [v] | test.swift:813:31:813:31 | self [v] |
| test.swift:813:31:813:31 | self [v] | test.swift:813:31:813:31 | .v |
| test.swift:813:31:813:31 | self [v] | test.swift:815:7:815:7 | self [v] |
| test.swift:815:7:815:7 | self [v] | file://:0:0:0:0 | self [v] |
| test.swift:815:7:815:7 | value | file://:0:0:0:0 | value |
| test.swift:819:14:819:25 | call to S3.init(_:) [v] | test.swift:822:15:822:15 | s1 [v] |
| test.swift:819:14:819:25 | call to S3.init(_:) [v] | test.swift:824:15:824:15 | s1 [v] |
| test.swift:819:17:819:24 | call to source() | test.swift:809:8:809:13 | v |
| test.swift:819:17:819:24 | call to source() | test.swift:819:14:819:25 | call to S3.init(_:) [v] |
| test.swift:822:15:822:15 | s1 [v] | test.swift:815:7:815:7 | self [v] |
| test.swift:822:15:822:15 | s1 [v] | test.swift:822:15:822:18 | .v |
| test.swift:824:15:824:15 | s1 [v] | test.swift:813:8:813:8 | self [v] |
| test.swift:824:15:824:15 | s1 [v] | test.swift:824:15:824:23 | call to getv() |
| test.swift:828:5:828:5 | [post] s2 [v] | test.swift:831:15:831:15 | s2 [v] |
| test.swift:828:5:828:5 | [post] s2 [v] | test.swift:833:15:833:15 | s2 [v] |
| test.swift:828:12:828:19 | call to source() | test.swift:815:7:815:7 | value |
| test.swift:828:12:828:19 | call to source() | test.swift:828:5:828:5 | [post] s2 [v] |
| test.swift:831:15:831:15 | s2 [v] | test.swift:815:7:815:7 | self [v] |
| test.swift:831:15:831:15 | s2 [v] | test.swift:831:15:831:18 | .v |
| test.swift:833:15:833:15 | s2 [v] | test.swift:813:8:813:8 | self [v] |
| test.swift:833:15:833:15 | s2 [v] | test.swift:833:15:833:23 | call to getv() |
>>>>>>> d6e143a8
nodes
| file://:0:0:0:0 | .a [x] | semmle.label | .a [x] |
| file://:0:0:0:0 | .s [x] | semmle.label | .s [x] |
| file://:0:0:0:0 | .str | semmle.label | .str |
| file://:0:0:0:0 | .v | semmle.label | .v |
| file://:0:0:0:0 | .v2 | semmle.label | .v2 |
| file://:0:0:0:0 | .v2 [some:0] | semmle.label | .v2 [some:0] |
| file://:0:0:0:0 | .v3 | semmle.label | .v3 |
| file://:0:0:0:0 | .x | semmle.label | .x |
| file://:0:0:0:0 | .x | semmle.label | .x |
| file://:0:0:0:0 | .x [some:0] | semmle.label | .x [some:0] |
| file://:0:0:0:0 | KeyPathComponent | semmle.label | KeyPathComponent |
| file://:0:0:0:0 | [post] self [v2, some:0] | semmle.label | [post] self [v2, some:0] |
| file://:0:0:0:0 | [post] self [v2] | semmle.label | [post] self [v2] |
| file://:0:0:0:0 | [post] self [v3] | semmle.label | [post] self [v3] |
| file://:0:0:0:0 | [post] self [v] | semmle.label | [post] self [v] |
| file://:0:0:0:0 | [post] self [x, some:0] | semmle.label | [post] self [x, some:0] |
| file://:0:0:0:0 | [post] self [x] | semmle.label | [post] self [x] |
| file://:0:0:0:0 | self [a, x] | semmle.label | self [a, x] |
| file://:0:0:0:0 | self [s, x] | semmle.label | self [s, x] |
| file://:0:0:0:0 | self [str] | semmle.label | self [str] |
| file://:0:0:0:0 | self [v2, some:0] | semmle.label | self [v2, some:0] |
| file://:0:0:0:0 | self [v2] | semmle.label | self [v2] |
| file://:0:0:0:0 | self [v3] | semmle.label | self [v3] |
| file://:0:0:0:0 | self [v] | semmle.label | self [v] |
| file://:0:0:0:0 | self [x, some:0] | semmle.label | self [x, some:0] |
| file://:0:0:0:0 | self [x] | semmle.label | self [x] |
| file://:0:0:0:0 | self [x] | semmle.label | self [x] |
| file://:0:0:0:0 | value | semmle.label | value |
| file://:0:0:0:0 | value | semmle.label | value |
| file://:0:0:0:0 | value | semmle.label | value |
| file://:0:0:0:0 | value | semmle.label | value |
| file://:0:0:0:0 | value [some:0] | semmle.label | value [some:0] |
| file://:0:0:0:0 | value [some:0] | semmle.label | value [some:0] |
| test.swift:6:19:6:26 | call to source() | semmle.label | call to source() |
| test.swift:7:15:7:15 | t1 | semmle.label | t1 |
| test.swift:9:15:9:15 | t1 | semmle.label | t1 |
| test.swift:10:15:10:15 | t2 | semmle.label | t2 |
| test.swift:25:20:25:27 | call to source() | semmle.label | call to source() |
| test.swift:26:26:26:33 | call to source() | semmle.label | call to source() |
| test.swift:29:18:29:21 | x | semmle.label | x |
| test.swift:29:26:29:29 | y | semmle.label | y |
| test.swift:30:15:30:15 | x | semmle.label | x |
| test.swift:31:15:31:15 | y | semmle.label | y |
| test.swift:35:12:35:19 | call to source() | semmle.label | call to source() |
| test.swift:39:15:39:29 | call to callee_source() | semmle.label | call to callee_source() |
| test.swift:43:19:43:26 | call to source() | semmle.label | call to source() |
| test.swift:50:15:50:15 | t | semmle.label | t |
| test.swift:53:1:56:1 | arg[return] | semmle.label | arg[return] |
| test.swift:54:11:54:18 | call to source() | semmle.label | call to source() |
| test.swift:61:23:61:23 | [post] x | semmle.label | [post] x |
| test.swift:62:15:62:15 | x | semmle.label | x |
| test.swift:65:1:70:1 | arg2[return] | semmle.label | arg2[return] |
| test.swift:65:16:65:28 | arg1 | semmle.label | arg1 |
| test.swift:73:18:73:25 | call to source() | semmle.label | call to source() |
| test.swift:75:22:75:22 | x | semmle.label | x |
| test.swift:75:32:75:32 | [post] y | semmle.label | [post] y |
| test.swift:76:15:76:15 | x | semmle.label | x |
| test.swift:77:15:77:15 | y | semmle.label | y |
| test.swift:80:1:82:1 | arg[return] | semmle.label | arg[return] |
| test.swift:81:11:81:18 | call to source() | semmle.label | call to source() |
| test.swift:84:1:91:1 | arg[return] | semmle.label | arg[return] |
| test.swift:86:15:86:22 | call to source() | semmle.label | call to source() |
| test.swift:89:15:89:22 | call to source() | semmle.label | call to source() |
| test.swift:97:40:97:40 | [post] x | semmle.label | [post] x |
| test.swift:98:19:98:19 | x | semmle.label | x |
| test.swift:104:41:104:41 | [post] x | semmle.label | [post] x |
| test.swift:105:19:105:19 | x | semmle.label | x |
| test.swift:109:9:109:14 | arg | semmle.label | arg |
| test.swift:110:12:110:12 | arg | semmle.label | arg |
| test.swift:113:14:113:19 | arg | semmle.label | arg |
| test.swift:113:14:113:19 | arg | semmle.label | arg |
| test.swift:114:12:114:22 | call to ... | semmle.label | call to ... |
| test.swift:114:12:114:22 | call to ... | semmle.label | call to ... |
| test.swift:114:19:114:19 | arg | semmle.label | arg |
| test.swift:114:19:114:19 | arg | semmle.label | arg |
| test.swift:118:18:118:25 | call to source() | semmle.label | call to source() |
| test.swift:119:18:119:44 | call to forward(arg:lambda:) | semmle.label | call to forward(arg:lambda:) |
| test.swift:119:31:119:31 | x | semmle.label | x |
| test.swift:120:15:120:15 | y | semmle.label | y |
| test.swift:122:18:125:6 | call to forward(arg:lambda:) | semmle.label | call to forward(arg:lambda:) |
| test.swift:122:31:122:38 | call to source() | semmle.label | call to source() |
| test.swift:123:10:123:13 | i | semmle.label | i |
| test.swift:124:16:124:16 | i | semmle.label | i |
| test.swift:126:15:126:15 | z | semmle.label | z |
| test.swift:138:19:138:26 | call to source() | semmle.label | call to source() |
| test.swift:142:10:142:13 | i | semmle.label | i |
| test.swift:143:16:143:16 | i | semmle.label | i |
| test.swift:145:15:145:31 | call to ... | semmle.label | call to ... |
| test.swift:145:23:145:30 | call to source() | semmle.label | call to source() |
| test.swift:149:16:149:23 | call to source() | semmle.label | call to source() |
| test.swift:151:15:151:28 | call to ... | semmle.label | call to ... |
| test.swift:154:10:154:13 | i | semmle.label | i |
| test.swift:155:19:155:19 | i | semmle.label | i |
| test.swift:157:16:157:23 | call to source() | semmle.label | call to source() |
| test.swift:159:16:159:29 | call to ... | semmle.label | call to ... |
| test.swift:163:7:163:7 | self [x] | semmle.label | self [x] |
| test.swift:163:7:163:7 | value | semmle.label | value |
| test.swift:169:3:171:3 | self[return] [x] | semmle.label | self[return] [x] |
| test.swift:169:12:169:22 | value | semmle.label | value |
| test.swift:170:5:170:5 | [post] self [x] | semmle.label | [post] self [x] |
| test.swift:170:9:170:9 | value | semmle.label | value |
| test.swift:173:8:173:8 | self [x] | semmle.label | self [x] |
| test.swift:174:12:174:12 | .x | semmle.label | .x |
| test.swift:174:12:174:12 | self [x] | semmle.label | self [x] |
| test.swift:180:3:180:3 | [post] a [x] | semmle.label | [post] a [x] |
| test.swift:180:9:180:16 | call to source() | semmle.label | call to source() |
| test.swift:181:13:181:13 | a [x] | semmle.label | a [x] |
| test.swift:181:13:181:15 | .x | semmle.label | .x |
| test.swift:185:7:185:7 | self [a, x] | semmle.label | self [a, x] |
| test.swift:194:3:194:3 | [post] b [a, x] | semmle.label | [post] b [a, x] |
| test.swift:194:3:194:5 | [post] getter for .a [x] | semmle.label | [post] getter for .a [x] |
| test.swift:194:11:194:18 | call to source() | semmle.label | call to source() |
| test.swift:195:13:195:13 | b [a, x] | semmle.label | b [a, x] |
| test.swift:195:13:195:15 | .a [x] | semmle.label | .a [x] |
| test.swift:195:13:195:17 | .x | semmle.label | .x |
| test.swift:200:3:200:3 | [post] a [x] | semmle.label | [post] a [x] |
| test.swift:200:9:200:16 | call to source() | semmle.label | call to source() |
| test.swift:201:13:201:13 | a [x] | semmle.label | a [x] |
| test.swift:201:13:201:15 | .x | semmle.label | .x |
| test.swift:206:3:206:3 | [post] a [x] | semmle.label | [post] a [x] |
| test.swift:206:9:206:16 | call to source() | semmle.label | call to source() |
| test.swift:207:13:207:13 | a [x] | semmle.label | a [x] |
| test.swift:207:13:207:19 | call to get() | semmle.label | call to get() |
| test.swift:212:3:212:3 | [post] a [x] | semmle.label | [post] a [x] |
| test.swift:212:9:212:16 | call to source() | semmle.label | call to source() |
| test.swift:213:13:213:13 | a [x] | semmle.label | a [x] |
| test.swift:213:13:213:19 | call to get() | semmle.label | call to get() |
| test.swift:218:3:218:3 | [post] b [a, x] | semmle.label | [post] b [a, x] |
| test.swift:218:3:218:5 | [post] getter for .a [x] | semmle.label | [post] getter for .a [x] |
| test.swift:218:11:218:18 | call to source() | semmle.label | call to source() |
| test.swift:219:13:219:13 | b [a, x] | semmle.label | b [a, x] |
| test.swift:219:13:219:15 | .a [x] | semmle.label | .a [x] |
| test.swift:219:13:219:17 | .x | semmle.label | .x |
| test.swift:225:14:225:21 | call to source() | semmle.label | call to source() |
| test.swift:235:13:235:15 | .source_value | semmle.label | .source_value |
| test.swift:238:13:238:15 | .source_value | semmle.label | .source_value |
| test.swift:259:12:259:19 | call to source() | semmle.label | call to source() |
| test.swift:259:12:259:19 | call to source() [some:0] | semmle.label | call to source() [some:0] |
| test.swift:263:13:263:28 | call to optionalSource() | semmle.label | call to optionalSource() |
| test.swift:263:13:263:28 | call to optionalSource() [some:0] | semmle.label | call to optionalSource() [some:0] |
| test.swift:265:15:265:15 | x | semmle.label | x |
| test.swift:267:15:267:15 | x [some:0] | semmle.label | x [some:0] |
| test.swift:267:15:267:16 | ...! | semmle.label | ...! |
| test.swift:270:15:270:22 | call to source() | semmle.label | call to source() |
| test.swift:270:15:270:31 | call to signum() | semmle.label | call to signum() |
| test.swift:271:15:271:16 | ...? | semmle.label | ...? |
| test.swift:271:15:271:25 | OptionalEvaluationExpr | semmle.label | OptionalEvaluationExpr |
| test.swift:271:15:271:25 | call to signum() | semmle.label | call to signum() |
| test.swift:274:15:274:20 | ... ??(_:_:) ... | semmle.label | ... ??(_:_:) ... |
| test.swift:275:15:275:27 | ... ??(_:_:) ... | semmle.label | ... ??(_:_:) ... |
| test.swift:279:15:279:31 | ... ? ... : ... | semmle.label | ... ? ... : ... |
| test.swift:279:26:279:26 | x [some:0] | semmle.label | x [some:0] |
| test.swift:279:26:279:27 | ...! | semmle.label | ...! |
| test.swift:280:15:280:38 | ... ? ... : ... | semmle.label | ... ? ... : ... |
| test.swift:280:26:280:26 | x [some:0] | semmle.label | x [some:0] |
| test.swift:280:26:280:27 | ...! | semmle.label | ...! |
| test.swift:280:31:280:38 | call to source() | semmle.label | call to source() |
| test.swift:282:15:282:38 | ... ? ... : ... | semmle.label | ... ? ... : ... |
| test.swift:282:31:282:38 | call to source() | semmle.label | call to source() |
| test.swift:284:8:284:12 | let ...? [some:0] | semmle.label | let ...? [some:0] |
| test.swift:284:12:284:12 | z | semmle.label | z |
| test.swift:285:19:285:19 | z | semmle.label | z |
| test.swift:291:8:291:12 | let ...? [some:0] | semmle.label | let ...? [some:0] |
| test.swift:291:12:291:12 | z | semmle.label | z |
| test.swift:291:16:291:17 | ...? | semmle.label | ...? |
| test.swift:291:16:291:17 | ...? [some:0] | semmle.label | ...? [some:0] |
| test.swift:291:16:291:26 | call to signum() | semmle.label | call to signum() |
| test.swift:291:16:291:26 | call to signum() [some:0] | semmle.label | call to signum() [some:0] |
| test.swift:292:19:292:19 | z | semmle.label | z |
| test.swift:298:11:298:15 | let ...? [some:0] | semmle.label | let ...? [some:0] |
| test.swift:298:15:298:15 | z1 | semmle.label | z1 |
| test.swift:300:15:300:15 | z1 | semmle.label | z1 |
| test.swift:303:15:303:15 | x [some:0] | semmle.label | x [some:0] |
| test.swift:303:15:303:16 | ...! | semmle.label | ...! |
| test.swift:303:15:303:25 | call to signum() | semmle.label | call to signum() |
| test.swift:306:13:306:24 | .some(...) [some:0] | semmle.label | .some(...) [some:0] |
| test.swift:306:23:306:23 | z | semmle.label | z |
| test.swift:307:19:307:19 | z | semmle.label | z |
| test.swift:314:10:314:21 | .some(...) [some:0] | semmle.label | .some(...) [some:0] |
| test.swift:314:20:314:20 | z | semmle.label | z |
| test.swift:315:19:315:19 | z | semmle.label | z |
| test.swift:331:14:331:26 | (...) [Tuple element at index 1] | semmle.label | (...) [Tuple element at index 1] |
| test.swift:331:18:331:25 | call to source() | semmle.label | call to source() |
| test.swift:335:15:335:15 | t1 [Tuple element at index 1] | semmle.label | t1 [Tuple element at index 1] |
| test.swift:335:15:335:18 | .1 | semmle.label | .1 |
| test.swift:343:5:343:5 | [post] t1 [Tuple element at index 0] | semmle.label | [post] t1 [Tuple element at index 0] |
| test.swift:343:12:343:19 | call to source() | semmle.label | call to source() |
| test.swift:346:15:346:15 | t1 [Tuple element at index 0] | semmle.label | t1 [Tuple element at index 0] |
| test.swift:346:15:346:18 | .0 | semmle.label | .0 |
| test.swift:351:14:351:45 | (...) [Tuple element at index 0] | semmle.label | (...) [Tuple element at index 0] |
| test.swift:351:14:351:45 | (...) [Tuple element at index 1] | semmle.label | (...) [Tuple element at index 1] |
| test.swift:351:18:351:25 | call to source() | semmle.label | call to source() |
| test.swift:351:31:351:38 | call to source() | semmle.label | call to source() |
| test.swift:353:9:353:17 | (...) [Tuple element at index 0] | semmle.label | (...) [Tuple element at index 0] |
| test.swift:353:9:353:17 | (...) [Tuple element at index 1] | semmle.label | (...) [Tuple element at index 1] |
| test.swift:353:10:353:10 | a | semmle.label | a |
| test.swift:353:13:353:13 | b | semmle.label | b |
| test.swift:356:15:356:15 | t1 [Tuple element at index 0] | semmle.label | t1 [Tuple element at index 0] |
| test.swift:356:15:356:18 | .0 | semmle.label | .0 |
| test.swift:357:15:357:15 | t1 [Tuple element at index 1] | semmle.label | t1 [Tuple element at index 1] |
| test.swift:357:15:357:18 | .1 | semmle.label | .1 |
| test.swift:360:15:360:15 | t2 [Tuple element at index 0] | semmle.label | t2 [Tuple element at index 0] |
| test.swift:360:15:360:18 | .0 | semmle.label | .0 |
| test.swift:361:15:361:15 | t2 [Tuple element at index 1] | semmle.label | t2 [Tuple element at index 1] |
| test.swift:361:15:361:18 | .1 | semmle.label | .1 |
| test.swift:363:15:363:15 | a | semmle.label | a |
| test.swift:364:15:364:15 | b | semmle.label | b |
| test.swift:368:22:368:36 | t [Tuple element at index 1] | semmle.label | t [Tuple element at index 1] |
| test.swift:369:12:369:19 | (...) [Tuple element at index 0] | semmle.label | (...) [Tuple element at index 0] |
| test.swift:369:13:369:13 | t [Tuple element at index 1] | semmle.label | t [Tuple element at index 1] |
| test.swift:369:13:369:15 | .1 | semmle.label | .1 |
| test.swift:375:14:375:26 | (...) [Tuple element at index 1] | semmle.label | (...) [Tuple element at index 1] |
| test.swift:375:18:375:25 | call to source() | semmle.label | call to source() |
| test.swift:376:14:376:32 | call to tupleShiftLeft1(_:) [Tuple element at index 0] | semmle.label | call to tupleShiftLeft1(_:) [Tuple element at index 0] |
| test.swift:376:30:376:30 | t1 [Tuple element at index 1] | semmle.label | t1 [Tuple element at index 1] |
| test.swift:377:14:377:32 | call to tupleShiftLeft2(_:) [Tuple element at index 0] | semmle.label | call to tupleShiftLeft2(_:) [Tuple element at index 0] |
| test.swift:377:30:377:30 | t1 [Tuple element at index 1] | semmle.label | t1 [Tuple element at index 1] |
| test.swift:380:15:380:15 | t1 [Tuple element at index 1] | semmle.label | t1 [Tuple element at index 1] |
| test.swift:380:15:380:18 | .1 | semmle.label | .1 |
| test.swift:381:15:381:15 | t2 [Tuple element at index 0] | semmle.label | t2 [Tuple element at index 0] |
| test.swift:381:15:381:18 | .0 | semmle.label | .0 |
| test.swift:383:15:383:15 | t3 [Tuple element at index 0] | semmle.label | t3 [Tuple element at index 0] |
| test.swift:383:15:383:18 | .0 | semmle.label | .0 |
| test.swift:394:16:394:21 | v | semmle.label | v |
| test.swift:394:45:394:62 | call to ... [mySingle:0] | semmle.label | call to ... [mySingle:0] |
| test.swift:394:61:394:61 | v | semmle.label | v |
| test.swift:396:18:396:23 | v | semmle.label | v |
| test.swift:396:45:396:60 | call to ... [some:0] | semmle.label | call to ... [some:0] |
| test.swift:396:59:396:59 | v | semmle.label | v |
| test.swift:422:9:422:27 | call to ... [mySingle:0] | semmle.label | call to ... [mySingle:0] |
| test.swift:422:19:422:26 | call to source() | semmle.label | call to source() |
| test.swift:427:10:427:25 | .mySingle(...) [mySingle:0] | semmle.label | .mySingle(...) [mySingle:0] |
| test.swift:427:24:427:24 | a | semmle.label | a |
| test.swift:428:19:428:19 | a | semmle.label | a |
| test.swift:436:13:436:28 | .mySingle(...) [mySingle:0] | semmle.label | .mySingle(...) [mySingle:0] |
| test.swift:436:27:436:27 | x | semmle.label | x |
| test.swift:437:19:437:19 | x | semmle.label | x |
| test.swift:444:9:444:34 | call to ... [myPair:1] | semmle.label | call to ... [myPair:1] |
| test.swift:444:26:444:33 | call to source() | semmle.label | call to source() |
| test.swift:451:10:451:30 | .myPair(...) [myPair:1] | semmle.label | .myPair(...) [myPair:1] |
| test.swift:451:29:451:29 | b | semmle.label | b |
| test.swift:453:19:453:19 | b | semmle.label | b |
| test.swift:461:13:461:33 | .myPair(...) [myPair:1] | semmle.label | .myPair(...) [myPair:1] |
| test.swift:461:32:461:32 | y | semmle.label | y |
| test.swift:463:19:463:19 | y | semmle.label | y |
| test.swift:466:21:466:34 | call to ... [myCons:1, myPair:1] | semmle.label | call to ... [myCons:1, myPair:1] |
| test.swift:466:33:466:33 | a [myPair:1] | semmle.label | a [myPair:1] |
| test.swift:476:14:476:38 | .myCons(...) [myCons:1, myPair:1] | semmle.label | .myCons(...) [myCons:1, myPair:1] |
| test.swift:476:25:476:37 | .myPair(...) [myPair:1] | semmle.label | .myPair(...) [myPair:1] |
| test.swift:476:36:476:36 | c | semmle.label | c |
| test.swift:479:19:479:19 | c | semmle.label | c |
| test.swift:487:13:487:39 | .myPair(...) [myPair:0] | semmle.label | .myPair(...) [myPair:0] |
| test.swift:487:31:487:31 | x | semmle.label | x |
| test.swift:487:43:487:62 | call to ... [myPair:0] | semmle.label | call to ... [myPair:0] |
| test.swift:487:51:487:58 | call to source() | semmle.label | call to source() |
| test.swift:488:19:488:19 | x | semmle.label | x |
| test.swift:491:17:491:41 | .myCons(...) [myCons:1, myPair:1] | semmle.label | .myCons(...) [myCons:1, myPair:1] |
| test.swift:491:28:491:40 | .myPair(...) [myPair:1] | semmle.label | .myPair(...) [myPair:1] |
| test.swift:491:39:491:39 | c | semmle.label | c |
| test.swift:492:19:492:19 | c | semmle.label | c |
| test.swift:495:12:495:17 | (...) [Tuple element at index 0, myPair:1] | semmle.label | (...) [Tuple element at index 0, myPair:1] |
| test.swift:495:12:495:17 | (...) [Tuple element at index 1, myCons:1, myPair:1] | semmle.label | (...) [Tuple element at index 1, myCons:1, myPair:1] |
| test.swift:495:13:495:13 | a [myPair:1] | semmle.label | a [myPair:1] |
| test.swift:495:16:495:16 | b [myCons:1, myPair:1] | semmle.label | b [myCons:1, myPair:1] |
| test.swift:496:14:496:55 | (...) [Tuple element at index 0, myPair:1] | semmle.label | (...) [Tuple element at index 0, myPair:1] |
| test.swift:496:14:496:55 | (...) [Tuple element at index 1, myCons:1, myPair:1] | semmle.label | (...) [Tuple element at index 1, myCons:1, myPair:1] |
| test.swift:496:15:496:27 | .myPair(...) [myPair:1] | semmle.label | .myPair(...) [myPair:1] |
| test.swift:496:26:496:26 | b | semmle.label | b |
| test.swift:496:30:496:54 | .myCons(...) [myCons:1, myPair:1] | semmle.label | .myCons(...) [myCons:1, myPair:1] |
| test.swift:496:41:496:53 | .myPair(...) [myPair:1] | semmle.label | .myPair(...) [myPair:1] |
| test.swift:496:52:496:52 | e | semmle.label | e |
| test.swift:498:19:498:19 | b | semmle.label | b |
| test.swift:501:19:501:19 | e | semmle.label | e |
| test.swift:507:14:507:38 | call to ... [mySingle:0] | semmle.label | call to ... [mySingle:0] |
| test.swift:507:30:507:37 | call to source() | semmle.label | call to source() |
| test.swift:509:14:509:32 | call to mkMyEnum1(_:) [mySingle:0] | semmle.label | call to mkMyEnum1(_:) [mySingle:0] |
| test.swift:509:24:509:31 | call to source() | semmle.label | call to source() |
| test.swift:511:14:511:32 | call to mkMyEnum2(_:) [mySingle:0] | semmle.label | call to mkMyEnum2(_:) [mySingle:0] |
| test.swift:511:24:511:31 | call to source() | semmle.label | call to source() |
| test.swift:513:13:513:35 | .mySingle(...) [mySingle:0] | semmle.label | .mySingle(...) [mySingle:0] |
| test.swift:513:33:513:33 | d2 | semmle.label | d2 |
| test.swift:513:54:513:54 | d2 | semmle.label | d2 |
| test.swift:515:13:515:35 | .mySingle(...) [mySingle:0] | semmle.label | .mySingle(...) [mySingle:0] |
| test.swift:515:33:515:33 | d4 | semmle.label | d4 |
| test.swift:515:54:515:54 | d4 | semmle.label | d4 |
| test.swift:517:13:517:35 | .mySingle(...) [mySingle:0] | semmle.label | .mySingle(...) [mySingle:0] |
| test.swift:517:33:517:33 | d6 | semmle.label | d6 |
| test.swift:517:54:517:54 | d6 | semmle.label | d6 |
| test.swift:520:14:520:36 | call to ... [some:0] | semmle.label | call to ... [some:0] |
| test.swift:520:28:520:35 | call to source() | semmle.label | call to source() |
| test.swift:522:14:522:34 | call to mkOptional1(_:) [some:0] | semmle.label | call to mkOptional1(_:) [some:0] |
| test.swift:522:26:522:33 | call to source() | semmle.label | call to source() |
| test.swift:524:14:524:34 | call to mkOptional2(_:) [some:0] | semmle.label | call to mkOptional2(_:) [some:0] |
| test.swift:524:26:524:33 | call to source() | semmle.label | call to source() |
| test.swift:526:15:526:15 | e2 [some:0] | semmle.label | e2 [some:0] |
| test.swift:526:15:526:17 | ...! | semmle.label | ...! |
| test.swift:528:15:528:15 | e4 [some:0] | semmle.label | e4 [some:0] |
| test.swift:528:15:528:17 | ...! | semmle.label | ...! |
| test.swift:530:15:530:15 | e6 [some:0] | semmle.label | e6 [some:0] |
| test.swift:530:15:530:17 | ...! | semmle.label | ...! |
| test.swift:536:13:536:28 | call to optionalSource() [some:0] | semmle.label | call to optionalSource() [some:0] |
| test.swift:538:8:538:12 | let ...? [some:0] | semmle.label | let ...? [some:0] |
| test.swift:538:12:538:12 | a | semmle.label | a |
| test.swift:539:19:539:19 | a | semmle.label | a |
| test.swift:543:18:543:23 | (...) [Tuple element at index 0, some:0] | semmle.label | (...) [Tuple element at index 0, some:0] |
| test.swift:543:19:543:19 | x [some:0] | semmle.label | x [some:0] |
| test.swift:545:10:545:37 | (...) [Tuple element at index 0, some:0] | semmle.label | (...) [Tuple element at index 0, some:0] |
| test.swift:545:11:545:22 | .some(...) [some:0] | semmle.label | .some(...) [some:0] |
| test.swift:545:21:545:21 | a | semmle.label | a |
| test.swift:546:19:546:19 | a | semmle.label | a |
| test.swift:559:9:559:9 | self [x, some:0] | semmle.label | self [x, some:0] |
| test.swift:559:9:559:9 | value [some:0] | semmle.label | value [some:0] |
| test.swift:563:13:563:28 | call to optionalSource() [some:0] | semmle.label | call to optionalSource() [some:0] |
| test.swift:565:5:565:5 | [post] cx [x, some:0] | semmle.label | [post] cx [x, some:0] |
| test.swift:565:12:565:12 | x [some:0] | semmle.label | x [some:0] |
| test.swift:569:11:569:15 | let ...? [some:0] | semmle.label | let ...? [some:0] |
| test.swift:569:15:569:15 | z1 | semmle.label | z1 |
| test.swift:569:20:569:20 | cx [x, some:0] | semmle.label | cx [x, some:0] |
| test.swift:569:20:569:23 | .x [some:0] | semmle.label | .x [some:0] |
| test.swift:570:15:570:15 | z1 | semmle.label | z1 |
| test.swift:576:13:576:21 | call to +(_:) | semmle.label | call to +(_:) |
| test.swift:576:14:576:21 | call to source() | semmle.label | call to source() |
| test.swift:577:14:577:21 | call to source() | semmle.label | call to source() |
| test.swift:585:9:585:9 | self [str] | semmle.label | self [str] |
| test.swift:586:5:588:5 | self[return] [str] | semmle.label | self[return] [str] |
| test.swift:586:10:586:13 | s | semmle.label | s |
| test.swift:587:7:587:7 | [post] self [str] | semmle.label | [post] self [str] |
| test.swift:587:13:587:13 | s | semmle.label | s |
| test.swift:592:17:595:5 | self[return] [str] | semmle.label | self[return] [str] |
| test.swift:593:7:593:7 | [post] self [str] | semmle.label | [post] self [str] |
| test.swift:593:20:593:28 | call to source3() | semmle.label | call to source3() |
| test.swift:594:17:594:17 | .str | semmle.label | .str |
| test.swift:594:17:594:17 | self [str] | semmle.label | self [str] |
| test.swift:599:13:599:33 | call to MyClass.init(s:) [str] | semmle.label | call to MyClass.init(s:) [str] |
| test.swift:599:13:599:35 | .str | semmle.label | .str |
| test.swift:599:24:599:32 | call to source3() | semmle.label | call to source3() |
| test.swift:600:13:600:41 | call to MyClass.init(contentsOfFile:) [str] | semmle.label | call to MyClass.init(contentsOfFile:) [str] |
| test.swift:600:13:600:43 | .str | semmle.label | .str |
| test.swift:615:7:615:7 | self [x] | semmle.label | self [x] |
| test.swift:617:3:619:3 | self[return] [x] | semmle.label | self[return] [x] |
| test.swift:617:8:617:11 | x | semmle.label | x |
| test.swift:618:5:618:5 | [post] self [x] | semmle.label | [post] self [x] |
| test.swift:618:14:618:14 | x | semmle.label | x |
| test.swift:623:11:623:24 | call to S.init(x:) [x] | semmle.label | call to S.init(x:) [x] |
| test.swift:623:16:623:23 | call to source() | semmle.label | call to source() |
| test.swift:624:11:624:14 | enter #keyPath(...) [x] | semmle.label | enter #keyPath(...) [x] |
| test.swift:624:11:624:14 | exit #keyPath(...) | semmle.label | exit #keyPath(...) |
| test.swift:624:14:624:14 | KeyPathComponent [x] | semmle.label | KeyPathComponent [x] |
| test.swift:625:13:625:13 | s [x] | semmle.label | s [x] |
| test.swift:625:13:625:25 | \\...[...] | semmle.label | \\...[...] |
| test.swift:627:36:627:38 | enter #keyPath(...) [x] | semmle.label | enter #keyPath(...) [x] |
| test.swift:627:36:627:38 | exit #keyPath(...) | semmle.label | exit #keyPath(...) |
| test.swift:627:38:627:38 | KeyPathComponent [x] | semmle.label | KeyPathComponent [x] |
| test.swift:628:13:628:13 | s [x] | semmle.label | s [x] |
| test.swift:628:13:628:32 | \\...[...] | semmle.label | \\...[...] |
| test.swift:632:7:632:7 | self [s, x] | semmle.label | self [s, x] |
| test.swift:634:3:636:3 | self[return] [s, x] | semmle.label | self[return] [s, x] |
| test.swift:634:8:634:11 | s [x] | semmle.label | s [x] |
| test.swift:635:5:635:5 | [post] self [s, x] | semmle.label | [post] self [s, x] |
| test.swift:635:14:635:14 | s [x] | semmle.label | s [x] |
| test.swift:640:11:640:24 | call to S.init(x:) [x] | semmle.label | call to S.init(x:) [x] |
| test.swift:640:16:640:23 | call to source() | semmle.label | call to source() |
| test.swift:641:12:641:19 | call to S2.init(s:) [s, x] | semmle.label | call to S2.init(s:) [s, x] |
| test.swift:641:18:641:18 | s [x] | semmle.label | s [x] |
| test.swift:642:11:642:17 | enter #keyPath(...) [s, x] | semmle.label | enter #keyPath(...) [s, x] |
| test.swift:642:11:642:17 | exit #keyPath(...) | semmle.label | exit #keyPath(...) |
| test.swift:642:15:642:15 | KeyPathComponent [s, x] | semmle.label | KeyPathComponent [s, x] |
| test.swift:642:17:642:17 | KeyPathComponent [x] | semmle.label | KeyPathComponent [x] |
| test.swift:643:13:643:13 | s2 [s, x] | semmle.label | s2 [s, x] |
| test.swift:643:13:643:26 | \\...[...] | semmle.label | \\...[...] |
| test.swift:647:17:647:26 | [...] [Array element] | semmle.label | [...] [Array element] |
| test.swift:647:18:647:25 | call to source() | semmle.label | call to source() |
| test.swift:648:13:648:22 | enter #keyPath(...) [Array element] | semmle.label | enter #keyPath(...) [Array element] |
| test.swift:648:13:648:22 | exit #keyPath(...) | semmle.label | exit #keyPath(...) |
| test.swift:648:20:648:22 | KeyPathComponent [Array element] | semmle.label | KeyPathComponent [Array element] |
| test.swift:649:15:649:15 | array [Array element] | semmle.label | array [Array element] |
| test.swift:649:15:649:31 | \\...[...] | semmle.label | \\...[...] |
| test.swift:655:3:657:3 | self[return] [s, some:0, x] | semmle.label | self[return] [s, some:0, x] |
| test.swift:655:8:655:12 | s [some:0, x] | semmle.label | s [some:0, x] |
| test.swift:656:5:656:5 | [post] self [s, some:0, x] | semmle.label | [post] self [s, some:0, x] |
| test.swift:656:14:656:14 | s [some:0, x] | semmle.label | s [some:0, x] |
| test.swift:661:13:661:26 | call to S.init(x:) [x] | semmle.label | call to S.init(x:) [x] |
| test.swift:661:18:661:25 | call to source() | semmle.label | call to source() |
| test.swift:662:14:662:30 | call to S2_Optional.init(s:) [s, some:0, x] | semmle.label | call to S2_Optional.init(s:) [s, some:0, x] |
| test.swift:662:29:662:29 | s [some:0, x] | semmle.label | s [some:0, x] |
| test.swift:662:29:662:29 | s [x] | semmle.label | s [x] |
| test.swift:663:13:663:29 | enter #keyPath(...) [s, some:0, x] | semmle.label | enter #keyPath(...) [s, some:0, x] |
| test.swift:663:13:663:29 | exit #keyPath(...) [some:0] | semmle.label | exit #keyPath(...) [some:0] |
| test.swift:663:26:663:26 | KeyPathComponent [s, some:0, x] | semmle.label | KeyPathComponent [s, some:0, x] |
| test.swift:663:27:663:27 | KeyPathComponent [some:0, x] | semmle.label | KeyPathComponent [some:0, x] |
| test.swift:663:29:663:29 | KeyPathComponent [x] | semmle.label | KeyPathComponent [x] |
| test.swift:664:15:664:15 | s2 [s, some:0, x] | semmle.label | s2 [s, some:0, x] |
| test.swift:664:15:664:28 | \\...[...] [some:0] | semmle.label | \\...[...] [some:0] |
| test.swift:664:15:664:29 | ...! | semmle.label | ...! |
| test.swift:668:13:668:20 | call to source() | semmle.label | call to source() |
| test.swift:676:15:676:15 | y | semmle.label | y |
| test.swift:678:9:678:16 | call to source() | semmle.label | call to source() |
| test.swift:680:11:680:11 | x | semmle.label | x |
| test.swift:680:15:680:15 | [post] y | semmle.label | [post] y |
| test.swift:681:15:681:15 | x | semmle.label | x |
| test.swift:682:15:682:15 | y | semmle.label | y |
| test.swift:688:5:688:5 | [post] arr1 [Array element] | semmle.label | [post] arr1 [Array element] |
| test.swift:688:15:688:22 | call to source() | semmle.label | call to source() |
| test.swift:689:15:689:15 | arr1 [Array element] | semmle.label | arr1 [Array element] |
| test.swift:689:15:689:21 | ...[...] | semmle.label | ...[...] |
| test.swift:692:16:692:25 | [...] [Array element] | semmle.label | [...] [Array element] |
| test.swift:692:17:692:24 | call to source() | semmle.label | call to source() |
| test.swift:693:15:693:15 | arr2 [Array element] | semmle.label | arr2 [Array element] |
| test.swift:693:15:693:21 | ...[...] | semmle.label | ...[...] |
| test.swift:695:18:695:29 | [...] [Array element, Array element] | semmle.label | [...] [Array element, Array element] |
| test.swift:695:19:695:28 | [...] [Array element] | semmle.label | [...] [Array element] |
| test.swift:695:20:695:27 | call to source() | semmle.label | call to source() |
| test.swift:697:15:697:15 | matrix [Array element, Array element] | semmle.label | matrix [Array element, Array element] |
| test.swift:697:15:697:23 | ...[...] [Array element] | semmle.label | ...[...] [Array element] |
| test.swift:697:15:697:26 | ...[...] | semmle.label | ...[...] |
| test.swift:700:5:700:5 | [post] matrix2 [Array element, Array element] | semmle.label | [post] matrix2 [Array element, Array element] |
| test.swift:700:5:700:5 | [post] matrix2 [Collection element, Array element] | semmle.label | [post] matrix2 [Collection element, Array element] |
| test.swift:700:5:700:14 | [post] getter for ...[...] [Array element] | semmle.label | [post] getter for ...[...] [Array element] |
| test.swift:700:21:700:28 | call to source() | semmle.label | call to source() |
| test.swift:701:15:701:15 | matrix2 [Array element, Array element] | semmle.label | matrix2 [Array element, Array element] |
| test.swift:701:15:701:15 | matrix2 [Collection element, Array element] | semmle.label | matrix2 [Collection element, Array element] |
| test.swift:701:15:701:24 | ...[...] [Array element] | semmle.label | ...[...] [Array element] |
| test.swift:701:15:701:27 | ...[...] | semmle.label | ...[...] |
| test.swift:712:5:712:5 | [post] arr6 [Array element] | semmle.label | [post] arr6 [Array element] |
| test.swift:712:17:712:24 | call to source() | semmle.label | call to source() |
| test.swift:713:15:713:15 | arr6 [Array element] | semmle.label | arr6 [Array element] |
| test.swift:713:15:713:21 | ...[...] | semmle.label | ...[...] |
| test.swift:715:16:715:25 | [...] [Array element] | semmle.label | [...] [Array element] |
| test.swift:715:17:715:24 | call to source() | semmle.label | call to source() |
| test.swift:716:15:716:15 | arr7 [Array element] | semmle.label | arr7 [Array element] |
| test.swift:716:15:716:34 | call to randomElement() [some:0] | semmle.label | call to randomElement() [some:0] |
| test.swift:716:15:716:35 | ...! | semmle.label | ...! |
| test.swift:722:5:722:5 | [post] set1 [Collection element] | semmle.label | [post] set1 [Collection element] |
| test.swift:722:17:722:24 | call to source() | semmle.label | call to source() |
| test.swift:723:15:723:15 | set1 [Collection element] | semmle.label | set1 [Collection element] |
| test.swift:723:15:723:34 | call to randomElement() [some:0] | semmle.label | call to randomElement() [some:0] |
| test.swift:723:15:723:35 | ...! | semmle.label | ...! |
| test.swift:725:16:725:30 | call to Set<Element>.init(_:) [Collection element] | semmle.label | call to Set<Element>.init(_:) [Collection element] |
| test.swift:725:20:725:29 | [...] [Array element] | semmle.label | [...] [Array element] |
| test.swift:725:21:725:28 | call to source() | semmle.label | call to source() |
| test.swift:726:15:726:15 | set2 [Collection element] | semmle.label | set2 [Collection element] |
| test.swift:726:15:726:34 | call to randomElement() [some:0] | semmle.label | call to randomElement() [some:0] |
| test.swift:726:15:726:35 | ...! | semmle.label | ...! |
| test.swift:731:9:731:9 | self [v2, some:0] | semmle.label | self [v2, some:0] |
| test.swift:731:9:731:9 | self [v2] | semmle.label | self [v2] |
| test.swift:731:9:731:9 | value | semmle.label | value |
| test.swift:731:9:731:9 | value [some:0] | semmle.label | value [some:0] |
| test.swift:732:9:732:9 | self [v3] | semmle.label | self [v3] |
| test.swift:732:9:732:9 | value | semmle.label | value |
| test.swift:742:5:742:5 | v1 [some:0] | semmle.label | v1 [some:0] |
| test.swift:742:11:742:18 | call to source() | semmle.label | call to source() |
| test.swift:743:10:743:17 | call to source() | semmle.label | call to source() |
| test.swift:743:10:743:17 | call to source() [some:0] | semmle.label | call to source() [some:0] |
| test.swift:744:10:744:17 | call to source() | semmle.label | call to source() |
| test.swift:746:5:746:5 | [post] mo1 [v2, some:0] | semmle.label | [post] mo1 [v2, some:0] |
| test.swift:746:5:746:5 | [post] mo1 [v2] | semmle.label | [post] mo1 [v2] |
| test.swift:746:14:746:21 | call to source() | semmle.label | call to source() |
| test.swift:746:14:746:21 | call to source() [some:0] | semmle.label | call to source() [some:0] |
| test.swift:747:5:747:5 | [post] mo1 [v3] | semmle.label | [post] mo1 [v3] |
| test.swift:747:5:747:5 | mo1 [v2, some:0] | semmle.label | mo1 [v2, some:0] |
| test.swift:747:5:747:5 | mo1 [v2] | semmle.label | mo1 [v2] |
| test.swift:747:14:747:21 | call to source() | semmle.label | call to source() |
| test.swift:752:15:752:15 | v1 [some:0] | semmle.label | v1 [some:0] |
| test.swift:752:15:752:17 | ...! | semmle.label | ...! |
| test.swift:753:15:753:15 | v2 [some:0] | semmle.label | v2 [some:0] |
| test.swift:753:15:753:17 | ...! | semmle.label | ...! |
| test.swift:754:15:754:15 | v3 | semmle.label | v3 |
| test.swift:756:15:756:15 | mo1 [v2, some:0] | semmle.label | mo1 [v2, some:0] |
| test.swift:756:15:756:15 | mo1 [v2] | semmle.label | mo1 [v2] |
| test.swift:756:15:756:19 | .v2 | semmle.label | .v2 |
| test.swift:756:15:756:19 | .v2 [some:0] | semmle.label | .v2 [some:0] |
| test.swift:756:15:756:21 | ...! | semmle.label | ...! |
| test.swift:757:15:757:15 | mo1 [v3] | semmle.label | mo1 [v3] |
| test.swift:757:15:757:19 | .v3 | semmle.label | .v3 |
| test.swift:764:13:764:26 | call to S.init(x:) [x] | semmle.label | call to S.init(x:) [x] |
| test.swift:764:18:764:25 | call to source() | semmle.label | call to source() |
| test.swift:765:14:765:30 | call to S2_Optional.init(s:) [s, some:0, x] | semmle.label | call to S2_Optional.init(s:) [s, some:0, x] |
| test.swift:765:29:765:29 | s [some:0, x] | semmle.label | s [some:0, x] |
| test.swift:765:29:765:29 | s [x] | semmle.label | s [x] |
| test.swift:766:13:766:29 | enter #keyPath(...) [s, some:0, x] | semmle.label | enter #keyPath(...) [s, some:0, x] |
| test.swift:766:13:766:29 | exit #keyPath(...) | semmle.label | exit #keyPath(...) |
| test.swift:766:26:766:26 | KeyPathComponent [s, some:0, x] | semmle.label | KeyPathComponent [s, some:0, x] |
| test.swift:766:26:766:26 | KeyPathComponent [some:0, x] | semmle.label | KeyPathComponent [some:0, x] |
| test.swift:766:29:766:29 | KeyPathComponent [x] | semmle.label | KeyPathComponent [x] |
| test.swift:767:15:767:15 | s2 [s, some:0, x] | semmle.label | s2 [s, some:0, x] |
| test.swift:767:15:767:28 | \\...[...] | semmle.label | \\...[...] |
| test.swift:774:5:774:5 | [post] dict1 [Collection element, Tuple element at index 1] | semmle.label | [post] dict1 [Collection element, Tuple element at index 1] |
| test.swift:774:5:774:12 | DictionarySubscriptNode [Tuple element at index 1] | semmle.label | DictionarySubscriptNode [Tuple element at index 1] |
| test.swift:774:16:774:23 | call to source() | semmle.label | call to source() |
| test.swift:776:15:776:15 | dict1 [Collection element, Tuple element at index 1] | semmle.label | dict1 [Collection element, Tuple element at index 1] |
| test.swift:776:15:776:22 | ...[...] | semmle.label | ...[...] |
| test.swift:776:15:776:22 | DictionarySubscriptNode [Tuple element at index 1] | semmle.label | DictionarySubscriptNode [Tuple element at index 1] |
| test.swift:786:17:786:29 | [...] [Collection element, Tuple element at index 1] | semmle.label | [...] [Collection element, Tuple element at index 1] |
| test.swift:786:18:786:28 | (...) [Tuple element at index 1] | semmle.label | (...) [Tuple element at index 1] |
| test.swift:786:21:786:28 | call to source() | semmle.label | call to source() |
| test.swift:787:15:787:15 | dict3 [Collection element, Tuple element at index 1] | semmle.label | dict3 [Collection element, Tuple element at index 1] |
| test.swift:787:15:787:22 | ...[...] | semmle.label | ...[...] |
| test.swift:787:15:787:22 | DictionarySubscriptNode [Tuple element at index 1] | semmle.label | DictionarySubscriptNode [Tuple element at index 1] |
| test.swift:789:5:789:5 | [post] dict3 [Collection element, Tuple element at index 0] | semmle.label | [post] dict3 [Collection element, Tuple element at index 0] |
| test.swift:789:5:789:5 | [post] dict3 [Collection element, Tuple element at index 1] | semmle.label | [post] dict3 [Collection element, Tuple element at index 1] |
| test.swift:789:5:789:5 | dict3 [Collection element, Tuple element at index 1] | semmle.label | dict3 [Collection element, Tuple element at index 1] |
| test.swift:789:5:789:19 | DictionarySubscriptNode [Tuple element at index 0] | semmle.label | DictionarySubscriptNode [Tuple element at index 0] |
| test.swift:789:5:789:19 | DictionarySubscriptNode [Tuple element at index 1] | semmle.label | DictionarySubscriptNode [Tuple element at index 1] |
| test.swift:789:11:789:18 | call to source() | semmle.label | call to source() |
| test.swift:791:15:791:15 | dict3 [Collection element, Tuple element at index 0] | semmle.label | dict3 [Collection element, Tuple element at index 0] |
| test.swift:791:15:791:35 | call to randomElement() [some:0, Tuple element at index 0] | semmle.label | call to randomElement() [some:0, Tuple element at index 0] |
| test.swift:791:15:791:36 | ...! [Tuple element at index 0] | semmle.label | ...! [Tuple element at index 0] |
| test.swift:791:15:791:38 | .0 | semmle.label | .0 |
| test.swift:792:15:792:15 | dict3 [Collection element, Tuple element at index 1] | semmle.label | dict3 [Collection element, Tuple element at index 1] |
| test.swift:792:15:792:35 | call to randomElement() [some:0, Tuple element at index 1] | semmle.label | call to randomElement() [some:0, Tuple element at index 1] |
| test.swift:792:15:792:36 | ...! [Tuple element at index 1] | semmle.label | ...! [Tuple element at index 1] |
| test.swift:792:15:792:38 | .1 | semmle.label | .1 |
| test.swift:799:17:799:28 | [...] [Collection element, Tuple element at index 1] | semmle.label | [...] [Collection element, Tuple element at index 1] |
| test.swift:799:18:799:27 | (...) [Tuple element at index 1] | semmle.label | (...) [Tuple element at index 1] |
| test.swift:799:20:799:27 | call to source() | semmle.label | call to source() |
| test.swift:800:15:800:15 | [post] dict4 [Collection element, Tuple element at index 0] | semmle.label | [post] dict4 [Collection element, Tuple element at index 0] |
| test.swift:800:15:800:15 | dict4 [Collection element, Tuple element at index 1] | semmle.label | dict4 [Collection element, Tuple element at index 1] |
| test.swift:800:15:800:52 | call to updateValue(_:forKey:) [some:0] | semmle.label | call to updateValue(_:forKey:) [some:0] |
| test.swift:800:15:800:53 | ...! | semmle.label | ...! |
| test.swift:800:44:800:51 | call to source() | semmle.label | call to source() |
| test.swift:801:15:801:15 | [post] dict4 [Collection element, Tuple element at index 1] | semmle.label | [post] dict4 [Collection element, Tuple element at index 1] |
| test.swift:801:15:801:15 | dict4 [Collection element, Tuple element at index 1] | semmle.label | dict4 [Collection element, Tuple element at index 1] |
| test.swift:801:15:801:52 | call to updateValue(_:forKey:) [some:0] | semmle.label | call to updateValue(_:forKey:) [some:0] |
| test.swift:801:15:801:53 | ...! | semmle.label | ...! |
| test.swift:801:33:801:40 | call to source() | semmle.label | call to source() |
| test.swift:802:15:802:15 | dict4 [Collection element, Tuple element at index 0] | semmle.label | dict4 [Collection element, Tuple element at index 0] |
| test.swift:802:15:802:35 | call to randomElement() [some:0, Tuple element at index 0] | semmle.label | call to randomElement() [some:0, Tuple element at index 0] |
| test.swift:802:15:802:36 | ...! [Tuple element at index 0] | semmle.label | ...! [Tuple element at index 0] |
| test.swift:802:15:802:38 | .0 | semmle.label | .0 |
| test.swift:803:15:803:15 | dict4 [Collection element, Tuple element at index 1] | semmle.label | dict4 [Collection element, Tuple element at index 1] |
| test.swift:803:15:803:35 | call to randomElement() [some:0, Tuple element at index 1] | semmle.label | call to randomElement() [some:0, Tuple element at index 1] |
| test.swift:803:15:803:36 | ...! [Tuple element at index 1] | semmle.label | ...! [Tuple element at index 1] |
| test.swift:803:15:803:38 | .1 | semmle.label | .1 |
<<<<<<< HEAD
| test.swift:811:11:811:17 | [post] enter #keyPath(...) [s, x] | semmle.label | [post] enter #keyPath(...) [s, x] |
| test.swift:811:11:811:17 | [post] exit #keyPath(...) | semmle.label | [post] exit #keyPath(...) |
| test.swift:811:15:811:15 | [post] KeyPathComponent [s, x] | semmle.label | [post] KeyPathComponent [s, x] |
| test.swift:811:17:811:17 | [post] KeyPathComponent [x] | semmle.label | [post] KeyPathComponent [x] |
| test.swift:812:3:812:3 | [post] s2 [s, x] | semmle.label | [post] s2 [s, x] |
| test.swift:812:3:812:16 | \\...[...] | semmle.label | \\...[...] |
| test.swift:812:20:812:27 | call to source() | semmle.label | call to source() |
| test.swift:813:13:813:13 | s2 [s, x] | semmle.label | s2 [s, x] |
| test.swift:813:13:813:16 | .s [x] | semmle.label | .s [x] |
| test.swift:813:13:813:18 | .x | semmle.label | .x |
=======
| test.swift:809:3:811:3 | self[return] [v] | semmle.label | self[return] [v] |
| test.swift:809:8:809:13 | v | semmle.label | v |
| test.swift:810:5:810:5 | [post] self [v] | semmle.label | [post] self [v] |
| test.swift:810:14:810:14 | v | semmle.label | v |
| test.swift:813:8:813:8 | self [v] | semmle.label | self [v] |
| test.swift:813:31:813:31 | .v | semmle.label | .v |
| test.swift:813:31:813:31 | self [v] | semmle.label | self [v] |
| test.swift:815:7:815:7 | self [v] | semmle.label | self [v] |
| test.swift:815:7:815:7 | value | semmle.label | value |
| test.swift:819:14:819:25 | call to S3.init(_:) [v] | semmle.label | call to S3.init(_:) [v] |
| test.swift:819:17:819:24 | call to source() | semmle.label | call to source() |
| test.swift:822:15:822:15 | s1 [v] | semmle.label | s1 [v] |
| test.swift:822:15:822:18 | .v | semmle.label | .v |
| test.swift:824:15:824:15 | s1 [v] | semmle.label | s1 [v] |
| test.swift:824:15:824:23 | call to getv() | semmle.label | call to getv() |
| test.swift:828:5:828:5 | [post] s2 [v] | semmle.label | [post] s2 [v] |
| test.swift:828:12:828:19 | call to source() | semmle.label | call to source() |
| test.swift:831:15:831:15 | s2 [v] | semmle.label | s2 [v] |
| test.swift:831:15:831:18 | .v | semmle.label | .v |
| test.swift:833:15:833:15 | s2 [v] | semmle.label | s2 [v] |
| test.swift:833:15:833:23 | call to getv() | semmle.label | call to getv() |
>>>>>>> d6e143a8
subpaths
| test.swift:75:22:75:22 | x | test.swift:65:16:65:28 | arg1 | test.swift:65:1:70:1 | arg2[return] | test.swift:75:32:75:32 | [post] y |
| test.swift:114:19:114:19 | arg | test.swift:109:9:109:14 | arg | test.swift:110:12:110:12 | arg | test.swift:114:12:114:22 | call to ... |
| test.swift:114:19:114:19 | arg | test.swift:123:10:123:13 | i | test.swift:124:16:124:16 | i | test.swift:114:12:114:22 | call to ... |
| test.swift:119:31:119:31 | x | test.swift:113:14:113:19 | arg | test.swift:114:12:114:22 | call to ... | test.swift:119:18:119:44 | call to forward(arg:lambda:) |
| test.swift:122:31:122:38 | call to source() | test.swift:113:14:113:19 | arg | test.swift:114:12:114:22 | call to ... | test.swift:122:18:125:6 | call to forward(arg:lambda:) |
| test.swift:145:23:145:30 | call to source() | test.swift:142:10:142:13 | i | test.swift:143:16:143:16 | i | test.swift:145:15:145:31 | call to ... |
| test.swift:170:9:170:9 | value | test.swift:163:7:163:7 | value | file://:0:0:0:0 | [post] self [x] | test.swift:170:5:170:5 | [post] self [x] |
| test.swift:174:12:174:12 | self [x] | test.swift:163:7:163:7 | self [x] | file://:0:0:0:0 | .x | test.swift:174:12:174:12 | .x |
| test.swift:180:9:180:16 | call to source() | test.swift:163:7:163:7 | value | file://:0:0:0:0 | [post] self [x] | test.swift:180:3:180:3 | [post] a [x] |
| test.swift:181:13:181:13 | a [x] | test.swift:163:7:163:7 | self [x] | file://:0:0:0:0 | .x | test.swift:181:13:181:15 | .x |
| test.swift:194:11:194:18 | call to source() | test.swift:163:7:163:7 | value | file://:0:0:0:0 | [post] self [x] | test.swift:194:3:194:5 | [post] getter for .a [x] |
| test.swift:195:13:195:13 | b [a, x] | test.swift:185:7:185:7 | self [a, x] | file://:0:0:0:0 | .a [x] | test.swift:195:13:195:15 | .a [x] |
| test.swift:195:13:195:15 | .a [x] | test.swift:163:7:163:7 | self [x] | file://:0:0:0:0 | .x | test.swift:195:13:195:17 | .x |
| test.swift:200:9:200:16 | call to source() | test.swift:169:12:169:22 | value | test.swift:169:3:171:3 | self[return] [x] | test.swift:200:3:200:3 | [post] a [x] |
| test.swift:200:9:200:16 | call to source() | test.swift:169:12:169:22 | value | test.swift:170:5:170:5 | [post] self [x] | test.swift:200:3:200:3 | [post] a [x] |
| test.swift:201:13:201:13 | a [x] | test.swift:163:7:163:7 | self [x] | file://:0:0:0:0 | .x | test.swift:201:13:201:15 | .x |
| test.swift:206:9:206:16 | call to source() | test.swift:163:7:163:7 | value | file://:0:0:0:0 | [post] self [x] | test.swift:206:3:206:3 | [post] a [x] |
| test.swift:207:13:207:13 | a [x] | test.swift:173:8:173:8 | self [x] | test.swift:174:12:174:12 | .x | test.swift:207:13:207:19 | call to get() |
| test.swift:212:9:212:16 | call to source() | test.swift:169:12:169:22 | value | test.swift:169:3:171:3 | self[return] [x] | test.swift:212:3:212:3 | [post] a [x] |
| test.swift:212:9:212:16 | call to source() | test.swift:169:12:169:22 | value | test.swift:170:5:170:5 | [post] self [x] | test.swift:212:3:212:3 | [post] a [x] |
| test.swift:213:13:213:13 | a [x] | test.swift:173:8:173:8 | self [x] | test.swift:174:12:174:12 | .x | test.swift:213:13:213:19 | call to get() |
| test.swift:218:11:218:18 | call to source() | test.swift:169:12:169:22 | value | test.swift:169:3:171:3 | self[return] [x] | test.swift:218:3:218:5 | [post] getter for .a [x] |
| test.swift:218:11:218:18 | call to source() | test.swift:169:12:169:22 | value | test.swift:170:5:170:5 | [post] self [x] | test.swift:218:3:218:5 | [post] getter for .a [x] |
| test.swift:219:13:219:13 | b [a, x] | test.swift:185:7:185:7 | self [a, x] | file://:0:0:0:0 | .a [x] | test.swift:219:13:219:15 | .a [x] |
| test.swift:219:13:219:15 | .a [x] | test.swift:163:7:163:7 | self [x] | file://:0:0:0:0 | .x | test.swift:219:13:219:17 | .x |
| test.swift:376:30:376:30 | t1 [Tuple element at index 1] | test.swift:368:22:368:36 | t [Tuple element at index 1] | test.swift:369:12:369:19 | (...) [Tuple element at index 0] | test.swift:376:14:376:32 | call to tupleShiftLeft1(_:) [Tuple element at index 0] |
| test.swift:509:24:509:31 | call to source() | test.swift:394:16:394:21 | v | test.swift:394:45:394:62 | call to ... [mySingle:0] | test.swift:509:14:509:32 | call to mkMyEnum1(_:) [mySingle:0] |
| test.swift:522:26:522:33 | call to source() | test.swift:396:18:396:23 | v | test.swift:396:45:396:60 | call to ... [some:0] | test.swift:522:14:522:34 | call to mkOptional1(_:) [some:0] |
| test.swift:565:12:565:12 | x [some:0] | test.swift:559:9:559:9 | value [some:0] | file://:0:0:0:0 | [post] self [x, some:0] | test.swift:565:5:565:5 | [post] cx [x, some:0] |
| test.swift:569:20:569:20 | cx [x, some:0] | test.swift:559:9:559:9 | self [x, some:0] | file://:0:0:0:0 | .x [some:0] | test.swift:569:20:569:23 | .x [some:0] |
| test.swift:593:20:593:28 | call to source3() | test.swift:586:10:586:13 | s | test.swift:587:7:587:7 | [post] self [str] | test.swift:593:7:593:7 | [post] self [str] |
| test.swift:599:13:599:33 | call to MyClass.init(s:) [str] | test.swift:585:9:585:9 | self [str] | file://:0:0:0:0 | .str | test.swift:599:13:599:35 | .str |
| test.swift:599:24:599:32 | call to source3() | test.swift:586:10:586:13 | s | test.swift:586:5:588:5 | self[return] [str] | test.swift:599:13:599:33 | call to MyClass.init(s:) [str] |
| test.swift:600:13:600:41 | call to MyClass.init(contentsOfFile:) [str] | test.swift:585:9:585:9 | self [str] | file://:0:0:0:0 | .str | test.swift:600:13:600:43 | .str |
| test.swift:623:16:623:23 | call to source() | test.swift:617:8:617:11 | x | test.swift:617:3:619:3 | self[return] [x] | test.swift:623:11:623:24 | call to S.init(x:) [x] |
| test.swift:625:13:625:13 | s [x] | test.swift:624:11:624:14 | enter #keyPath(...) [x] | test.swift:624:11:624:14 | exit #keyPath(...) | test.swift:625:13:625:25 | \\...[...] |
| test.swift:628:13:628:13 | s [x] | test.swift:627:36:627:38 | enter #keyPath(...) [x] | test.swift:627:36:627:38 | exit #keyPath(...) | test.swift:628:13:628:32 | \\...[...] |
| test.swift:640:16:640:23 | call to source() | test.swift:617:8:617:11 | x | test.swift:617:3:619:3 | self[return] [x] | test.swift:640:11:640:24 | call to S.init(x:) [x] |
| test.swift:641:18:641:18 | s [x] | test.swift:634:8:634:11 | s [x] | test.swift:634:3:636:3 | self[return] [s, x] | test.swift:641:12:641:19 | call to S2.init(s:) [s, x] |
| test.swift:643:13:643:13 | s2 [s, x] | test.swift:642:11:642:17 | enter #keyPath(...) [s, x] | test.swift:642:11:642:17 | exit #keyPath(...) | test.swift:643:13:643:26 | \\...[...] |
| test.swift:649:15:649:15 | array [Array element] | test.swift:648:13:648:22 | enter #keyPath(...) [Array element] | test.swift:648:13:648:22 | exit #keyPath(...) | test.swift:649:15:649:31 | \\...[...] |
| test.swift:661:18:661:25 | call to source() | test.swift:617:8:617:11 | x | test.swift:617:3:619:3 | self[return] [x] | test.swift:661:13:661:26 | call to S.init(x:) [x] |
| test.swift:662:29:662:29 | s [some:0, x] | test.swift:655:8:655:12 | s [some:0, x] | test.swift:655:3:657:3 | self[return] [s, some:0, x] | test.swift:662:14:662:30 | call to S2_Optional.init(s:) [s, some:0, x] |
| test.swift:664:15:664:15 | s2 [s, some:0, x] | test.swift:663:13:663:29 | enter #keyPath(...) [s, some:0, x] | test.swift:663:13:663:29 | exit #keyPath(...) [some:0] | test.swift:664:15:664:28 | \\...[...] [some:0] |
| test.swift:746:14:746:21 | call to source() | test.swift:731:9:731:9 | value | file://:0:0:0:0 | [post] self [v2] | test.swift:746:5:746:5 | [post] mo1 [v2] |
| test.swift:746:14:746:21 | call to source() [some:0] | test.swift:731:9:731:9 | value [some:0] | file://:0:0:0:0 | [post] self [v2, some:0] | test.swift:746:5:746:5 | [post] mo1 [v2, some:0] |
| test.swift:747:14:747:21 | call to source() | test.swift:732:9:732:9 | value | file://:0:0:0:0 | [post] self [v3] | test.swift:747:5:747:5 | [post] mo1 [v3] |
| test.swift:756:15:756:15 | mo1 [v2, some:0] | test.swift:731:9:731:9 | self [v2, some:0] | file://:0:0:0:0 | .v2 [some:0] | test.swift:756:15:756:19 | .v2 [some:0] |
| test.swift:756:15:756:15 | mo1 [v2] | test.swift:731:9:731:9 | self [v2] | file://:0:0:0:0 | .v2 | test.swift:756:15:756:19 | .v2 |
| test.swift:757:15:757:15 | mo1 [v3] | test.swift:732:9:732:9 | self [v3] | file://:0:0:0:0 | .v3 | test.swift:757:15:757:19 | .v3 |
| test.swift:764:18:764:25 | call to source() | test.swift:617:8:617:11 | x | test.swift:617:3:619:3 | self[return] [x] | test.swift:764:13:764:26 | call to S.init(x:) [x] |
| test.swift:765:29:765:29 | s [some:0, x] | test.swift:655:8:655:12 | s [some:0, x] | test.swift:655:3:657:3 | self[return] [s, some:0, x] | test.swift:765:14:765:30 | call to S2_Optional.init(s:) [s, some:0, x] |
| test.swift:767:15:767:15 | s2 [s, some:0, x] | test.swift:766:13:766:29 | enter #keyPath(...) [s, some:0, x] | test.swift:766:13:766:29 | exit #keyPath(...) | test.swift:767:15:767:28 | \\...[...] |
<<<<<<< HEAD
| test.swift:812:3:812:16 | \\...[...] | test.swift:811:11:811:17 | [post] exit #keyPath(...) | test.swift:811:11:811:17 | [post] enter #keyPath(...) [s, x] | test.swift:812:3:812:3 | [post] s2 [s, x] |
| test.swift:812:3:812:16 | \\...[...] | test.swift:811:11:811:17 | [post] exit #keyPath(...) | test.swift:811:15:811:15 | [post] KeyPathComponent [s, x] | test.swift:812:3:812:3 | [post] s2 [s, x] |
| test.swift:813:13:813:13 | s2 [s, x] | test.swift:632:7:632:7 | self [s, x] | file://:0:0:0:0 | .s [x] | test.swift:813:13:813:16 | .s [x] |
| test.swift:813:13:813:16 | .s [x] | test.swift:615:7:615:7 | self [x] | file://:0:0:0:0 | .x | test.swift:813:13:813:18 | .x |
=======
| test.swift:813:31:813:31 | self [v] | test.swift:815:7:815:7 | self [v] | file://:0:0:0:0 | .v | test.swift:813:31:813:31 | .v |
| test.swift:819:17:819:24 | call to source() | test.swift:809:8:809:13 | v | test.swift:809:3:811:3 | self[return] [v] | test.swift:819:14:819:25 | call to S3.init(_:) [v] |
| test.swift:822:15:822:15 | s1 [v] | test.swift:815:7:815:7 | self [v] | file://:0:0:0:0 | .v | test.swift:822:15:822:18 | .v |
| test.swift:824:15:824:15 | s1 [v] | test.swift:813:8:813:8 | self [v] | test.swift:813:31:813:31 | .v | test.swift:824:15:824:23 | call to getv() |
| test.swift:828:12:828:19 | call to source() | test.swift:815:7:815:7 | value | file://:0:0:0:0 | [post] self [v] | test.swift:828:5:828:5 | [post] s2 [v] |
| test.swift:831:15:831:15 | s2 [v] | test.swift:815:7:815:7 | self [v] | file://:0:0:0:0 | .v | test.swift:831:15:831:18 | .v |
| test.swift:833:15:833:15 | s2 [v] | test.swift:813:8:813:8 | self [v] | test.swift:813:31:813:31 | .v | test.swift:833:15:833:23 | call to getv() |
>>>>>>> d6e143a8
#select
| test.swift:7:15:7:15 | t1 | test.swift:6:19:6:26 | call to source() | test.swift:7:15:7:15 | t1 | result |
| test.swift:9:15:9:15 | t1 | test.swift:6:19:6:26 | call to source() | test.swift:9:15:9:15 | t1 | result |
| test.swift:10:15:10:15 | t2 | test.swift:6:19:6:26 | call to source() | test.swift:10:15:10:15 | t2 | result |
| test.swift:30:15:30:15 | x | test.swift:25:20:25:27 | call to source() | test.swift:30:15:30:15 | x | result |
| test.swift:31:15:31:15 | y | test.swift:26:26:26:33 | call to source() | test.swift:31:15:31:15 | y | result |
| test.swift:39:15:39:29 | call to callee_source() | test.swift:35:12:35:19 | call to source() | test.swift:39:15:39:29 | call to callee_source() | result |
| test.swift:50:15:50:15 | t | test.swift:43:19:43:26 | call to source() | test.swift:50:15:50:15 | t | result |
| test.swift:62:15:62:15 | x | test.swift:54:11:54:18 | call to source() | test.swift:62:15:62:15 | x | result |
| test.swift:76:15:76:15 | x | test.swift:73:18:73:25 | call to source() | test.swift:76:15:76:15 | x | result |
| test.swift:77:15:77:15 | y | test.swift:73:18:73:25 | call to source() | test.swift:77:15:77:15 | y | result |
| test.swift:98:19:98:19 | x | test.swift:81:11:81:18 | call to source() | test.swift:98:19:98:19 | x | result |
| test.swift:105:19:105:19 | x | test.swift:86:15:86:22 | call to source() | test.swift:105:19:105:19 | x | result |
| test.swift:105:19:105:19 | x | test.swift:89:15:89:22 | call to source() | test.swift:105:19:105:19 | x | result |
| test.swift:120:15:120:15 | y | test.swift:118:18:118:25 | call to source() | test.swift:120:15:120:15 | y | result |
| test.swift:126:15:126:15 | z | test.swift:122:31:122:38 | call to source() | test.swift:126:15:126:15 | z | result |
| test.swift:138:19:138:26 | call to source() | test.swift:138:19:138:26 | call to source() | test.swift:138:19:138:26 | call to source() | result |
| test.swift:145:15:145:31 | call to ... | test.swift:145:23:145:30 | call to source() | test.swift:145:15:145:31 | call to ... | result |
| test.swift:151:15:151:28 | call to ... | test.swift:149:16:149:23 | call to source() | test.swift:151:15:151:28 | call to ... | result |
| test.swift:155:19:155:19 | i | test.swift:149:16:149:23 | call to source() | test.swift:155:19:155:19 | i | result |
| test.swift:155:19:155:19 | i | test.swift:157:16:157:23 | call to source() | test.swift:155:19:155:19 | i | result |
| test.swift:181:13:181:15 | .x | test.swift:180:9:180:16 | call to source() | test.swift:181:13:181:15 | .x | result |
| test.swift:195:13:195:17 | .x | test.swift:194:11:194:18 | call to source() | test.swift:195:13:195:17 | .x | result |
| test.swift:201:13:201:15 | .x | test.swift:200:9:200:16 | call to source() | test.swift:201:13:201:15 | .x | result |
| test.swift:207:13:207:19 | call to get() | test.swift:206:9:206:16 | call to source() | test.swift:207:13:207:19 | call to get() | result |
| test.swift:213:13:213:19 | call to get() | test.swift:212:9:212:16 | call to source() | test.swift:213:13:213:19 | call to get() | result |
| test.swift:219:13:219:17 | .x | test.swift:218:11:218:18 | call to source() | test.swift:219:13:219:17 | .x | result |
| test.swift:235:13:235:15 | .source_value | test.swift:225:14:225:21 | call to source() | test.swift:235:13:235:15 | .source_value | result |
| test.swift:238:13:238:15 | .source_value | test.swift:225:14:225:21 | call to source() | test.swift:238:13:238:15 | .source_value | result |
| test.swift:265:15:265:15 | x | test.swift:259:12:259:19 | call to source() | test.swift:265:15:265:15 | x | result |
| test.swift:267:15:267:16 | ...! | test.swift:259:12:259:19 | call to source() | test.swift:267:15:267:16 | ...! | result |
| test.swift:270:15:270:31 | call to signum() | test.swift:270:15:270:22 | call to source() | test.swift:270:15:270:31 | call to signum() | result |
| test.swift:271:15:271:25 | OptionalEvaluationExpr | test.swift:259:12:259:19 | call to source() | test.swift:271:15:271:25 | OptionalEvaluationExpr | result |
| test.swift:274:15:274:20 | ... ??(_:_:) ... | test.swift:259:12:259:19 | call to source() | test.swift:274:15:274:20 | ... ??(_:_:) ... | result |
| test.swift:275:15:275:27 | ... ??(_:_:) ... | test.swift:259:12:259:19 | call to source() | test.swift:275:15:275:27 | ... ??(_:_:) ... | result |
| test.swift:279:15:279:31 | ... ? ... : ... | test.swift:259:12:259:19 | call to source() | test.swift:279:15:279:31 | ... ? ... : ... | result |
| test.swift:280:15:280:38 | ... ? ... : ... | test.swift:259:12:259:19 | call to source() | test.swift:280:15:280:38 | ... ? ... : ... | result |
| test.swift:280:15:280:38 | ... ? ... : ... | test.swift:280:31:280:38 | call to source() | test.swift:280:15:280:38 | ... ? ... : ... | result |
| test.swift:282:15:282:38 | ... ? ... : ... | test.swift:282:31:282:38 | call to source() | test.swift:282:15:282:38 | ... ? ... : ... | result |
| test.swift:285:19:285:19 | z | test.swift:259:12:259:19 | call to source() | test.swift:285:19:285:19 | z | result |
| test.swift:292:19:292:19 | z | test.swift:259:12:259:19 | call to source() | test.swift:292:19:292:19 | z | result |
| test.swift:300:15:300:15 | z1 | test.swift:259:12:259:19 | call to source() | test.swift:300:15:300:15 | z1 | result |
| test.swift:303:15:303:25 | call to signum() | test.swift:259:12:259:19 | call to source() | test.swift:303:15:303:25 | call to signum() | result |
| test.swift:307:19:307:19 | z | test.swift:259:12:259:19 | call to source() | test.swift:307:19:307:19 | z | result |
| test.swift:315:19:315:19 | z | test.swift:259:12:259:19 | call to source() | test.swift:315:19:315:19 | z | result |
| test.swift:335:15:335:18 | .1 | test.swift:331:18:331:25 | call to source() | test.swift:335:15:335:18 | .1 | result |
| test.swift:346:15:346:18 | .0 | test.swift:343:12:343:19 | call to source() | test.swift:346:15:346:18 | .0 | result |
| test.swift:356:15:356:18 | .0 | test.swift:351:18:351:25 | call to source() | test.swift:356:15:356:18 | .0 | result |
| test.swift:357:15:357:18 | .1 | test.swift:351:31:351:38 | call to source() | test.swift:357:15:357:18 | .1 | result |
| test.swift:360:15:360:18 | .0 | test.swift:351:18:351:25 | call to source() | test.swift:360:15:360:18 | .0 | result |
| test.swift:361:15:361:18 | .1 | test.swift:351:31:351:38 | call to source() | test.swift:361:15:361:18 | .1 | result |
| test.swift:363:15:363:15 | a | test.swift:351:18:351:25 | call to source() | test.swift:363:15:363:15 | a | result |
| test.swift:364:15:364:15 | b | test.swift:351:31:351:38 | call to source() | test.swift:364:15:364:15 | b | result |
| test.swift:380:15:380:18 | .1 | test.swift:375:18:375:25 | call to source() | test.swift:380:15:380:18 | .1 | result |
| test.swift:381:15:381:18 | .0 | test.swift:375:18:375:25 | call to source() | test.swift:381:15:381:18 | .0 | result |
| test.swift:383:15:383:18 | .0 | test.swift:375:18:375:25 | call to source() | test.swift:383:15:383:18 | .0 | result |
| test.swift:428:19:428:19 | a | test.swift:422:19:422:26 | call to source() | test.swift:428:19:428:19 | a | result |
| test.swift:437:19:437:19 | x | test.swift:422:19:422:26 | call to source() | test.swift:437:19:437:19 | x | result |
| test.swift:453:19:453:19 | b | test.swift:444:26:444:33 | call to source() | test.swift:453:19:453:19 | b | result |
| test.swift:463:19:463:19 | y | test.swift:444:26:444:33 | call to source() | test.swift:463:19:463:19 | y | result |
| test.swift:479:19:479:19 | c | test.swift:444:26:444:33 | call to source() | test.swift:479:19:479:19 | c | result |
| test.swift:488:19:488:19 | x | test.swift:487:51:487:58 | call to source() | test.swift:488:19:488:19 | x | result |
| test.swift:492:19:492:19 | c | test.swift:444:26:444:33 | call to source() | test.swift:492:19:492:19 | c | result |
| test.swift:498:19:498:19 | b | test.swift:444:26:444:33 | call to source() | test.swift:498:19:498:19 | b | result |
| test.swift:501:19:501:19 | e | test.swift:444:26:444:33 | call to source() | test.swift:501:19:501:19 | e | result |
| test.swift:513:54:513:54 | d2 | test.swift:507:30:507:37 | call to source() | test.swift:513:54:513:54 | d2 | result |
| test.swift:515:54:515:54 | d4 | test.swift:509:24:509:31 | call to source() | test.swift:515:54:515:54 | d4 | result |
| test.swift:517:54:517:54 | d6 | test.swift:511:24:511:31 | call to source() | test.swift:517:54:517:54 | d6 | result |
| test.swift:526:15:526:17 | ...! | test.swift:520:28:520:35 | call to source() | test.swift:526:15:526:17 | ...! | result |
| test.swift:528:15:528:17 | ...! | test.swift:522:26:522:33 | call to source() | test.swift:528:15:528:17 | ...! | result |
| test.swift:530:15:530:17 | ...! | test.swift:524:26:524:33 | call to source() | test.swift:530:15:530:17 | ...! | result |
| test.swift:539:19:539:19 | a | test.swift:259:12:259:19 | call to source() | test.swift:539:19:539:19 | a | result |
| test.swift:546:19:546:19 | a | test.swift:259:12:259:19 | call to source() | test.swift:546:19:546:19 | a | result |
| test.swift:570:15:570:15 | z1 | test.swift:259:12:259:19 | call to source() | test.swift:570:15:570:15 | z1 | result |
| test.swift:576:13:576:21 | call to +(_:) | test.swift:576:14:576:21 | call to source() | test.swift:576:13:576:21 | call to +(_:) | result |
| test.swift:577:14:577:21 | call to source() | test.swift:577:14:577:21 | call to source() | test.swift:577:14:577:21 | call to source() | result |
| test.swift:594:17:594:17 | .str | test.swift:593:20:593:28 | call to source3() | test.swift:594:17:594:17 | .str | result |
| test.swift:599:13:599:35 | .str | test.swift:599:24:599:32 | call to source3() | test.swift:599:13:599:35 | .str | result |
| test.swift:600:13:600:43 | .str | test.swift:593:20:593:28 | call to source3() | test.swift:600:13:600:43 | .str | result |
| test.swift:625:13:625:25 | \\...[...] | test.swift:623:16:623:23 | call to source() | test.swift:625:13:625:25 | \\...[...] | result |
| test.swift:628:13:628:32 | \\...[...] | test.swift:623:16:623:23 | call to source() | test.swift:628:13:628:32 | \\...[...] | result |
| test.swift:643:13:643:26 | \\...[...] | test.swift:640:16:640:23 | call to source() | test.swift:643:13:643:26 | \\...[...] | result |
| test.swift:649:15:649:31 | \\...[...] | test.swift:647:18:647:25 | call to source() | test.swift:649:15:649:31 | \\...[...] | result |
| test.swift:664:15:664:29 | ...! | test.swift:661:18:661:25 | call to source() | test.swift:664:15:664:29 | ...! | result |
| test.swift:676:15:676:15 | y | test.swift:668:13:668:20 | call to source() | test.swift:676:15:676:15 | y | result |
| test.swift:681:15:681:15 | x | test.swift:678:9:678:16 | call to source() | test.swift:681:15:681:15 | x | result |
| test.swift:682:15:682:15 | y | test.swift:678:9:678:16 | call to source() | test.swift:682:15:682:15 | y | result |
| test.swift:689:15:689:21 | ...[...] | test.swift:688:15:688:22 | call to source() | test.swift:689:15:689:21 | ...[...] | result |
| test.swift:693:15:693:21 | ...[...] | test.swift:692:17:692:24 | call to source() | test.swift:693:15:693:21 | ...[...] | result |
| test.swift:697:15:697:26 | ...[...] | test.swift:695:20:695:27 | call to source() | test.swift:697:15:697:26 | ...[...] | result |
| test.swift:701:15:701:27 | ...[...] | test.swift:700:21:700:28 | call to source() | test.swift:701:15:701:27 | ...[...] | result |
| test.swift:713:15:713:21 | ...[...] | test.swift:712:17:712:24 | call to source() | test.swift:713:15:713:21 | ...[...] | result |
| test.swift:716:15:716:35 | ...! | test.swift:715:17:715:24 | call to source() | test.swift:716:15:716:35 | ...! | result |
| test.swift:723:15:723:35 | ...! | test.swift:722:17:722:24 | call to source() | test.swift:723:15:723:35 | ...! | result |
| test.swift:726:15:726:35 | ...! | test.swift:725:21:725:28 | call to source() | test.swift:726:15:726:35 | ...! | result |
| test.swift:752:15:752:17 | ...! | test.swift:742:11:742:18 | call to source() | test.swift:752:15:752:17 | ...! | result |
| test.swift:753:15:753:17 | ...! | test.swift:743:10:743:17 | call to source() | test.swift:753:15:753:17 | ...! | result |
| test.swift:754:15:754:15 | v3 | test.swift:744:10:744:17 | call to source() | test.swift:754:15:754:15 | v3 | result |
| test.swift:756:15:756:21 | ...! | test.swift:746:14:746:21 | call to source() | test.swift:756:15:756:21 | ...! | result |
| test.swift:757:15:757:19 | .v3 | test.swift:747:14:747:21 | call to source() | test.swift:757:15:757:19 | .v3 | result |
| test.swift:767:15:767:28 | \\...[...] | test.swift:764:18:764:25 | call to source() | test.swift:767:15:767:28 | \\...[...] | result |
| test.swift:776:15:776:22 | ...[...] | test.swift:774:16:774:23 | call to source() | test.swift:776:15:776:22 | ...[...] | result |
| test.swift:787:15:787:22 | ...[...] | test.swift:786:21:786:28 | call to source() | test.swift:787:15:787:22 | ...[...] | result |
| test.swift:791:15:791:38 | .0 | test.swift:789:11:789:18 | call to source() | test.swift:791:15:791:38 | .0 | result |
| test.swift:792:15:792:38 | .1 | test.swift:786:21:786:28 | call to source() | test.swift:792:15:792:38 | .1 | result |
| test.swift:800:15:800:53 | ...! | test.swift:799:20:799:27 | call to source() | test.swift:800:15:800:53 | ...! | result |
| test.swift:801:15:801:53 | ...! | test.swift:799:20:799:27 | call to source() | test.swift:801:15:801:53 | ...! | result |
| test.swift:802:15:802:38 | .0 | test.swift:800:44:800:51 | call to source() | test.swift:802:15:802:38 | .0 | result |
| test.swift:803:15:803:38 | .1 | test.swift:799:20:799:27 | call to source() | test.swift:803:15:803:38 | .1 | result |
| test.swift:803:15:803:38 | .1 | test.swift:801:33:801:40 | call to source() | test.swift:803:15:803:38 | .1 | result |
<<<<<<< HEAD
| test.swift:813:13:813:18 | .x | test.swift:812:20:812:27 | call to source() | test.swift:813:13:813:18 | .x | result |
=======
| test.swift:822:15:822:18 | .v | test.swift:819:17:819:24 | call to source() | test.swift:822:15:822:18 | .v | result |
| test.swift:824:15:824:23 | call to getv() | test.swift:819:17:819:24 | call to source() | test.swift:824:15:824:23 | call to getv() | result |
| test.swift:831:15:831:18 | .v | test.swift:828:12:828:19 | call to source() | test.swift:831:15:831:18 | .v | result |
| test.swift:833:15:833:23 | call to getv() | test.swift:828:12:828:19 | call to source() | test.swift:833:15:833:23 | call to getv() | result |
>>>>>>> d6e143a8
<|MERGE_RESOLUTION|>--- conflicted
+++ resolved
@@ -487,19 +487,6 @@
 | test.swift:803:15:803:15 | dict4 [Collection element, Tuple element at index 1] | test.swift:803:15:803:35 | call to randomElement() [some:0, Tuple element at index 1] |
 | test.swift:803:15:803:35 | call to randomElement() [some:0, Tuple element at index 1] | test.swift:803:15:803:36 | ...! [Tuple element at index 1] |
 | test.swift:803:15:803:36 | ...! [Tuple element at index 1] | test.swift:803:15:803:38 | .1 |
-<<<<<<< HEAD
-| test.swift:811:11:811:17 | [post] exit #keyPath(...) | test.swift:811:17:811:17 | [post] KeyPathComponent [x] |
-| test.swift:811:15:811:15 | [post] KeyPathComponent [s, x] | test.swift:811:11:811:17 | [post] enter #keyPath(...) [s, x] |
-| test.swift:811:17:811:17 | [post] KeyPathComponent [x] | test.swift:811:15:811:15 | [post] KeyPathComponent [s, x] |
-| test.swift:812:3:812:3 | [post] s2 [s, x] | test.swift:813:13:813:13 | s2 [s, x] |
-| test.swift:812:3:812:16 | \\...[...] | test.swift:811:11:811:17 | [post] exit #keyPath(...) |
-| test.swift:812:3:812:16 | \\...[...] | test.swift:812:3:812:3 | [post] s2 [s, x] |
-| test.swift:812:20:812:27 | call to source() | test.swift:812:3:812:16 | \\...[...] |
-| test.swift:813:13:813:13 | s2 [s, x] | test.swift:632:7:632:7 | self [s, x] |
-| test.swift:813:13:813:13 | s2 [s, x] | test.swift:813:13:813:16 | .s [x] |
-| test.swift:813:13:813:16 | .s [x] | test.swift:615:7:615:7 | self [x] |
-| test.swift:813:13:813:16 | .s [x] | test.swift:813:13:813:18 | .x |
-=======
 | test.swift:809:8:809:13 | v | test.swift:810:14:810:14 | v |
 | test.swift:810:5:810:5 | [post] self [v] | test.swift:809:3:811:3 | self[return] [v] |
 | test.swift:810:14:810:14 | v | test.swift:810:5:810:5 | [post] self [v] |
@@ -524,7 +511,17 @@
 | test.swift:831:15:831:15 | s2 [v] | test.swift:831:15:831:18 | .v |
 | test.swift:833:15:833:15 | s2 [v] | test.swift:813:8:813:8 | self [v] |
 | test.swift:833:15:833:15 | s2 [v] | test.swift:833:15:833:23 | call to getv() |
->>>>>>> d6e143a8
+| test.swift:839:11:839:17 | [post] exit #keyPath(...) | test.swift:839:17:839:17 | [post] KeyPathComponent [x] |
+| test.swift:839:15:839:15 | [post] KeyPathComponent [s, x] | test.swift:839:11:839:17 | [post] enter #keyPath(...) [s, x] |
+| test.swift:839:17:839:17 | [post] KeyPathComponent [x] | test.swift:839:15:839:15 | [post] KeyPathComponent [s, x] |
+| test.swift:840:3:840:3 | [post] s2 [s, x] | test.swift:841:13:841:13 | s2 [s, x] |
+| test.swift:840:3:840:16 | \\...[...] | test.swift:839:11:839:17 | [post] exit #keyPath(...) |
+| test.swift:840:3:840:16 | \\...[...] | test.swift:840:3:840:3 | [post] s2 [s, x] |
+| test.swift:840:20:840:27 | call to source() | test.swift:840:3:840:16 | \\...[...] |
+| test.swift:841:13:841:13 | s2 [s, x] | test.swift:632:7:632:7 | self [s, x] |
+| test.swift:841:13:841:13 | s2 [s, x] | test.swift:841:13:841:16 | .s [x] |
+| test.swift:841:13:841:16 | .s [x] | test.swift:615:7:615:7 | self [x] |
+| test.swift:841:13:841:16 | .s [x] | test.swift:841:13:841:18 | .x |
 nodes
 | file://:0:0:0:0 | .a [x] | semmle.label | .a [x] |
 | file://:0:0:0:0 | .s [x] | semmle.label | .s [x] |
@@ -1059,18 +1056,6 @@
 | test.swift:803:15:803:35 | call to randomElement() [some:0, Tuple element at index 1] | semmle.label | call to randomElement() [some:0, Tuple element at index 1] |
 | test.swift:803:15:803:36 | ...! [Tuple element at index 1] | semmle.label | ...! [Tuple element at index 1] |
 | test.swift:803:15:803:38 | .1 | semmle.label | .1 |
-<<<<<<< HEAD
-| test.swift:811:11:811:17 | [post] enter #keyPath(...) [s, x] | semmle.label | [post] enter #keyPath(...) [s, x] |
-| test.swift:811:11:811:17 | [post] exit #keyPath(...) | semmle.label | [post] exit #keyPath(...) |
-| test.swift:811:15:811:15 | [post] KeyPathComponent [s, x] | semmle.label | [post] KeyPathComponent [s, x] |
-| test.swift:811:17:811:17 | [post] KeyPathComponent [x] | semmle.label | [post] KeyPathComponent [x] |
-| test.swift:812:3:812:3 | [post] s2 [s, x] | semmle.label | [post] s2 [s, x] |
-| test.swift:812:3:812:16 | \\...[...] | semmle.label | \\...[...] |
-| test.swift:812:20:812:27 | call to source() | semmle.label | call to source() |
-| test.swift:813:13:813:13 | s2 [s, x] | semmle.label | s2 [s, x] |
-| test.swift:813:13:813:16 | .s [x] | semmle.label | .s [x] |
-| test.swift:813:13:813:18 | .x | semmle.label | .x |
-=======
 | test.swift:809:3:811:3 | self[return] [v] | semmle.label | self[return] [v] |
 | test.swift:809:8:809:13 | v | semmle.label | v |
 | test.swift:810:5:810:5 | [post] self [v] | semmle.label | [post] self [v] |
@@ -1092,7 +1077,16 @@
 | test.swift:831:15:831:18 | .v | semmle.label | .v |
 | test.swift:833:15:833:15 | s2 [v] | semmle.label | s2 [v] |
 | test.swift:833:15:833:23 | call to getv() | semmle.label | call to getv() |
->>>>>>> d6e143a8
+| test.swift:839:11:839:17 | [post] enter #keyPath(...) [s, x] | semmle.label | [post] enter #keyPath(...) [s, x] |
+| test.swift:839:11:839:17 | [post] exit #keyPath(...) | semmle.label | [post] exit #keyPath(...) |
+| test.swift:839:15:839:15 | [post] KeyPathComponent [s, x] | semmle.label | [post] KeyPathComponent [s, x] |
+| test.swift:839:17:839:17 | [post] KeyPathComponent [x] | semmle.label | [post] KeyPathComponent [x] |
+| test.swift:840:3:840:3 | [post] s2 [s, x] | semmle.label | [post] s2 [s, x] |
+| test.swift:840:3:840:16 | \\...[...] | semmle.label | \\...[...] |
+| test.swift:840:20:840:27 | call to source() | semmle.label | call to source() |
+| test.swift:841:13:841:13 | s2 [s, x] | semmle.label | s2 [s, x] |
+| test.swift:841:13:841:16 | .s [x] | semmle.label | .s [x] |
+| test.swift:841:13:841:18 | .x | semmle.label | .x |
 subpaths
 | test.swift:75:22:75:22 | x | test.swift:65:16:65:28 | arg1 | test.swift:65:1:70:1 | arg2[return] | test.swift:75:32:75:32 | [post] y |
 | test.swift:114:19:114:19 | arg | test.swift:109:9:109:14 | arg | test.swift:110:12:110:12 | arg | test.swift:114:12:114:22 | call to ... |
@@ -1147,12 +1141,6 @@
 | test.swift:764:18:764:25 | call to source() | test.swift:617:8:617:11 | x | test.swift:617:3:619:3 | self[return] [x] | test.swift:764:13:764:26 | call to S.init(x:) [x] |
 | test.swift:765:29:765:29 | s [some:0, x] | test.swift:655:8:655:12 | s [some:0, x] | test.swift:655:3:657:3 | self[return] [s, some:0, x] | test.swift:765:14:765:30 | call to S2_Optional.init(s:) [s, some:0, x] |
 | test.swift:767:15:767:15 | s2 [s, some:0, x] | test.swift:766:13:766:29 | enter #keyPath(...) [s, some:0, x] | test.swift:766:13:766:29 | exit #keyPath(...) | test.swift:767:15:767:28 | \\...[...] |
-<<<<<<< HEAD
-| test.swift:812:3:812:16 | \\...[...] | test.swift:811:11:811:17 | [post] exit #keyPath(...) | test.swift:811:11:811:17 | [post] enter #keyPath(...) [s, x] | test.swift:812:3:812:3 | [post] s2 [s, x] |
-| test.swift:812:3:812:16 | \\...[...] | test.swift:811:11:811:17 | [post] exit #keyPath(...) | test.swift:811:15:811:15 | [post] KeyPathComponent [s, x] | test.swift:812:3:812:3 | [post] s2 [s, x] |
-| test.swift:813:13:813:13 | s2 [s, x] | test.swift:632:7:632:7 | self [s, x] | file://:0:0:0:0 | .s [x] | test.swift:813:13:813:16 | .s [x] |
-| test.swift:813:13:813:16 | .s [x] | test.swift:615:7:615:7 | self [x] | file://:0:0:0:0 | .x | test.swift:813:13:813:18 | .x |
-=======
 | test.swift:813:31:813:31 | self [v] | test.swift:815:7:815:7 | self [v] | file://:0:0:0:0 | .v | test.swift:813:31:813:31 | .v |
 | test.swift:819:17:819:24 | call to source() | test.swift:809:8:809:13 | v | test.swift:809:3:811:3 | self[return] [v] | test.swift:819:14:819:25 | call to S3.init(_:) [v] |
 | test.swift:822:15:822:15 | s1 [v] | test.swift:815:7:815:7 | self [v] | file://:0:0:0:0 | .v | test.swift:822:15:822:18 | .v |
@@ -1160,7 +1148,10 @@
 | test.swift:828:12:828:19 | call to source() | test.swift:815:7:815:7 | value | file://:0:0:0:0 | [post] self [v] | test.swift:828:5:828:5 | [post] s2 [v] |
 | test.swift:831:15:831:15 | s2 [v] | test.swift:815:7:815:7 | self [v] | file://:0:0:0:0 | .v | test.swift:831:15:831:18 | .v |
 | test.swift:833:15:833:15 | s2 [v] | test.swift:813:8:813:8 | self [v] | test.swift:813:31:813:31 | .v | test.swift:833:15:833:23 | call to getv() |
->>>>>>> d6e143a8
+| test.swift:840:3:840:16 | \\...[...] | test.swift:839:11:839:17 | [post] exit #keyPath(...) | test.swift:839:11:839:17 | [post] enter #keyPath(...) [s, x] | test.swift:840:3:840:3 | [post] s2 [s, x] |
+| test.swift:840:3:840:16 | \\...[...] | test.swift:839:11:839:17 | [post] exit #keyPath(...) | test.swift:839:15:839:15 | [post] KeyPathComponent [s, x] | test.swift:840:3:840:3 | [post] s2 [s, x] |
+| test.swift:841:13:841:13 | s2 [s, x] | test.swift:632:7:632:7 | self [s, x] | file://:0:0:0:0 | .s [x] | test.swift:841:13:841:16 | .s [x] |
+| test.swift:841:13:841:16 | .s [x] | test.swift:615:7:615:7 | self [x] | file://:0:0:0:0 | .x | test.swift:841:13:841:18 | .x |
 #select
 | test.swift:7:15:7:15 | t1 | test.swift:6:19:6:26 | call to source() | test.swift:7:15:7:15 | t1 | result |
 | test.swift:9:15:9:15 | t1 | test.swift:6:19:6:26 | call to source() | test.swift:9:15:9:15 | t1 | result |
@@ -1271,11 +1262,8 @@
 | test.swift:802:15:802:38 | .0 | test.swift:800:44:800:51 | call to source() | test.swift:802:15:802:38 | .0 | result |
 | test.swift:803:15:803:38 | .1 | test.swift:799:20:799:27 | call to source() | test.swift:803:15:803:38 | .1 | result |
 | test.swift:803:15:803:38 | .1 | test.swift:801:33:801:40 | call to source() | test.swift:803:15:803:38 | .1 | result |
-<<<<<<< HEAD
-| test.swift:813:13:813:18 | .x | test.swift:812:20:812:27 | call to source() | test.swift:813:13:813:18 | .x | result |
-=======
 | test.swift:822:15:822:18 | .v | test.swift:819:17:819:24 | call to source() | test.swift:822:15:822:18 | .v | result |
 | test.swift:824:15:824:23 | call to getv() | test.swift:819:17:819:24 | call to source() | test.swift:824:15:824:23 | call to getv() | result |
 | test.swift:831:15:831:18 | .v | test.swift:828:12:828:19 | call to source() | test.swift:831:15:831:18 | .v | result |
 | test.swift:833:15:833:23 | call to getv() | test.swift:828:12:828:19 | call to source() | test.swift:833:15:833:23 | call to getv() | result |
->>>>>>> d6e143a8
+| test.swift:841:13:841:18 | .x | test.swift:840:20:840:27 | call to source() | test.swift:841:13:841:18 | .x | result |