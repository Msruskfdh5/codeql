edges
| file://:0:0:0:0 | KeyPathComponent | test.swift:663:13:663:29 | exit #keyPath(...) [some:0] |
| file://:0:0:0:0 | self [a, x] | file://:0:0:0:0 | .a [x] |
| file://:0:0:0:0 | self [s, x] | file://:0:0:0:0 | .s [x] |
| file://:0:0:0:0 | self [str] | file://:0:0:0:0 | .str |
| file://:0:0:0:0 | self [v2, some:0] | file://:0:0:0:0 | .v2 [some:0] |
| file://:0:0:0:0 | self [v2] | file://:0:0:0:0 | .v2 |
| file://:0:0:0:0 | self [v3] | file://:0:0:0:0 | .v3 |
| file://:0:0:0:0 | self [v] | file://:0:0:0:0 | .v |
| file://:0:0:0:0 | self [x, some:0] | file://:0:0:0:0 | .x [some:0] |
| file://:0:0:0:0 | self [x] | file://:0:0:0:0 | .x |
| file://:0:0:0:0 | self [x] | file://:0:0:0:0 | .x |
| file://:0:0:0:0 | value | file://:0:0:0:0 | [post] self [v2] |
| file://:0:0:0:0 | value | file://:0:0:0:0 | [post] self [v3] |
| file://:0:0:0:0 | value | file://:0:0:0:0 | [post] self [v] |
| file://:0:0:0:0 | value | file://:0:0:0:0 | [post] self [x] |
| file://:0:0:0:0 | value [some:0] | file://:0:0:0:0 | [post] self [v2, some:0] |
| file://:0:0:0:0 | value [some:0] | file://:0:0:0:0 | [post] self [x, some:0] |
| test.swift:6:19:6:26 | call to source() | test.swift:7:15:7:15 | t1 |
| test.swift:6:19:6:26 | call to source() | test.swift:9:15:9:15 | t1 |
| test.swift:6:19:6:26 | call to source() | test.swift:10:15:10:15 | t2 |
| test.swift:25:20:25:27 | call to source() | test.swift:29:18:29:21 | x |
| test.swift:26:26:26:33 | call to source() | test.swift:29:26:29:29 | y |
| test.swift:29:18:29:21 | x | test.swift:30:15:30:15 | x |
| test.swift:29:26:29:29 | y | test.swift:31:15:31:15 | y |
| test.swift:35:12:35:19 | call to source() | test.swift:39:15:39:29 | call to callee_source() |
| test.swift:43:19:43:26 | call to source() | test.swift:50:15:50:15 | t |
| test.swift:53:1:56:1 | arg[return] | test.swift:61:23:61:23 | [post] x |
| test.swift:54:11:54:18 | call to source() | test.swift:53:1:56:1 | arg[return] |
| test.swift:61:23:61:23 | [post] x | test.swift:62:15:62:15 | x |
| test.swift:65:16:65:28 | arg1 | test.swift:65:1:70:1 | arg2[return] |
| test.swift:73:18:73:25 | call to source() | test.swift:75:22:75:22 | x |
| test.swift:73:18:73:25 | call to source() | test.swift:76:15:76:15 | x |
| test.swift:75:22:75:22 | x | test.swift:65:16:65:28 | arg1 |
| test.swift:75:22:75:22 | x | test.swift:75:32:75:32 | [post] y |
| test.swift:75:32:75:32 | [post] y | test.swift:77:15:77:15 | y |
| test.swift:80:1:82:1 | arg[return] | test.swift:97:40:97:40 | [post] x |
| test.swift:81:11:81:18 | call to source() | test.swift:80:1:82:1 | arg[return] |
| test.swift:84:1:91:1 | arg[return] | test.swift:104:41:104:41 | [post] x |
| test.swift:86:15:86:22 | call to source() | test.swift:84:1:91:1 | arg[return] |
| test.swift:89:15:89:22 | call to source() | test.swift:84:1:91:1 | arg[return] |
| test.swift:97:40:97:40 | [post] x | test.swift:98:19:98:19 | x |
| test.swift:104:41:104:41 | [post] x | test.swift:105:19:105:19 | x |
| test.swift:109:9:109:14 | arg | test.swift:110:12:110:12 | arg |
| test.swift:113:14:113:19 | arg | test.swift:114:19:114:19 | arg |
| test.swift:113:14:113:19 | arg | test.swift:114:19:114:19 | arg |
| test.swift:114:19:114:19 | arg | test.swift:109:9:109:14 | arg |
| test.swift:114:19:114:19 | arg | test.swift:114:12:114:22 | call to ... |
| test.swift:114:19:114:19 | arg | test.swift:114:12:114:22 | call to ... |
| test.swift:114:19:114:19 | arg | test.swift:123:10:123:13 | i |
| test.swift:118:18:118:25 | call to source() | test.swift:119:31:119:31 | x |
| test.swift:119:18:119:44 | call to forward(arg:lambda:) | test.swift:120:15:120:15 | y |
| test.swift:119:31:119:31 | x | test.swift:113:14:113:19 | arg |
| test.swift:119:31:119:31 | x | test.swift:119:18:119:44 | call to forward(arg:lambda:) |
| test.swift:122:18:125:6 | call to forward(arg:lambda:) | test.swift:126:15:126:15 | z |
| test.swift:122:31:122:38 | call to source() | test.swift:113:14:113:19 | arg |
| test.swift:122:31:122:38 | call to source() | test.swift:122:18:125:6 | call to forward(arg:lambda:) |
| test.swift:123:10:123:13 | i | test.swift:124:16:124:16 | i |
| test.swift:142:10:142:13 | i | test.swift:143:16:143:16 | i |
| test.swift:145:23:145:30 | call to source() | test.swift:142:10:142:13 | i |
| test.swift:145:23:145:30 | call to source() | test.swift:145:15:145:31 | call to ... |
| test.swift:149:16:149:23 | call to source() | test.swift:151:15:151:28 | call to ... |
| test.swift:149:16:149:23 | call to source() | test.swift:159:16:159:29 | call to ... |
| test.swift:154:10:154:13 | i | test.swift:155:19:155:19 | i |
| test.swift:157:16:157:23 | call to source() | test.swift:154:10:154:13 | i |
| test.swift:159:16:159:29 | call to ... | test.swift:154:10:154:13 | i |
| test.swift:163:7:163:7 | self [x] | file://:0:0:0:0 | self [x] |
| test.swift:163:7:163:7 | value | file://:0:0:0:0 | value |
| test.swift:169:12:169:22 | value | test.swift:170:9:170:9 | value |
| test.swift:170:5:170:5 | [post] self [x] | test.swift:169:3:171:3 | self[return] [x] |
| test.swift:170:9:170:9 | value | test.swift:163:7:163:7 | value |
| test.swift:170:9:170:9 | value | test.swift:170:5:170:5 | [post] self [x] |
| test.swift:173:8:173:8 | self [x] | test.swift:174:12:174:12 | self [x] |
| test.swift:174:12:174:12 | self [x] | test.swift:163:7:163:7 | self [x] |
| test.swift:174:12:174:12 | self [x] | test.swift:174:12:174:12 | .x |
| test.swift:180:3:180:3 | [post] a [x] | test.swift:181:13:181:13 | a [x] |
| test.swift:180:9:180:16 | call to source() | test.swift:163:7:163:7 | value |
| test.swift:180:9:180:16 | call to source() | test.swift:180:3:180:3 | [post] a [x] |
| test.swift:181:13:181:13 | a [x] | test.swift:163:7:163:7 | self [x] |
| test.swift:181:13:181:13 | a [x] | test.swift:181:13:181:15 | .x |
| test.swift:185:7:185:7 | self [a, x] | file://:0:0:0:0 | self [a, x] |
| test.swift:194:3:194:3 | [post] b [a, x] | test.swift:195:13:195:13 | b [a, x] |
| test.swift:194:3:194:5 | [post] getter for .a [x] | test.swift:194:3:194:3 | [post] b [a, x] |
| test.swift:194:11:194:18 | call to source() | test.swift:163:7:163:7 | value |
| test.swift:194:11:194:18 | call to source() | test.swift:194:3:194:5 | [post] getter for .a [x] |
| test.swift:195:13:195:13 | b [a, x] | test.swift:185:7:185:7 | self [a, x] |
| test.swift:195:13:195:13 | b [a, x] | test.swift:195:13:195:15 | .a [x] |
| test.swift:195:13:195:15 | .a [x] | test.swift:163:7:163:7 | self [x] |
| test.swift:195:13:195:15 | .a [x] | test.swift:195:13:195:17 | .x |
| test.swift:200:3:200:3 | [post] a [x] | test.swift:201:13:201:13 | a [x] |
| test.swift:200:9:200:16 | call to source() | test.swift:169:12:169:22 | value |
| test.swift:200:9:200:16 | call to source() | test.swift:200:3:200:3 | [post] a [x] |
| test.swift:201:13:201:13 | a [x] | test.swift:163:7:163:7 | self [x] |
| test.swift:201:13:201:13 | a [x] | test.swift:201:13:201:15 | .x |
| test.swift:206:3:206:3 | [post] a [x] | test.swift:207:13:207:13 | a [x] |
| test.swift:206:9:206:16 | call to source() | test.swift:163:7:163:7 | value |
| test.swift:206:9:206:16 | call to source() | test.swift:206:3:206:3 | [post] a [x] |
| test.swift:207:13:207:13 | a [x] | test.swift:173:8:173:8 | self [x] |
| test.swift:207:13:207:13 | a [x] | test.swift:207:13:207:19 | call to get() |
| test.swift:212:3:212:3 | [post] a [x] | test.swift:213:13:213:13 | a [x] |
| test.swift:212:9:212:16 | call to source() | test.swift:169:12:169:22 | value |
| test.swift:212:9:212:16 | call to source() | test.swift:212:3:212:3 | [post] a [x] |
| test.swift:213:13:213:13 | a [x] | test.swift:173:8:173:8 | self [x] |
| test.swift:213:13:213:13 | a [x] | test.swift:213:13:213:19 | call to get() |
| test.swift:218:3:218:3 | [post] b [a, x] | test.swift:219:13:219:13 | b [a, x] |
| test.swift:218:3:218:5 | [post] getter for .a [x] | test.swift:218:3:218:3 | [post] b [a, x] |
| test.swift:218:11:218:18 | call to source() | test.swift:169:12:169:22 | value |
| test.swift:218:11:218:18 | call to source() | test.swift:218:3:218:5 | [post] getter for .a [x] |
| test.swift:219:13:219:13 | b [a, x] | test.swift:185:7:185:7 | self [a, x] |
| test.swift:219:13:219:13 | b [a, x] | test.swift:219:13:219:15 | .a [x] |
| test.swift:219:13:219:15 | .a [x] | test.swift:163:7:163:7 | self [x] |
| test.swift:219:13:219:15 | .a [x] | test.swift:219:13:219:17 | .x |
| test.swift:225:14:225:21 | call to source() | test.swift:235:13:235:15 | .source_value |
| test.swift:225:14:225:21 | call to source() | test.swift:238:13:238:15 | .source_value |
| test.swift:259:12:259:19 | call to source() | test.swift:259:12:259:19 | call to source() [some:0] |
| test.swift:259:12:259:19 | call to source() | test.swift:263:13:263:28 | call to optionalSource() |
| test.swift:259:12:259:19 | call to source() [some:0] | test.swift:263:13:263:28 | call to optionalSource() [some:0] |
| test.swift:259:12:259:19 | call to source() [some:0] | test.swift:536:13:536:28 | call to optionalSource() [some:0] |
| test.swift:259:12:259:19 | call to source() [some:0] | test.swift:563:13:563:28 | call to optionalSource() [some:0] |
| test.swift:263:13:263:28 | call to optionalSource() | test.swift:265:15:265:15 | x |
| test.swift:263:13:263:28 | call to optionalSource() | test.swift:267:15:267:16 | ...! |
| test.swift:263:13:263:28 | call to optionalSource() | test.swift:271:15:271:16 | ...? |
| test.swift:263:13:263:28 | call to optionalSource() | test.swift:274:15:274:20 | ... ??(_:_:) ... |
| test.swift:263:13:263:28 | call to optionalSource() | test.swift:275:15:275:27 | ... ??(_:_:) ... |
| test.swift:263:13:263:28 | call to optionalSource() | test.swift:279:15:279:31 | ... ? ... : ... |
| test.swift:263:13:263:28 | call to optionalSource() | test.swift:280:15:280:38 | ... ? ... : ... |
| test.swift:263:13:263:28 | call to optionalSource() | test.swift:291:16:291:17 | ...? |
| test.swift:263:13:263:28 | call to optionalSource() | test.swift:303:15:303:16 | ...! |
| test.swift:263:13:263:28 | call to optionalSource() [some:0] | test.swift:267:15:267:15 | x [some:0] |
| test.swift:263:13:263:28 | call to optionalSource() [some:0] | test.swift:279:26:279:26 | x [some:0] |
| test.swift:263:13:263:28 | call to optionalSource() [some:0] | test.swift:280:26:280:26 | x [some:0] |
| test.swift:263:13:263:28 | call to optionalSource() [some:0] | test.swift:284:8:284:12 | let ...? [some:0] |
| test.swift:263:13:263:28 | call to optionalSource() [some:0] | test.swift:291:16:291:17 | ...? [some:0] |
| test.swift:263:13:263:28 | call to optionalSource() [some:0] | test.swift:298:11:298:15 | let ...? [some:0] |
| test.swift:263:13:263:28 | call to optionalSource() [some:0] | test.swift:303:15:303:15 | x [some:0] |
| test.swift:263:13:263:28 | call to optionalSource() [some:0] | test.swift:306:13:306:24 | .some(...) [some:0] |
| test.swift:263:13:263:28 | call to optionalSource() [some:0] | test.swift:314:10:314:21 | .some(...) [some:0] |
| test.swift:267:15:267:15 | x [some:0] | test.swift:267:15:267:16 | ...! |
| test.swift:270:15:270:22 | call to source() | test.swift:270:15:270:31 | call to signum() |
| test.swift:271:15:271:16 | ...? | test.swift:271:15:271:25 | call to signum() |
| test.swift:271:15:271:25 | call to signum() | test.swift:271:15:271:25 | OptionalEvaluationExpr |
| test.swift:279:26:279:26 | x [some:0] | test.swift:279:26:279:27 | ...! |
| test.swift:279:26:279:27 | ...! | test.swift:279:15:279:31 | ... ? ... : ... |
| test.swift:280:26:280:26 | x [some:0] | test.swift:280:26:280:27 | ...! |
| test.swift:280:26:280:27 | ...! | test.swift:280:15:280:38 | ... ? ... : ... |
| test.swift:280:31:280:38 | call to source() | test.swift:280:15:280:38 | ... ? ... : ... |
| test.swift:282:31:282:38 | call to source() | test.swift:282:15:282:38 | ... ? ... : ... |
| test.swift:284:8:284:12 | let ...? [some:0] | test.swift:284:12:284:12 | z |
| test.swift:284:12:284:12 | z | test.swift:285:19:285:19 | z |
| test.swift:291:8:291:12 | let ...? [some:0] | test.swift:291:12:291:12 | z |
| test.swift:291:12:291:12 | z | test.swift:292:19:292:19 | z |
| test.swift:291:16:291:17 | ...? | test.swift:291:16:291:26 | call to signum() |
| test.swift:291:16:291:17 | ...? [some:0] | test.swift:291:16:291:26 | call to signum() [some:0] |
| test.swift:291:16:291:26 | call to signum() | test.swift:291:16:291:26 | call to signum() [some:0] |
| test.swift:291:16:291:26 | call to signum() [some:0] | test.swift:291:8:291:12 | let ...? [some:0] |
| test.swift:298:11:298:15 | let ...? [some:0] | test.swift:298:15:298:15 | z1 |
| test.swift:298:15:298:15 | z1 | test.swift:300:15:300:15 | z1 |
| test.swift:303:15:303:15 | x [some:0] | test.swift:303:15:303:16 | ...! |
| test.swift:303:15:303:16 | ...! | test.swift:303:15:303:25 | call to signum() |
| test.swift:306:13:306:24 | .some(...) [some:0] | test.swift:306:23:306:23 | z |
| test.swift:306:23:306:23 | z | test.swift:307:19:307:19 | z |
| test.swift:314:10:314:21 | .some(...) [some:0] | test.swift:314:20:314:20 | z |
| test.swift:314:20:314:20 | z | test.swift:315:19:315:19 | z |
| test.swift:331:14:331:26 | (...) [Tuple element at index 1] | test.swift:335:15:335:15 | t1 [Tuple element at index 1] |
| test.swift:331:18:331:25 | call to source() | test.swift:331:14:331:26 | (...) [Tuple element at index 1] |
| test.swift:335:15:335:15 | t1 [Tuple element at index 1] | test.swift:335:15:335:18 | .1 |
| test.swift:343:5:343:5 | [post] t1 [Tuple element at index 0] | test.swift:346:15:346:15 | t1 [Tuple element at index 0] |
| test.swift:343:12:343:19 | call to source() | test.swift:343:5:343:5 | [post] t1 [Tuple element at index 0] |
| test.swift:346:15:346:15 | t1 [Tuple element at index 0] | test.swift:346:15:346:18 | .0 |
| test.swift:351:14:351:45 | (...) [Tuple element at index 0] | test.swift:353:9:353:17 | (...) [Tuple element at index 0] |
| test.swift:351:14:351:45 | (...) [Tuple element at index 0] | test.swift:356:15:356:15 | t1 [Tuple element at index 0] |
| test.swift:351:14:351:45 | (...) [Tuple element at index 0] | test.swift:360:15:360:15 | t2 [Tuple element at index 0] |
| test.swift:351:14:351:45 | (...) [Tuple element at index 1] | test.swift:353:9:353:17 | (...) [Tuple element at index 1] |
| test.swift:351:14:351:45 | (...) [Tuple element at index 1] | test.swift:357:15:357:15 | t1 [Tuple element at index 1] |
| test.swift:351:14:351:45 | (...) [Tuple element at index 1] | test.swift:361:15:361:15 | t2 [Tuple element at index 1] |
| test.swift:351:18:351:25 | call to source() | test.swift:351:14:351:45 | (...) [Tuple element at index 0] |
| test.swift:351:31:351:38 | call to source() | test.swift:351:14:351:45 | (...) [Tuple element at index 1] |
| test.swift:353:9:353:17 | (...) [Tuple element at index 0] | test.swift:353:10:353:10 | a |
| test.swift:353:9:353:17 | (...) [Tuple element at index 1] | test.swift:353:13:353:13 | b |
| test.swift:353:10:353:10 | a | test.swift:363:15:363:15 | a |
| test.swift:353:13:353:13 | b | test.swift:364:15:364:15 | b |
| test.swift:356:15:356:15 | t1 [Tuple element at index 0] | test.swift:356:15:356:18 | .0 |
| test.swift:357:15:357:15 | t1 [Tuple element at index 1] | test.swift:357:15:357:18 | .1 |
| test.swift:360:15:360:15 | t2 [Tuple element at index 0] | test.swift:360:15:360:18 | .0 |
| test.swift:361:15:361:15 | t2 [Tuple element at index 1] | test.swift:361:15:361:18 | .1 |
| test.swift:368:22:368:36 | t [Tuple element at index 1] | test.swift:369:13:369:13 | t [Tuple element at index 1] |
| test.swift:369:13:369:13 | t [Tuple element at index 1] | test.swift:369:13:369:15 | .1 |
| test.swift:369:13:369:15 | .1 | test.swift:369:12:369:19 | (...) [Tuple element at index 0] |
| test.swift:375:14:375:26 | (...) [Tuple element at index 1] | test.swift:376:30:376:30 | t1 [Tuple element at index 1] |
| test.swift:375:14:375:26 | (...) [Tuple element at index 1] | test.swift:377:30:377:30 | t1 [Tuple element at index 1] |
| test.swift:375:14:375:26 | (...) [Tuple element at index 1] | test.swift:380:15:380:15 | t1 [Tuple element at index 1] |
| test.swift:375:18:375:25 | call to source() | test.swift:375:14:375:26 | (...) [Tuple element at index 1] |
| test.swift:376:14:376:32 | call to tupleShiftLeft1(_:) [Tuple element at index 0] | test.swift:381:15:381:15 | t2 [Tuple element at index 0] |
| test.swift:376:30:376:30 | t1 [Tuple element at index 1] | test.swift:368:22:368:36 | t [Tuple element at index 1] |
| test.swift:376:30:376:30 | t1 [Tuple element at index 1] | test.swift:376:14:376:32 | call to tupleShiftLeft1(_:) [Tuple element at index 0] |
| test.swift:377:14:377:32 | call to tupleShiftLeft2(_:) [Tuple element at index 0] | test.swift:383:15:383:15 | t3 [Tuple element at index 0] |
| test.swift:377:30:377:30 | t1 [Tuple element at index 1] | test.swift:377:14:377:32 | call to tupleShiftLeft2(_:) [Tuple element at index 0] |
| test.swift:380:15:380:15 | t1 [Tuple element at index 1] | test.swift:380:15:380:18 | .1 |
| test.swift:381:15:381:15 | t2 [Tuple element at index 0] | test.swift:381:15:381:18 | .0 |
| test.swift:383:15:383:15 | t3 [Tuple element at index 0] | test.swift:383:15:383:18 | .0 |
| test.swift:394:16:394:21 | v | test.swift:394:61:394:61 | v |
| test.swift:394:61:394:61 | v | test.swift:394:45:394:62 | call to ... [mySingle:0] |
| test.swift:396:18:396:23 | v | test.swift:396:59:396:59 | v |
| test.swift:396:59:396:59 | v | test.swift:396:45:396:60 | call to ... [some:0] |
| test.swift:422:9:422:27 | call to ... [mySingle:0] | test.swift:427:10:427:25 | .mySingle(...) [mySingle:0] |
| test.swift:422:9:422:27 | call to ... [mySingle:0] | test.swift:436:13:436:28 | .mySingle(...) [mySingle:0] |
| test.swift:422:19:422:26 | call to source() | test.swift:422:9:422:27 | call to ... [mySingle:0] |
| test.swift:427:10:427:25 | .mySingle(...) [mySingle:0] | test.swift:427:24:427:24 | a |
| test.swift:427:24:427:24 | a | test.swift:428:19:428:19 | a |
| test.swift:436:13:436:28 | .mySingle(...) [mySingle:0] | test.swift:436:27:436:27 | x |
| test.swift:436:27:436:27 | x | test.swift:437:19:437:19 | x |
| test.swift:444:9:444:34 | call to ... [myPair:1] | test.swift:451:10:451:30 | .myPair(...) [myPair:1] |
| test.swift:444:9:444:34 | call to ... [myPair:1] | test.swift:461:13:461:33 | .myPair(...) [myPair:1] |
| test.swift:444:9:444:34 | call to ... [myPair:1] | test.swift:466:33:466:33 | a [myPair:1] |
| test.swift:444:9:444:34 | call to ... [myPair:1] | test.swift:495:13:495:13 | a [myPair:1] |
| test.swift:444:26:444:33 | call to source() | test.swift:444:9:444:34 | call to ... [myPair:1] |
| test.swift:451:10:451:30 | .myPair(...) [myPair:1] | test.swift:451:29:451:29 | b |
| test.swift:451:29:451:29 | b | test.swift:453:19:453:19 | b |
| test.swift:461:13:461:33 | .myPair(...) [myPair:1] | test.swift:461:32:461:32 | y |
| test.swift:461:32:461:32 | y | test.swift:463:19:463:19 | y |
| test.swift:466:21:466:34 | call to ... [myCons:1, myPair:1] | test.swift:476:14:476:38 | .myCons(...) [myCons:1, myPair:1] |
| test.swift:466:21:466:34 | call to ... [myCons:1, myPair:1] | test.swift:491:17:491:41 | .myCons(...) [myCons:1, myPair:1] |
| test.swift:466:21:466:34 | call to ... [myCons:1, myPair:1] | test.swift:495:16:495:16 | b [myCons:1, myPair:1] |
| test.swift:466:33:466:33 | a [myPair:1] | test.swift:466:21:466:34 | call to ... [myCons:1, myPair:1] |
| test.swift:476:14:476:38 | .myCons(...) [myCons:1, myPair:1] | test.swift:476:25:476:37 | .myPair(...) [myPair:1] |
| test.swift:476:25:476:37 | .myPair(...) [myPair:1] | test.swift:476:36:476:36 | c |
| test.swift:476:36:476:36 | c | test.swift:479:19:479:19 | c |
| test.swift:487:13:487:39 | .myPair(...) [myPair:0] | test.swift:487:31:487:31 | x |
| test.swift:487:31:487:31 | x | test.swift:488:19:488:19 | x |
| test.swift:487:43:487:62 | call to ... [myPair:0] | test.swift:487:13:487:39 | .myPair(...) [myPair:0] |
| test.swift:487:51:487:58 | call to source() | test.swift:487:43:487:62 | call to ... [myPair:0] |
| test.swift:491:17:491:41 | .myCons(...) [myCons:1, myPair:1] | test.swift:491:28:491:40 | .myPair(...) [myPair:1] |
| test.swift:491:28:491:40 | .myPair(...) [myPair:1] | test.swift:491:39:491:39 | c |
| test.swift:491:39:491:39 | c | test.swift:492:19:492:19 | c |
| test.swift:495:12:495:17 | (...) [Tuple element at index 0, myPair:1] | test.swift:496:14:496:55 | (...) [Tuple element at index 0, myPair:1] |
| test.swift:495:12:495:17 | (...) [Tuple element at index 1, myCons:1, myPair:1] | test.swift:496:14:496:55 | (...) [Tuple element at index 1, myCons:1, myPair:1] |
| test.swift:495:13:495:13 | a [myPair:1] | test.swift:495:12:495:17 | (...) [Tuple element at index 0, myPair:1] |
| test.swift:495:16:495:16 | b [myCons:1, myPair:1] | test.swift:495:12:495:17 | (...) [Tuple element at index 1, myCons:1, myPair:1] |
| test.swift:496:14:496:55 | (...) [Tuple element at index 0, myPair:1] | test.swift:496:15:496:27 | .myPair(...) [myPair:1] |
| test.swift:496:14:496:55 | (...) [Tuple element at index 1, myCons:1, myPair:1] | test.swift:496:30:496:54 | .myCons(...) [myCons:1, myPair:1] |
| test.swift:496:15:496:27 | .myPair(...) [myPair:1] | test.swift:496:26:496:26 | b |
| test.swift:496:26:496:26 | b | test.swift:498:19:498:19 | b |
| test.swift:496:30:496:54 | .myCons(...) [myCons:1, myPair:1] | test.swift:496:41:496:53 | .myPair(...) [myPair:1] |
| test.swift:496:41:496:53 | .myPair(...) [myPair:1] | test.swift:496:52:496:52 | e |
| test.swift:496:52:496:52 | e | test.swift:501:19:501:19 | e |
| test.swift:507:14:507:38 | call to ... [mySingle:0] | test.swift:513:13:513:35 | .mySingle(...) [mySingle:0] |
| test.swift:507:30:507:37 | call to source() | test.swift:507:14:507:38 | call to ... [mySingle:0] |
| test.swift:509:14:509:32 | call to mkMyEnum1(_:) [mySingle:0] | test.swift:515:13:515:35 | .mySingle(...) [mySingle:0] |
| test.swift:509:24:509:31 | call to source() | test.swift:394:16:394:21 | v |
| test.swift:509:24:509:31 | call to source() | test.swift:509:14:509:32 | call to mkMyEnum1(_:) [mySingle:0] |
| test.swift:511:14:511:32 | call to mkMyEnum2(_:) [mySingle:0] | test.swift:517:13:517:35 | .mySingle(...) [mySingle:0] |
| test.swift:511:24:511:31 | call to source() | test.swift:511:14:511:32 | call to mkMyEnum2(_:) [mySingle:0] |
| test.swift:513:13:513:35 | .mySingle(...) [mySingle:0] | test.swift:513:33:513:33 | d2 |
| test.swift:513:33:513:33 | d2 | test.swift:513:54:513:54 | d2 |
| test.swift:515:13:515:35 | .mySingle(...) [mySingle:0] | test.swift:515:33:515:33 | d4 |
| test.swift:515:33:515:33 | d4 | test.swift:515:54:515:54 | d4 |
| test.swift:517:13:517:35 | .mySingle(...) [mySingle:0] | test.swift:517:33:517:33 | d6 |
| test.swift:517:33:517:33 | d6 | test.swift:517:54:517:54 | d6 |
| test.swift:520:14:520:36 | call to ... [some:0] | test.swift:526:15:526:15 | e2 [some:0] |
| test.swift:520:28:520:35 | call to source() | test.swift:520:14:520:36 | call to ... [some:0] |
| test.swift:522:14:522:34 | call to mkOptional1(_:) [some:0] | test.swift:528:15:528:15 | e4 [some:0] |
| test.swift:522:26:522:33 | call to source() | test.swift:396:18:396:23 | v |
| test.swift:522:26:522:33 | call to source() | test.swift:522:14:522:34 | call to mkOptional1(_:) [some:0] |
| test.swift:524:14:524:34 | call to mkOptional2(_:) [some:0] | test.swift:530:15:530:15 | e6 [some:0] |
| test.swift:524:26:524:33 | call to source() | test.swift:524:14:524:34 | call to mkOptional2(_:) [some:0] |
| test.swift:526:15:526:15 | e2 [some:0] | test.swift:526:15:526:17 | ...! |
| test.swift:528:15:528:15 | e4 [some:0] | test.swift:528:15:528:17 | ...! |
| test.swift:530:15:530:15 | e6 [some:0] | test.swift:530:15:530:17 | ...! |
| test.swift:536:13:536:28 | call to optionalSource() [some:0] | test.swift:538:8:538:12 | let ...? [some:0] |
| test.swift:536:13:536:28 | call to optionalSource() [some:0] | test.swift:543:19:543:19 | x [some:0] |
| test.swift:538:8:538:12 | let ...? [some:0] | test.swift:538:12:538:12 | a |
| test.swift:538:12:538:12 | a | test.swift:539:19:539:19 | a |
| test.swift:543:18:543:23 | (...) [Tuple element at index 0, some:0] | test.swift:545:10:545:37 | (...) [Tuple element at index 0, some:0] |
| test.swift:543:19:543:19 | x [some:0] | test.swift:543:18:543:23 | (...) [Tuple element at index 0, some:0] |
| test.swift:545:10:545:37 | (...) [Tuple element at index 0, some:0] | test.swift:545:11:545:22 | .some(...) [some:0] |
| test.swift:545:11:545:22 | .some(...) [some:0] | test.swift:545:21:545:21 | a |
| test.swift:545:21:545:21 | a | test.swift:546:19:546:19 | a |
| test.swift:559:9:559:9 | self [x, some:0] | file://:0:0:0:0 | self [x, some:0] |
| test.swift:559:9:559:9 | value [some:0] | file://:0:0:0:0 | value [some:0] |
| test.swift:563:13:563:28 | call to optionalSource() [some:0] | test.swift:565:12:565:12 | x [some:0] |
| test.swift:565:5:565:5 | [post] cx [x, some:0] | test.swift:569:20:569:20 | cx [x, some:0] |
| test.swift:565:12:565:12 | x [some:0] | test.swift:559:9:559:9 | value [some:0] |
| test.swift:565:12:565:12 | x [some:0] | test.swift:565:5:565:5 | [post] cx [x, some:0] |
| test.swift:569:11:569:15 | let ...? [some:0] | test.swift:569:15:569:15 | z1 |
| test.swift:569:15:569:15 | z1 | test.swift:570:15:570:15 | z1 |
| test.swift:569:20:569:20 | cx [x, some:0] | test.swift:559:9:559:9 | self [x, some:0] |
| test.swift:569:20:569:20 | cx [x, some:0] | test.swift:569:20:569:23 | .x [some:0] |
| test.swift:569:20:569:23 | .x [some:0] | test.swift:569:11:569:15 | let ...? [some:0] |
| test.swift:576:14:576:21 | call to source() | test.swift:576:13:576:21 | call to +(_:) |
| test.swift:585:9:585:9 | self [str] | file://:0:0:0:0 | self [str] |
| test.swift:586:10:586:13 | s | test.swift:587:13:587:13 | s |
| test.swift:587:7:587:7 | [post] self [str] | test.swift:586:5:588:5 | self[return] [str] |
| test.swift:587:13:587:13 | s | test.swift:587:7:587:7 | [post] self [str] |
| test.swift:592:17:595:5 | self[return] [str] | test.swift:600:13:600:41 | call to MyClass.init(contentsOfFile:) [str] |
| test.swift:593:7:593:7 | [post] self [str] | test.swift:592:17:595:5 | self[return] [str] |
| test.swift:593:7:593:7 | [post] self [str] | test.swift:594:17:594:17 | self [str] |
| test.swift:593:20:593:28 | call to source3() | test.swift:586:10:586:13 | s |
| test.swift:593:20:593:28 | call to source3() | test.swift:593:7:593:7 | [post] self [str] |
| test.swift:594:17:594:17 | self [str] | test.swift:594:17:594:17 | .str |
| test.swift:599:13:599:33 | call to MyClass.init(s:) [str] | test.swift:585:9:585:9 | self [str] |
| test.swift:599:13:599:33 | call to MyClass.init(s:) [str] | test.swift:599:13:599:35 | .str |
| test.swift:599:24:599:32 | call to source3() | test.swift:586:10:586:13 | s |
| test.swift:599:24:599:32 | call to source3() | test.swift:599:13:599:33 | call to MyClass.init(s:) [str] |
| test.swift:600:13:600:41 | call to MyClass.init(contentsOfFile:) [str] | test.swift:585:9:585:9 | self [str] |
| test.swift:600:13:600:41 | call to MyClass.init(contentsOfFile:) [str] | test.swift:600:13:600:43 | .str |
| test.swift:615:7:615:7 | self [x] | file://:0:0:0:0 | self [x] |
| test.swift:617:8:617:11 | x | test.swift:618:14:618:14 | x |
| test.swift:618:5:618:5 | [post] self [x] | test.swift:617:3:619:3 | self[return] [x] |
| test.swift:618:14:618:14 | x | test.swift:618:5:618:5 | [post] self [x] |
| test.swift:623:11:623:24 | call to S.init(x:) [x] | test.swift:625:13:625:13 | s [x] |
| test.swift:623:11:623:24 | call to S.init(x:) [x] | test.swift:628:13:628:13 | s [x] |
| test.swift:623:16:623:23 | call to source() | test.swift:617:8:617:11 | x |
| test.swift:623:16:623:23 | call to source() | test.swift:623:11:623:24 | call to S.init(x:) [x] |
| test.swift:624:11:624:14 | enter #keyPath(...) [x] | test.swift:624:14:624:14 | KeyPathComponent [x] |
| test.swift:624:14:624:14 | KeyPathComponent [x] | test.swift:624:11:624:14 | exit #keyPath(...) |
| test.swift:625:13:625:13 | s [x] | test.swift:624:11:624:14 | enter #keyPath(...) [x] |
| test.swift:625:13:625:13 | s [x] | test.swift:625:13:625:25 | \\...[...] |
| test.swift:627:36:627:38 | enter #keyPath(...) [x] | test.swift:627:38:627:38 | KeyPathComponent [x] |
| test.swift:627:38:627:38 | KeyPathComponent [x] | test.swift:627:36:627:38 | exit #keyPath(...) |
| test.swift:628:13:628:13 | s [x] | test.swift:627:36:627:38 | enter #keyPath(...) [x] |
| test.swift:628:13:628:13 | s [x] | test.swift:628:13:628:32 | \\...[...] |
| test.swift:632:7:632:7 | self [s, x] | file://:0:0:0:0 | self [s, x] |
| test.swift:634:8:634:11 | s [x] | test.swift:635:14:635:14 | s [x] |
| test.swift:635:5:635:5 | [post] self [s, x] | test.swift:634:3:636:3 | self[return] [s, x] |
| test.swift:635:14:635:14 | s [x] | test.swift:635:5:635:5 | [post] self [s, x] |
| test.swift:640:11:640:24 | call to S.init(x:) [x] | test.swift:641:18:641:18 | s [x] |
| test.swift:640:16:640:23 | call to source() | test.swift:617:8:617:11 | x |
| test.swift:640:16:640:23 | call to source() | test.swift:640:11:640:24 | call to S.init(x:) [x] |
| test.swift:641:12:641:19 | call to S2.init(s:) [s, x] | test.swift:643:13:643:13 | s2 [s, x] |
| test.swift:641:18:641:18 | s [x] | test.swift:634:8:634:11 | s [x] |
| test.swift:641:18:641:18 | s [x] | test.swift:641:12:641:19 | call to S2.init(s:) [s, x] |
| test.swift:642:11:642:17 | enter #keyPath(...) [s, x] | test.swift:642:15:642:15 | KeyPathComponent [s, x] |
| test.swift:642:15:642:15 | KeyPathComponent [s, x] | test.swift:642:17:642:17 | KeyPathComponent [x] |
| test.swift:642:17:642:17 | KeyPathComponent [x] | test.swift:642:11:642:17 | exit #keyPath(...) |
| test.swift:643:13:643:13 | s2 [s, x] | test.swift:642:11:642:17 | enter #keyPath(...) [s, x] |
| test.swift:643:13:643:13 | s2 [s, x] | test.swift:643:13:643:26 | \\...[...] |
| test.swift:647:17:647:26 | [...] [Array element] | test.swift:649:15:649:15 | array [Array element] |
| test.swift:647:18:647:25 | call to source() | test.swift:647:17:647:26 | [...] [Array element] |
| test.swift:648:13:648:22 | enter #keyPath(...) [Array element] | test.swift:648:20:648:22 | KeyPathComponent [Array element] |
| test.swift:648:20:648:22 | KeyPathComponent [Array element] | test.swift:648:13:648:22 | exit #keyPath(...) |
| test.swift:649:15:649:15 | array [Array element] | test.swift:648:13:648:22 | enter #keyPath(...) [Array element] |
| test.swift:649:15:649:15 | array [Array element] | test.swift:649:15:649:31 | \\...[...] |
| test.swift:655:8:655:12 | s [some:0, x] | test.swift:656:14:656:14 | s [some:0, x] |
| test.swift:656:5:656:5 | [post] self [s, some:0, x] | test.swift:655:3:657:3 | self[return] [s, some:0, x] |
| test.swift:656:14:656:14 | s [some:0, x] | test.swift:656:5:656:5 | [post] self [s, some:0, x] |
| test.swift:661:13:661:26 | call to S.init(x:) [x] | test.swift:662:29:662:29 | s [x] |
| test.swift:661:18:661:25 | call to source() | test.swift:617:8:617:11 | x |
| test.swift:661:18:661:25 | call to source() | test.swift:661:13:661:26 | call to S.init(x:) [x] |
| test.swift:662:14:662:30 | call to S2_Optional.init(s:) [s, some:0, x] | test.swift:664:15:664:15 | s2 [s, some:0, x] |
| test.swift:662:29:662:29 | s [some:0, x] | test.swift:655:8:655:12 | s [some:0, x] |
| test.swift:662:29:662:29 | s [some:0, x] | test.swift:662:14:662:30 | call to S2_Optional.init(s:) [s, some:0, x] |
| test.swift:662:29:662:29 | s [x] | test.swift:662:29:662:29 | s [some:0, x] |
| test.swift:663:13:663:29 | enter #keyPath(...) [s, some:0, x] | test.swift:663:26:663:26 | KeyPathComponent [s, some:0, x] |
| test.swift:663:26:663:26 | KeyPathComponent [s, some:0, x] | test.swift:663:27:663:27 | KeyPathComponent [some:0, x] |
| test.swift:663:27:663:27 | KeyPathComponent [some:0, x] | test.swift:663:29:663:29 | KeyPathComponent [x] |
| test.swift:663:29:663:29 | KeyPathComponent [x] | file://:0:0:0:0 | KeyPathComponent |
| test.swift:664:15:664:15 | s2 [s, some:0, x] | test.swift:663:13:663:29 | enter #keyPath(...) [s, some:0, x] |
| test.swift:664:15:664:15 | s2 [s, some:0, x] | test.swift:664:15:664:28 | \\...[...] [some:0] |
| test.swift:664:15:664:28 | \\...[...] [some:0] | test.swift:664:15:664:29 | ...! |
| test.swift:668:13:668:20 | call to source() | test.swift:676:15:676:15 | y |
| test.swift:678:9:678:16 | call to source() | test.swift:680:11:680:11 | x |
| test.swift:678:9:678:16 | call to source() | test.swift:681:15:681:15 | x |
| test.swift:680:11:680:11 | x | test.swift:680:15:680:15 | [post] y |
| test.swift:680:15:680:15 | [post] y | test.swift:682:15:682:15 | y |
| test.swift:688:5:688:5 | [post] arr1 [Array element] | test.swift:689:15:689:15 | arr1 [Array element] |
| test.swift:688:15:688:22 | call to source() | test.swift:688:5:688:5 | [post] arr1 [Array element] |
| test.swift:689:15:689:15 | arr1 [Array element] | test.swift:689:15:689:21 | ...[...] |
| test.swift:692:16:692:25 | [...] [Array element] | test.swift:693:15:693:15 | arr2 [Array element] |
| test.swift:692:17:692:24 | call to source() | test.swift:692:16:692:25 | [...] [Array element] |
| test.swift:693:15:693:15 | arr2 [Array element] | test.swift:693:15:693:21 | ...[...] |
| test.swift:695:18:695:29 | [...] [Array element, Array element] | test.swift:697:15:697:15 | matrix [Array element, Array element] |
| test.swift:695:19:695:28 | [...] [Array element] | test.swift:695:18:695:29 | [...] [Array element, Array element] |
| test.swift:695:20:695:27 | call to source() | test.swift:695:19:695:28 | [...] [Array element] |
| test.swift:697:15:697:15 | matrix [Array element, Array element] | test.swift:697:15:697:23 | ...[...] [Array element] |
| test.swift:697:15:697:23 | ...[...] [Array element] | test.swift:697:15:697:26 | ...[...] |
| test.swift:700:5:700:5 | [post] matrix2 [Array element, Array element] | test.swift:701:15:701:15 | matrix2 [Array element, Array element] |
| test.swift:700:5:700:5 | [post] matrix2 [Collection element, Array element] | test.swift:701:15:701:15 | matrix2 [Collection element, Array element] |
| test.swift:700:5:700:14 | [post] getter for ...[...] [Array element] | test.swift:700:5:700:5 | [post] matrix2 [Array element, Array element] |
| test.swift:700:5:700:14 | [post] getter for ...[...] [Array element] | test.swift:700:5:700:5 | [post] matrix2 [Collection element, Array element] |
| test.swift:700:21:700:28 | call to source() | test.swift:700:5:700:14 | [post] getter for ...[...] [Array element] |
| test.swift:701:15:701:15 | matrix2 [Array element, Array element] | test.swift:701:15:701:24 | ...[...] [Array element] |
| test.swift:701:15:701:15 | matrix2 [Collection element, Array element] | test.swift:701:15:701:24 | ...[...] [Array element] |
| test.swift:701:15:701:24 | ...[...] [Array element] | test.swift:701:15:701:27 | ...[...] |
| test.swift:712:5:712:5 | [post] arr6 [Array element] | test.swift:713:15:713:15 | arr6 [Array element] |
| test.swift:712:17:712:24 | call to source() | test.swift:712:5:712:5 | [post] arr6 [Array element] |
| test.swift:713:15:713:15 | arr6 [Array element] | test.swift:713:15:713:21 | ...[...] |
| test.swift:715:16:715:25 | [...] [Array element] | test.swift:716:15:716:15 | arr7 [Array element] |
| test.swift:715:17:715:24 | call to source() | test.swift:715:16:715:25 | [...] [Array element] |
| test.swift:716:15:716:15 | arr7 [Array element] | test.swift:716:15:716:34 | call to randomElement() [some:0] |
| test.swift:716:15:716:34 | call to randomElement() [some:0] | test.swift:716:15:716:35 | ...! |
| test.swift:722:5:722:5 | [post] set1 [Collection element] | test.swift:723:15:723:15 | set1 [Collection element] |
| test.swift:722:17:722:24 | call to source() | test.swift:722:5:722:5 | [post] set1 [Collection element] |
| test.swift:723:15:723:15 | set1 [Collection element] | test.swift:723:15:723:34 | call to randomElement() [some:0] |
| test.swift:723:15:723:34 | call to randomElement() [some:0] | test.swift:723:15:723:35 | ...! |
| test.swift:725:16:725:30 | call to Set<Element>.init(_:) [Collection element] | test.swift:726:15:726:15 | set2 [Collection element] |
| test.swift:725:20:725:29 | [...] [Array element] | test.swift:725:16:725:30 | call to Set<Element>.init(_:) [Collection element] |
| test.swift:725:21:725:28 | call to source() | test.swift:725:20:725:29 | [...] [Array element] |
| test.swift:726:15:726:15 | set2 [Collection element] | test.swift:726:15:726:34 | call to randomElement() [some:0] |
| test.swift:726:15:726:34 | call to randomElement() [some:0] | test.swift:726:15:726:35 | ...! |
| test.swift:731:9:731:9 | self [v2, some:0] | file://:0:0:0:0 | self [v2, some:0] |
| test.swift:731:9:731:9 | self [v2] | file://:0:0:0:0 | self [v2] |
| test.swift:731:9:731:9 | value | file://:0:0:0:0 | value |
| test.swift:731:9:731:9 | value [some:0] | file://:0:0:0:0 | value [some:0] |
| test.swift:732:9:732:9 | self [v3] | file://:0:0:0:0 | self [v3] |
| test.swift:732:9:732:9 | value | file://:0:0:0:0 | value |
| test.swift:742:5:742:5 | v1 [some:0] | test.swift:752:15:752:15 | v1 [some:0] |
| test.swift:742:11:742:18 | call to source() | test.swift:742:5:742:5 | v1 [some:0] |
| test.swift:743:10:743:17 | call to source() | test.swift:743:10:743:17 | call to source() [some:0] |
| test.swift:743:10:743:17 | call to source() | test.swift:753:15:753:17 | ...! |
| test.swift:743:10:743:17 | call to source() [some:0] | test.swift:753:15:753:15 | v2 [some:0] |
| test.swift:744:10:744:17 | call to source() | test.swift:754:15:754:15 | v3 |
| test.swift:746:5:746:5 | [post] mo1 [v2, some:0] | test.swift:747:5:747:5 | mo1 [v2, some:0] |
| test.swift:746:5:746:5 | [post] mo1 [v2] | test.swift:747:5:747:5 | mo1 [v2] |
| test.swift:746:14:746:21 | call to source() | test.swift:731:9:731:9 | value |
| test.swift:746:14:746:21 | call to source() | test.swift:746:5:746:5 | [post] mo1 [v2] |
| test.swift:746:14:746:21 | call to source() | test.swift:746:14:746:21 | call to source() [some:0] |
| test.swift:746:14:746:21 | call to source() [some:0] | test.swift:731:9:731:9 | value [some:0] |
| test.swift:746:14:746:21 | call to source() [some:0] | test.swift:746:5:746:5 | [post] mo1 [v2, some:0] |
| test.swift:747:5:747:5 | [post] mo1 [v3] | test.swift:757:15:757:15 | mo1 [v3] |
| test.swift:747:5:747:5 | mo1 [v2, some:0] | test.swift:756:15:756:15 | mo1 [v2, some:0] |
| test.swift:747:5:747:5 | mo1 [v2] | test.swift:756:15:756:15 | mo1 [v2] |
| test.swift:747:14:747:21 | call to source() | test.swift:732:9:732:9 | value |
| test.swift:747:14:747:21 | call to source() | test.swift:747:5:747:5 | [post] mo1 [v3] |
| test.swift:752:15:752:15 | v1 [some:0] | test.swift:752:15:752:17 | ...! |
| test.swift:753:15:753:15 | v2 [some:0] | test.swift:753:15:753:17 | ...! |
| test.swift:756:15:756:15 | mo1 [v2, some:0] | test.swift:731:9:731:9 | self [v2, some:0] |
| test.swift:756:15:756:15 | mo1 [v2, some:0] | test.swift:756:15:756:19 | .v2 [some:0] |
| test.swift:756:15:756:15 | mo1 [v2] | test.swift:731:9:731:9 | self [v2] |
| test.swift:756:15:756:15 | mo1 [v2] | test.swift:756:15:756:19 | .v2 |
| test.swift:756:15:756:19 | .v2 | test.swift:756:15:756:21 | ...! |
| test.swift:756:15:756:19 | .v2 [some:0] | test.swift:756:15:756:21 | ...! |
| test.swift:757:15:757:15 | mo1 [v3] | test.swift:732:9:732:9 | self [v3] |
| test.swift:757:15:757:15 | mo1 [v3] | test.swift:757:15:757:19 | .v3 |
| test.swift:764:13:764:26 | call to S.init(x:) [x] | test.swift:765:29:765:29 | s [x] |
| test.swift:764:18:764:25 | call to source() | test.swift:617:8:617:11 | x |
| test.swift:764:18:764:25 | call to source() | test.swift:764:13:764:26 | call to S.init(x:) [x] |
| test.swift:765:14:765:30 | call to S2_Optional.init(s:) [s, some:0, x] | test.swift:767:15:767:15 | s2 [s, some:0, x] |
| test.swift:765:29:765:29 | s [some:0, x] | test.swift:655:8:655:12 | s [some:0, x] |
| test.swift:765:29:765:29 | s [some:0, x] | test.swift:765:14:765:30 | call to S2_Optional.init(s:) [s, some:0, x] |
| test.swift:765:29:765:29 | s [x] | test.swift:765:29:765:29 | s [some:0, x] |
| test.swift:766:13:766:29 | enter #keyPath(...) [s, some:0, x] | test.swift:766:26:766:26 | KeyPathComponent [s, some:0, x] |
| test.swift:766:26:766:26 | KeyPathComponent [s, some:0, x] | test.swift:766:26:766:26 | KeyPathComponent [some:0, x] |
| test.swift:766:26:766:26 | KeyPathComponent [some:0, x] | test.swift:766:29:766:29 | KeyPathComponent [x] |
| test.swift:766:29:766:29 | KeyPathComponent [x] | test.swift:766:13:766:29 | exit #keyPath(...) |
| test.swift:767:15:767:15 | s2 [s, some:0, x] | test.swift:766:13:766:29 | enter #keyPath(...) [s, some:0, x] |
| test.swift:767:15:767:15 | s2 [s, some:0, x] | test.swift:767:15:767:28 | \\...[...] |
| test.swift:774:5:774:5 | [post] dict1 [Collection element, Tuple element at index 1] | test.swift:776:15:776:15 | dict1 [Collection element, Tuple element at index 1] |
| test.swift:774:5:774:12 | DictionarySubscriptNode [Tuple element at index 1] | test.swift:774:5:774:5 | [post] dict1 [Collection element, Tuple element at index 1] |
| test.swift:774:16:774:23 | call to source() | test.swift:774:5:774:12 | DictionarySubscriptNode [Tuple element at index 1] |
| test.swift:776:15:776:15 | dict1 [Collection element, Tuple element at index 1] | test.swift:776:15:776:22 | DictionarySubscriptNode [Tuple element at index 1] |
| test.swift:776:15:776:22 | DictionarySubscriptNode [Tuple element at index 1] | test.swift:776:15:776:22 | ...[...] |
| test.swift:786:17:786:29 | [...] [Collection element, Tuple element at index 1] | test.swift:787:15:787:15 | dict3 [Collection element, Tuple element at index 1] |
| test.swift:786:17:786:29 | [...] [Collection element, Tuple element at index 1] | test.swift:789:5:789:5 | dict3 [Collection element, Tuple element at index 1] |
| test.swift:786:17:786:29 | [...] [Collection element, Tuple element at index 1] | test.swift:792:15:792:15 | dict3 [Collection element, Tuple element at index 1] |
| test.swift:786:18:786:28 | (...) [Tuple element at index 1] | test.swift:786:17:786:29 | [...] [Collection element, Tuple element at index 1] |
| test.swift:786:21:786:28 | call to source() | test.swift:786:18:786:28 | (...) [Tuple element at index 1] |
| test.swift:787:15:787:15 | dict3 [Collection element, Tuple element at index 1] | test.swift:787:15:787:22 | DictionarySubscriptNode [Tuple element at index 1] |
| test.swift:787:15:787:22 | DictionarySubscriptNode [Tuple element at index 1] | test.swift:787:15:787:22 | ...[...] |
| test.swift:789:5:789:5 | [post] dict3 [Collection element, Tuple element at index 0] | test.swift:791:15:791:15 | dict3 [Collection element, Tuple element at index 0] |
| test.swift:789:5:789:5 | [post] dict3 [Collection element, Tuple element at index 1] | test.swift:792:15:792:15 | dict3 [Collection element, Tuple element at index 1] |
| test.swift:789:5:789:5 | dict3 [Collection element, Tuple element at index 1] | test.swift:789:5:789:19 | DictionarySubscriptNode [Tuple element at index 1] |
| test.swift:789:5:789:19 | DictionarySubscriptNode [Tuple element at index 0] | test.swift:789:5:789:5 | [post] dict3 [Collection element, Tuple element at index 0] |
| test.swift:789:5:789:19 | DictionarySubscriptNode [Tuple element at index 1] | test.swift:789:5:789:5 | [post] dict3 [Collection element, Tuple element at index 1] |
| test.swift:789:11:789:18 | call to source() | test.swift:789:5:789:19 | DictionarySubscriptNode [Tuple element at index 0] |
| test.swift:791:15:791:15 | dict3 [Collection element, Tuple element at index 0] | test.swift:791:15:791:35 | call to randomElement() [some:0, Tuple element at index 0] |
| test.swift:791:15:791:35 | call to randomElement() [some:0, Tuple element at index 0] | test.swift:791:15:791:36 | ...! [Tuple element at index 0] |
| test.swift:791:15:791:36 | ...! [Tuple element at index 0] | test.swift:791:15:791:38 | .0 |
| test.swift:792:15:792:15 | dict3 [Collection element, Tuple element at index 1] | test.swift:792:15:792:35 | call to randomElement() [some:0, Tuple element at index 1] |
| test.swift:792:15:792:35 | call to randomElement() [some:0, Tuple element at index 1] | test.swift:792:15:792:36 | ...! [Tuple element at index 1] |
| test.swift:792:15:792:36 | ...! [Tuple element at index 1] | test.swift:792:15:792:38 | .1 |
| test.swift:799:17:799:28 | [...] [Collection element, Tuple element at index 1] | test.swift:800:15:800:15 | dict4 [Collection element, Tuple element at index 1] |
| test.swift:799:17:799:28 | [...] [Collection element, Tuple element at index 1] | test.swift:801:15:801:15 | dict4 [Collection element, Tuple element at index 1] |
| test.swift:799:17:799:28 | [...] [Collection element, Tuple element at index 1] | test.swift:803:15:803:15 | dict4 [Collection element, Tuple element at index 1] |
| test.swift:799:18:799:27 | (...) [Tuple element at index 1] | test.swift:799:17:799:28 | [...] [Collection element, Tuple element at index 1] |
| test.swift:799:20:799:27 | call to source() | test.swift:799:18:799:27 | (...) [Tuple element at index 1] |
| test.swift:800:15:800:15 | [post] dict4 [Collection element, Tuple element at index 0] | test.swift:802:15:802:15 | dict4 [Collection element, Tuple element at index 0] |
| test.swift:800:15:800:15 | dict4 [Collection element, Tuple element at index 1] | test.swift:800:15:800:52 | call to updateValue(_:forKey:) [some:0] |
| test.swift:800:15:800:52 | call to updateValue(_:forKey:) [some:0] | test.swift:800:15:800:53 | ...! |
| test.swift:800:44:800:51 | call to source() | test.swift:800:15:800:15 | [post] dict4 [Collection element, Tuple element at index 0] |
| test.swift:801:15:801:15 | [post] dict4 [Collection element, Tuple element at index 1] | test.swift:803:15:803:15 | dict4 [Collection element, Tuple element at index 1] |
| test.swift:801:15:801:15 | dict4 [Collection element, Tuple element at index 1] | test.swift:801:15:801:52 | call to updateValue(_:forKey:) [some:0] |
| test.swift:801:15:801:52 | call to updateValue(_:forKey:) [some:0] | test.swift:801:15:801:53 | ...! |
| test.swift:801:33:801:40 | call to source() | test.swift:801:15:801:15 | [post] dict4 [Collection element, Tuple element at index 1] |
| test.swift:802:15:802:15 | dict4 [Collection element, Tuple element at index 0] | test.swift:802:15:802:35 | call to randomElement() [some:0, Tuple element at index 0] |
| test.swift:802:15:802:35 | call to randomElement() [some:0, Tuple element at index 0] | test.swift:802:15:802:36 | ...! [Tuple element at index 0] |
| test.swift:802:15:802:36 | ...! [Tuple element at index 0] | test.swift:802:15:802:38 | .0 |
| test.swift:803:15:803:15 | dict4 [Collection element, Tuple element at index 1] | test.swift:803:15:803:35 | call to randomElement() [some:0, Tuple element at index 1] |
| test.swift:803:15:803:35 | call to randomElement() [some:0, Tuple element at index 1] | test.swift:803:15:803:36 | ...! [Tuple element at index 1] |
| test.swift:803:15:803:36 | ...! [Tuple element at index 1] | test.swift:803:15:803:38 | .1 |
| test.swift:809:8:809:13 | v | test.swift:810:14:810:14 | v |
| test.swift:810:5:810:5 | [post] self [v] | test.swift:809:3:811:3 | self[return] [v] |
| test.swift:810:14:810:14 | v | test.swift:810:5:810:5 | [post] self [v] |
| test.swift:813:8:813:8 | self [v] | test.swift:813:31:813:31 | self [v] |
| test.swift:813:31:813:31 | self [v] | test.swift:813:31:813:31 | .v |
| test.swift:813:31:813:31 | self [v] | test.swift:815:7:815:7 | self [v] |
| test.swift:815:7:815:7 | self [v] | file://:0:0:0:0 | self [v] |
| test.swift:815:7:815:7 | value | file://:0:0:0:0 | value |
| test.swift:819:14:819:25 | call to S3.init(_:) [v] | test.swift:822:15:822:15 | s1 [v] |
| test.swift:819:14:819:25 | call to S3.init(_:) [v] | test.swift:824:15:824:15 | s1 [v] |
| test.swift:819:17:819:24 | call to source() | test.swift:809:8:809:13 | v |
| test.swift:819:17:819:24 | call to source() | test.swift:819:14:819:25 | call to S3.init(_:) [v] |
| test.swift:822:15:822:15 | s1 [v] | test.swift:815:7:815:7 | self [v] |
| test.swift:822:15:822:15 | s1 [v] | test.swift:822:15:822:18 | .v |
| test.swift:824:15:824:15 | s1 [v] | test.swift:813:8:813:8 | self [v] |
| test.swift:824:15:824:15 | s1 [v] | test.swift:824:15:824:23 | call to getv() |
| test.swift:828:5:828:5 | [post] s2 [v] | test.swift:831:15:831:15 | s2 [v] |
| test.swift:828:5:828:5 | [post] s2 [v] | test.swift:833:15:833:15 | s2 [v] |
| test.swift:828:12:828:19 | call to source() | test.swift:815:7:815:7 | value |
| test.swift:828:12:828:19 | call to source() | test.swift:828:5:828:5 | [post] s2 [v] |
| test.swift:831:15:831:15 | s2 [v] | test.swift:815:7:815:7 | self [v] |
| test.swift:831:15:831:15 | s2 [v] | test.swift:831:15:831:18 | .v |
| test.swift:833:15:833:15 | s2 [v] | test.swift:813:8:813:8 | self [v] |
| test.swift:833:15:833:15 | s2 [v] | test.swift:833:15:833:23 | call to getv() |
<<<<<<< HEAD
| test.swift:836:19:836:28 | args [Array element] | test.swift:838:15:838:15 | args [Array element] |
| test.swift:838:15:838:15 | args [Array element] | test.swift:838:15:838:21 | ...[...] |
| test.swift:841:19:841:24 | v | test.swift:842:15:842:15 | v |
| test.swift:848:29:848:40 | args [Array element] | test.swift:851:15:851:15 | args [Array element] |
| test.swift:848:29:848:40 | args [Array element] | test.swift:852:15:852:15 | args [Array element] |
| test.swift:848:29:848:40 | args [Array element] | test.swift:859:15:859:15 | args [Array element] |
| test.swift:851:15:851:15 | args [Array element] | test.swift:851:15:851:21 | ...[...] |
| test.swift:852:15:852:15 | args [Array element] | test.swift:852:15:852:21 | ...[...] |
| test.swift:858:21:858:29 | enter #keyPath(...) [Array element] | test.swift:858:27:858:29 | KeyPathComponent [Array element] |
| test.swift:858:27:858:29 | KeyPathComponent [Array element] | test.swift:858:21:858:29 | exit #keyPath(...) |
| test.swift:859:15:859:15 | args [Array element] | test.swift:858:21:858:29 | enter #keyPath(...) [Array element] |
| test.swift:859:15:859:15 | args [Array element] | test.swift:859:15:859:38 | \\...[...] |
| test.swift:863:24:863:31 | [...] [Array element] | test.swift:836:19:836:28 | args [Array element] |
| test.swift:863:24:863:31 | [...] [Array element] | test.swift:863:24:863:31 | [...] [Array element] |
| test.swift:863:24:863:31 | call to source() | test.swift:863:24:863:31 | [...] [Array element] |
| test.swift:864:18:864:25 | call to source() | test.swift:841:19:841:24 | v |
| test.swift:865:21:865:31 | [...] [Array element] | test.swift:848:29:848:40 | args [Array element] |
| test.swift:865:21:865:31 | [...] [Array element] | test.swift:865:21:865:31 | [...] [Array element] |
| test.swift:865:24:865:31 | call to source() | test.swift:865:21:865:31 | [...] [Array element] |
=======
| test.swift:839:11:839:17 | [post] exit #keyPath(...) | test.swift:839:17:839:17 | [post] KeyPathComponent [x] |
| test.swift:839:15:839:15 | [post] KeyPathComponent [s, x] | test.swift:839:11:839:17 | [post] enter #keyPath(...) [s, x] |
| test.swift:839:17:839:17 | [post] KeyPathComponent [x] | test.swift:839:15:839:15 | [post] KeyPathComponent [s, x] |
| test.swift:840:3:840:3 | [post] s2 [s, x] | test.swift:841:13:841:13 | s2 [s, x] |
| test.swift:840:3:840:16 | \\...[...] | test.swift:839:11:839:17 | [post] exit #keyPath(...) |
| test.swift:840:3:840:16 | \\...[...] | test.swift:840:3:840:3 | [post] s2 [s, x] |
| test.swift:840:20:840:27 | call to source() | test.swift:840:3:840:16 | \\...[...] |
| test.swift:841:13:841:13 | s2 [s, x] | test.swift:632:7:632:7 | self [s, x] |
| test.swift:841:13:841:13 | s2 [s, x] | test.swift:841:13:841:16 | .s [x] |
| test.swift:841:13:841:16 | .s [x] | test.swift:615:7:615:7 | self [x] |
| test.swift:841:13:841:16 | .s [x] | test.swift:841:13:841:18 | .x |
>>>>>>> e1098923
nodes
| file://:0:0:0:0 | .a [x] | semmle.label | .a [x] |
| file://:0:0:0:0 | .s [x] | semmle.label | .s [x] |
| file://:0:0:0:0 | .str | semmle.label | .str |
| file://:0:0:0:0 | .v | semmle.label | .v |
| file://:0:0:0:0 | .v2 | semmle.label | .v2 |
| file://:0:0:0:0 | .v2 [some:0] | semmle.label | .v2 [some:0] |
| file://:0:0:0:0 | .v3 | semmle.label | .v3 |
| file://:0:0:0:0 | .x | semmle.label | .x |
| file://:0:0:0:0 | .x | semmle.label | .x |
| file://:0:0:0:0 | .x [some:0] | semmle.label | .x [some:0] |
| file://:0:0:0:0 | KeyPathComponent | semmle.label | KeyPathComponent |
| file://:0:0:0:0 | [post] self [v2, some:0] | semmle.label | [post] self [v2, some:0] |
| file://:0:0:0:0 | [post] self [v2] | semmle.label | [post] self [v2] |
| file://:0:0:0:0 | [post] self [v3] | semmle.label | [post] self [v3] |
| file://:0:0:0:0 | [post] self [v] | semmle.label | [post] self [v] |
| file://:0:0:0:0 | [post] self [x, some:0] | semmle.label | [post] self [x, some:0] |
| file://:0:0:0:0 | [post] self [x] | semmle.label | [post] self [x] |
| file://:0:0:0:0 | self [a, x] | semmle.label | self [a, x] |
| file://:0:0:0:0 | self [s, x] | semmle.label | self [s, x] |
| file://:0:0:0:0 | self [str] | semmle.label | self [str] |
| file://:0:0:0:0 | self [v2, some:0] | semmle.label | self [v2, some:0] |
| file://:0:0:0:0 | self [v2] | semmle.label | self [v2] |
| file://:0:0:0:0 | self [v3] | semmle.label | self [v3] |
| file://:0:0:0:0 | self [v] | semmle.label | self [v] |
| file://:0:0:0:0 | self [x, some:0] | semmle.label | self [x, some:0] |
| file://:0:0:0:0 | self [x] | semmle.label | self [x] |
| file://:0:0:0:0 | self [x] | semmle.label | self [x] |
| file://:0:0:0:0 | value | semmle.label | value |
| file://:0:0:0:0 | value | semmle.label | value |
| file://:0:0:0:0 | value | semmle.label | value |
| file://:0:0:0:0 | value | semmle.label | value |
| file://:0:0:0:0 | value [some:0] | semmle.label | value [some:0] |
| file://:0:0:0:0 | value [some:0] | semmle.label | value [some:0] |
| test.swift:6:19:6:26 | call to source() | semmle.label | call to source() |
| test.swift:7:15:7:15 | t1 | semmle.label | t1 |
| test.swift:9:15:9:15 | t1 | semmle.label | t1 |
| test.swift:10:15:10:15 | t2 | semmle.label | t2 |
| test.swift:25:20:25:27 | call to source() | semmle.label | call to source() |
| test.swift:26:26:26:33 | call to source() | semmle.label | call to source() |
| test.swift:29:18:29:21 | x | semmle.label | x |
| test.swift:29:26:29:29 | y | semmle.label | y |
| test.swift:30:15:30:15 | x | semmle.label | x |
| test.swift:31:15:31:15 | y | semmle.label | y |
| test.swift:35:12:35:19 | call to source() | semmle.label | call to source() |
| test.swift:39:15:39:29 | call to callee_source() | semmle.label | call to callee_source() |
| test.swift:43:19:43:26 | call to source() | semmle.label | call to source() |
| test.swift:50:15:50:15 | t | semmle.label | t |
| test.swift:53:1:56:1 | arg[return] | semmle.label | arg[return] |
| test.swift:54:11:54:18 | call to source() | semmle.label | call to source() |
| test.swift:61:23:61:23 | [post] x | semmle.label | [post] x |
| test.swift:62:15:62:15 | x | semmle.label | x |
| test.swift:65:1:70:1 | arg2[return] | semmle.label | arg2[return] |
| test.swift:65:16:65:28 | arg1 | semmle.label | arg1 |
| test.swift:73:18:73:25 | call to source() | semmle.label | call to source() |
| test.swift:75:22:75:22 | x | semmle.label | x |
| test.swift:75:32:75:32 | [post] y | semmle.label | [post] y |
| test.swift:76:15:76:15 | x | semmle.label | x |
| test.swift:77:15:77:15 | y | semmle.label | y |
| test.swift:80:1:82:1 | arg[return] | semmle.label | arg[return] |
| test.swift:81:11:81:18 | call to source() | semmle.label | call to source() |
| test.swift:84:1:91:1 | arg[return] | semmle.label | arg[return] |
| test.swift:86:15:86:22 | call to source() | semmle.label | call to source() |
| test.swift:89:15:89:22 | call to source() | semmle.label | call to source() |
| test.swift:97:40:97:40 | [post] x | semmle.label | [post] x |
| test.swift:98:19:98:19 | x | semmle.label | x |
| test.swift:104:41:104:41 | [post] x | semmle.label | [post] x |
| test.swift:105:19:105:19 | x | semmle.label | x |
| test.swift:109:9:109:14 | arg | semmle.label | arg |
| test.swift:110:12:110:12 | arg | semmle.label | arg |
| test.swift:113:14:113:19 | arg | semmle.label | arg |
| test.swift:113:14:113:19 | arg | semmle.label | arg |
| test.swift:114:12:114:22 | call to ... | semmle.label | call to ... |
| test.swift:114:12:114:22 | call to ... | semmle.label | call to ... |
| test.swift:114:19:114:19 | arg | semmle.label | arg |
| test.swift:114:19:114:19 | arg | semmle.label | arg |
| test.swift:118:18:118:25 | call to source() | semmle.label | call to source() |
| test.swift:119:18:119:44 | call to forward(arg:lambda:) | semmle.label | call to forward(arg:lambda:) |
| test.swift:119:31:119:31 | x | semmle.label | x |
| test.swift:120:15:120:15 | y | semmle.label | y |
| test.swift:122:18:125:6 | call to forward(arg:lambda:) | semmle.label | call to forward(arg:lambda:) |
| test.swift:122:31:122:38 | call to source() | semmle.label | call to source() |
| test.swift:123:10:123:13 | i | semmle.label | i |
| test.swift:124:16:124:16 | i | semmle.label | i |
| test.swift:126:15:126:15 | z | semmle.label | z |
| test.swift:138:19:138:26 | call to source() | semmle.label | call to source() |
| test.swift:142:10:142:13 | i | semmle.label | i |
| test.swift:143:16:143:16 | i | semmle.label | i |
| test.swift:145:15:145:31 | call to ... | semmle.label | call to ... |
| test.swift:145:23:145:30 | call to source() | semmle.label | call to source() |
| test.swift:149:16:149:23 | call to source() | semmle.label | call to source() |
| test.swift:151:15:151:28 | call to ... | semmle.label | call to ... |
| test.swift:154:10:154:13 | i | semmle.label | i |
| test.swift:155:19:155:19 | i | semmle.label | i |
| test.swift:157:16:157:23 | call to source() | semmle.label | call to source() |
| test.swift:159:16:159:29 | call to ... | semmle.label | call to ... |
| test.swift:163:7:163:7 | self [x] | semmle.label | self [x] |
| test.swift:163:7:163:7 | value | semmle.label | value |
| test.swift:169:3:171:3 | self[return] [x] | semmle.label | self[return] [x] |
| test.swift:169:12:169:22 | value | semmle.label | value |
| test.swift:170:5:170:5 | [post] self [x] | semmle.label | [post] self [x] |
| test.swift:170:9:170:9 | value | semmle.label | value |
| test.swift:173:8:173:8 | self [x] | semmle.label | self [x] |
| test.swift:174:12:174:12 | .x | semmle.label | .x |
| test.swift:174:12:174:12 | self [x] | semmle.label | self [x] |
| test.swift:180:3:180:3 | [post] a [x] | semmle.label | [post] a [x] |
| test.swift:180:9:180:16 | call to source() | semmle.label | call to source() |
| test.swift:181:13:181:13 | a [x] | semmle.label | a [x] |
| test.swift:181:13:181:15 | .x | semmle.label | .x |
| test.swift:185:7:185:7 | self [a, x] | semmle.label | self [a, x] |
| test.swift:194:3:194:3 | [post] b [a, x] | semmle.label | [post] b [a, x] |
| test.swift:194:3:194:5 | [post] getter for .a [x] | semmle.label | [post] getter for .a [x] |
| test.swift:194:11:194:18 | call to source() | semmle.label | call to source() |
| test.swift:195:13:195:13 | b [a, x] | semmle.label | b [a, x] |
| test.swift:195:13:195:15 | .a [x] | semmle.label | .a [x] |
| test.swift:195:13:195:17 | .x | semmle.label | .x |
| test.swift:200:3:200:3 | [post] a [x] | semmle.label | [post] a [x] |
| test.swift:200:9:200:16 | call to source() | semmle.label | call to source() |
| test.swift:201:13:201:13 | a [x] | semmle.label | a [x] |
| test.swift:201:13:201:15 | .x | semmle.label | .x |
| test.swift:206:3:206:3 | [post] a [x] | semmle.label | [post] a [x] |
| test.swift:206:9:206:16 | call to source() | semmle.label | call to source() |
| test.swift:207:13:207:13 | a [x] | semmle.label | a [x] |
| test.swift:207:13:207:19 | call to get() | semmle.label | call to get() |
| test.swift:212:3:212:3 | [post] a [x] | semmle.label | [post] a [x] |
| test.swift:212:9:212:16 | call to source() | semmle.label | call to source() |
| test.swift:213:13:213:13 | a [x] | semmle.label | a [x] |
| test.swift:213:13:213:19 | call to get() | semmle.label | call to get() |
| test.swift:218:3:218:3 | [post] b [a, x] | semmle.label | [post] b [a, x] |
| test.swift:218:3:218:5 | [post] getter for .a [x] | semmle.label | [post] getter for .a [x] |
| test.swift:218:11:218:18 | call to source() | semmle.label | call to source() |
| test.swift:219:13:219:13 | b [a, x] | semmle.label | b [a, x] |
| test.swift:219:13:219:15 | .a [x] | semmle.label | .a [x] |
| test.swift:219:13:219:17 | .x | semmle.label | .x |
| test.swift:225:14:225:21 | call to source() | semmle.label | call to source() |
| test.swift:235:13:235:15 | .source_value | semmle.label | .source_value |
| test.swift:238:13:238:15 | .source_value | semmle.label | .source_value |
| test.swift:259:12:259:19 | call to source() | semmle.label | call to source() |
| test.swift:259:12:259:19 | call to source() [some:0] | semmle.label | call to source() [some:0] |
| test.swift:263:13:263:28 | call to optionalSource() | semmle.label | call to optionalSource() |
| test.swift:263:13:263:28 | call to optionalSource() [some:0] | semmle.label | call to optionalSource() [some:0] |
| test.swift:265:15:265:15 | x | semmle.label | x |
| test.swift:267:15:267:15 | x [some:0] | semmle.label | x [some:0] |
| test.swift:267:15:267:16 | ...! | semmle.label | ...! |
| test.swift:270:15:270:22 | call to source() | semmle.label | call to source() |
| test.swift:270:15:270:31 | call to signum() | semmle.label | call to signum() |
| test.swift:271:15:271:16 | ...? | semmle.label | ...? |
| test.swift:271:15:271:25 | OptionalEvaluationExpr | semmle.label | OptionalEvaluationExpr |
| test.swift:271:15:271:25 | call to signum() | semmle.label | call to signum() |
| test.swift:274:15:274:20 | ... ??(_:_:) ... | semmle.label | ... ??(_:_:) ... |
| test.swift:275:15:275:27 | ... ??(_:_:) ... | semmle.label | ... ??(_:_:) ... |
| test.swift:279:15:279:31 | ... ? ... : ... | semmle.label | ... ? ... : ... |
| test.swift:279:26:279:26 | x [some:0] | semmle.label | x [some:0] |
| test.swift:279:26:279:27 | ...! | semmle.label | ...! |
| test.swift:280:15:280:38 | ... ? ... : ... | semmle.label | ... ? ... : ... |
| test.swift:280:26:280:26 | x [some:0] | semmle.label | x [some:0] |
| test.swift:280:26:280:27 | ...! | semmle.label | ...! |
| test.swift:280:31:280:38 | call to source() | semmle.label | call to source() |
| test.swift:282:15:282:38 | ... ? ... : ... | semmle.label | ... ? ... : ... |
| test.swift:282:31:282:38 | call to source() | semmle.label | call to source() |
| test.swift:284:8:284:12 | let ...? [some:0] | semmle.label | let ...? [some:0] |
| test.swift:284:12:284:12 | z | semmle.label | z |
| test.swift:285:19:285:19 | z | semmle.label | z |
| test.swift:291:8:291:12 | let ...? [some:0] | semmle.label | let ...? [some:0] |
| test.swift:291:12:291:12 | z | semmle.label | z |
| test.swift:291:16:291:17 | ...? | semmle.label | ...? |
| test.swift:291:16:291:17 | ...? [some:0] | semmle.label | ...? [some:0] |
| test.swift:291:16:291:26 | call to signum() | semmle.label | call to signum() |
| test.swift:291:16:291:26 | call to signum() [some:0] | semmle.label | call to signum() [some:0] |
| test.swift:292:19:292:19 | z | semmle.label | z |
| test.swift:298:11:298:15 | let ...? [some:0] | semmle.label | let ...? [some:0] |
| test.swift:298:15:298:15 | z1 | semmle.label | z1 |
| test.swift:300:15:300:15 | z1 | semmle.label | z1 |
| test.swift:303:15:303:15 | x [some:0] | semmle.label | x [some:0] |
| test.swift:303:15:303:16 | ...! | semmle.label | ...! |
| test.swift:303:15:303:25 | call to signum() | semmle.label | call to signum() |
| test.swift:306:13:306:24 | .some(...) [some:0] | semmle.label | .some(...) [some:0] |
| test.swift:306:23:306:23 | z | semmle.label | z |
| test.swift:307:19:307:19 | z | semmle.label | z |
| test.swift:314:10:314:21 | .some(...) [some:0] | semmle.label | .some(...) [some:0] |
| test.swift:314:20:314:20 | z | semmle.label | z |
| test.swift:315:19:315:19 | z | semmle.label | z |
| test.swift:331:14:331:26 | (...) [Tuple element at index 1] | semmle.label | (...) [Tuple element at index 1] |
| test.swift:331:18:331:25 | call to source() | semmle.label | call to source() |
| test.swift:335:15:335:15 | t1 [Tuple element at index 1] | semmle.label | t1 [Tuple element at index 1] |
| test.swift:335:15:335:18 | .1 | semmle.label | .1 |
| test.swift:343:5:343:5 | [post] t1 [Tuple element at index 0] | semmle.label | [post] t1 [Tuple element at index 0] |
| test.swift:343:12:343:19 | call to source() | semmle.label | call to source() |
| test.swift:346:15:346:15 | t1 [Tuple element at index 0] | semmle.label | t1 [Tuple element at index 0] |
| test.swift:346:15:346:18 | .0 | semmle.label | .0 |
| test.swift:351:14:351:45 | (...) [Tuple element at index 0] | semmle.label | (...) [Tuple element at index 0] |
| test.swift:351:14:351:45 | (...) [Tuple element at index 1] | semmle.label | (...) [Tuple element at index 1] |
| test.swift:351:18:351:25 | call to source() | semmle.label | call to source() |
| test.swift:351:31:351:38 | call to source() | semmle.label | call to source() |
| test.swift:353:9:353:17 | (...) [Tuple element at index 0] | semmle.label | (...) [Tuple element at index 0] |
| test.swift:353:9:353:17 | (...) [Tuple element at index 1] | semmle.label | (...) [Tuple element at index 1] |
| test.swift:353:10:353:10 | a | semmle.label | a |
| test.swift:353:13:353:13 | b | semmle.label | b |
| test.swift:356:15:356:15 | t1 [Tuple element at index 0] | semmle.label | t1 [Tuple element at index 0] |
| test.swift:356:15:356:18 | .0 | semmle.label | .0 |
| test.swift:357:15:357:15 | t1 [Tuple element at index 1] | semmle.label | t1 [Tuple element at index 1] |
| test.swift:357:15:357:18 | .1 | semmle.label | .1 |
| test.swift:360:15:360:15 | t2 [Tuple element at index 0] | semmle.label | t2 [Tuple element at index 0] |
| test.swift:360:15:360:18 | .0 | semmle.label | .0 |
| test.swift:361:15:361:15 | t2 [Tuple element at index 1] | semmle.label | t2 [Tuple element at index 1] |
| test.swift:361:15:361:18 | .1 | semmle.label | .1 |
| test.swift:363:15:363:15 | a | semmle.label | a |
| test.swift:364:15:364:15 | b | semmle.label | b |
| test.swift:368:22:368:36 | t [Tuple element at index 1] | semmle.label | t [Tuple element at index 1] |
| test.swift:369:12:369:19 | (...) [Tuple element at index 0] | semmle.label | (...) [Tuple element at index 0] |
| test.swift:369:13:369:13 | t [Tuple element at index 1] | semmle.label | t [Tuple element at index 1] |
| test.swift:369:13:369:15 | .1 | semmle.label | .1 |
| test.swift:375:14:375:26 | (...) [Tuple element at index 1] | semmle.label | (...) [Tuple element at index 1] |
| test.swift:375:18:375:25 | call to source() | semmle.label | call to source() |
| test.swift:376:14:376:32 | call to tupleShiftLeft1(_:) [Tuple element at index 0] | semmle.label | call to tupleShiftLeft1(_:) [Tuple element at index 0] |
| test.swift:376:30:376:30 | t1 [Tuple element at index 1] | semmle.label | t1 [Tuple element at index 1] |
| test.swift:377:14:377:32 | call to tupleShiftLeft2(_:) [Tuple element at index 0] | semmle.label | call to tupleShiftLeft2(_:) [Tuple element at index 0] |
| test.swift:377:30:377:30 | t1 [Tuple element at index 1] | semmle.label | t1 [Tuple element at index 1] |
| test.swift:380:15:380:15 | t1 [Tuple element at index 1] | semmle.label | t1 [Tuple element at index 1] |
| test.swift:380:15:380:18 | .1 | semmle.label | .1 |
| test.swift:381:15:381:15 | t2 [Tuple element at index 0] | semmle.label | t2 [Tuple element at index 0] |
| test.swift:381:15:381:18 | .0 | semmle.label | .0 |
| test.swift:383:15:383:15 | t3 [Tuple element at index 0] | semmle.label | t3 [Tuple element at index 0] |
| test.swift:383:15:383:18 | .0 | semmle.label | .0 |
| test.swift:394:16:394:21 | v | semmle.label | v |
| test.swift:394:45:394:62 | call to ... [mySingle:0] | semmle.label | call to ... [mySingle:0] |
| test.swift:394:61:394:61 | v | semmle.label | v |
| test.swift:396:18:396:23 | v | semmle.label | v |
| test.swift:396:45:396:60 | call to ... [some:0] | semmle.label | call to ... [some:0] |
| test.swift:396:59:396:59 | v | semmle.label | v |
| test.swift:422:9:422:27 | call to ... [mySingle:0] | semmle.label | call to ... [mySingle:0] |
| test.swift:422:19:422:26 | call to source() | semmle.label | call to source() |
| test.swift:427:10:427:25 | .mySingle(...) [mySingle:0] | semmle.label | .mySingle(...) [mySingle:0] |
| test.swift:427:24:427:24 | a | semmle.label | a |
| test.swift:428:19:428:19 | a | semmle.label | a |
| test.swift:436:13:436:28 | .mySingle(...) [mySingle:0] | semmle.label | .mySingle(...) [mySingle:0] |
| test.swift:436:27:436:27 | x | semmle.label | x |
| test.swift:437:19:437:19 | x | semmle.label | x |
| test.swift:444:9:444:34 | call to ... [myPair:1] | semmle.label | call to ... [myPair:1] |
| test.swift:444:26:444:33 | call to source() | semmle.label | call to source() |
| test.swift:451:10:451:30 | .myPair(...) [myPair:1] | semmle.label | .myPair(...) [myPair:1] |
| test.swift:451:29:451:29 | b | semmle.label | b |
| test.swift:453:19:453:19 | b | semmle.label | b |
| test.swift:461:13:461:33 | .myPair(...) [myPair:1] | semmle.label | .myPair(...) [myPair:1] |
| test.swift:461:32:461:32 | y | semmle.label | y |
| test.swift:463:19:463:19 | y | semmle.label | y |
| test.swift:466:21:466:34 | call to ... [myCons:1, myPair:1] | semmle.label | call to ... [myCons:1, myPair:1] |
| test.swift:466:33:466:33 | a [myPair:1] | semmle.label | a [myPair:1] |
| test.swift:476:14:476:38 | .myCons(...) [myCons:1, myPair:1] | semmle.label | .myCons(...) [myCons:1, myPair:1] |
| test.swift:476:25:476:37 | .myPair(...) [myPair:1] | semmle.label | .myPair(...) [myPair:1] |
| test.swift:476:36:476:36 | c | semmle.label | c |
| test.swift:479:19:479:19 | c | semmle.label | c |
| test.swift:487:13:487:39 | .myPair(...) [myPair:0] | semmle.label | .myPair(...) [myPair:0] |
| test.swift:487:31:487:31 | x | semmle.label | x |
| test.swift:487:43:487:62 | call to ... [myPair:0] | semmle.label | call to ... [myPair:0] |
| test.swift:487:51:487:58 | call to source() | semmle.label | call to source() |
| test.swift:488:19:488:19 | x | semmle.label | x |
| test.swift:491:17:491:41 | .myCons(...) [myCons:1, myPair:1] | semmle.label | .myCons(...) [myCons:1, myPair:1] |
| test.swift:491:28:491:40 | .myPair(...) [myPair:1] | semmle.label | .myPair(...) [myPair:1] |
| test.swift:491:39:491:39 | c | semmle.label | c |
| test.swift:492:19:492:19 | c | semmle.label | c |
| test.swift:495:12:495:17 | (...) [Tuple element at index 0, myPair:1] | semmle.label | (...) [Tuple element at index 0, myPair:1] |
| test.swift:495:12:495:17 | (...) [Tuple element at index 1, myCons:1, myPair:1] | semmle.label | (...) [Tuple element at index 1, myCons:1, myPair:1] |
| test.swift:495:13:495:13 | a [myPair:1] | semmle.label | a [myPair:1] |
| test.swift:495:16:495:16 | b [myCons:1, myPair:1] | semmle.label | b [myCons:1, myPair:1] |
| test.swift:496:14:496:55 | (...) [Tuple element at index 0, myPair:1] | semmle.label | (...) [Tuple element at index 0, myPair:1] |
| test.swift:496:14:496:55 | (...) [Tuple element at index 1, myCons:1, myPair:1] | semmle.label | (...) [Tuple element at index 1, myCons:1, myPair:1] |
| test.swift:496:15:496:27 | .myPair(...) [myPair:1] | semmle.label | .myPair(...) [myPair:1] |
| test.swift:496:26:496:26 | b | semmle.label | b |
| test.swift:496:30:496:54 | .myCons(...) [myCons:1, myPair:1] | semmle.label | .myCons(...) [myCons:1, myPair:1] |
| test.swift:496:41:496:53 | .myPair(...) [myPair:1] | semmle.label | .myPair(...) [myPair:1] |
| test.swift:496:52:496:52 | e | semmle.label | e |
| test.swift:498:19:498:19 | b | semmle.label | b |
| test.swift:501:19:501:19 | e | semmle.label | e |
| test.swift:507:14:507:38 | call to ... [mySingle:0] | semmle.label | call to ... [mySingle:0] |
| test.swift:507:30:507:37 | call to source() | semmle.label | call to source() |
| test.swift:509:14:509:32 | call to mkMyEnum1(_:) [mySingle:0] | semmle.label | call to mkMyEnum1(_:) [mySingle:0] |
| test.swift:509:24:509:31 | call to source() | semmle.label | call to source() |
| test.swift:511:14:511:32 | call to mkMyEnum2(_:) [mySingle:0] | semmle.label | call to mkMyEnum2(_:) [mySingle:0] |
| test.swift:511:24:511:31 | call to source() | semmle.label | call to source() |
| test.swift:513:13:513:35 | .mySingle(...) [mySingle:0] | semmle.label | .mySingle(...) [mySingle:0] |
| test.swift:513:33:513:33 | d2 | semmle.label | d2 |
| test.swift:513:54:513:54 | d2 | semmle.label | d2 |
| test.swift:515:13:515:35 | .mySingle(...) [mySingle:0] | semmle.label | .mySingle(...) [mySingle:0] |
| test.swift:515:33:515:33 | d4 | semmle.label | d4 |
| test.swift:515:54:515:54 | d4 | semmle.label | d4 |
| test.swift:517:13:517:35 | .mySingle(...) [mySingle:0] | semmle.label | .mySingle(...) [mySingle:0] |
| test.swift:517:33:517:33 | d6 | semmle.label | d6 |
| test.swift:517:54:517:54 | d6 | semmle.label | d6 |
| test.swift:520:14:520:36 | call to ... [some:0] | semmle.label | call to ... [some:0] |
| test.swift:520:28:520:35 | call to source() | semmle.label | call to source() |
| test.swift:522:14:522:34 | call to mkOptional1(_:) [some:0] | semmle.label | call to mkOptional1(_:) [some:0] |
| test.swift:522:26:522:33 | call to source() | semmle.label | call to source() |
| test.swift:524:14:524:34 | call to mkOptional2(_:) [some:0] | semmle.label | call to mkOptional2(_:) [some:0] |
| test.swift:524:26:524:33 | call to source() | semmle.label | call to source() |
| test.swift:526:15:526:15 | e2 [some:0] | semmle.label | e2 [some:0] |
| test.swift:526:15:526:17 | ...! | semmle.label | ...! |
| test.swift:528:15:528:15 | e4 [some:0] | semmle.label | e4 [some:0] |
| test.swift:528:15:528:17 | ...! | semmle.label | ...! |
| test.swift:530:15:530:15 | e6 [some:0] | semmle.label | e6 [some:0] |
| test.swift:530:15:530:17 | ...! | semmle.label | ...! |
| test.swift:536:13:536:28 | call to optionalSource() [some:0] | semmle.label | call to optionalSource() [some:0] |
| test.swift:538:8:538:12 | let ...? [some:0] | semmle.label | let ...? [some:0] |
| test.swift:538:12:538:12 | a | semmle.label | a |
| test.swift:539:19:539:19 | a | semmle.label | a |
| test.swift:543:18:543:23 | (...) [Tuple element at index 0, some:0] | semmle.label | (...) [Tuple element at index 0, some:0] |
| test.swift:543:19:543:19 | x [some:0] | semmle.label | x [some:0] |
| test.swift:545:10:545:37 | (...) [Tuple element at index 0, some:0] | semmle.label | (...) [Tuple element at index 0, some:0] |
| test.swift:545:11:545:22 | .some(...) [some:0] | semmle.label | .some(...) [some:0] |
| test.swift:545:21:545:21 | a | semmle.label | a |
| test.swift:546:19:546:19 | a | semmle.label | a |
| test.swift:559:9:559:9 | self [x, some:0] | semmle.label | self [x, some:0] |
| test.swift:559:9:559:9 | value [some:0] | semmle.label | value [some:0] |
| test.swift:563:13:563:28 | call to optionalSource() [some:0] | semmle.label | call to optionalSource() [some:0] |
| test.swift:565:5:565:5 | [post] cx [x, some:0] | semmle.label | [post] cx [x, some:0] |
| test.swift:565:12:565:12 | x [some:0] | semmle.label | x [some:0] |
| test.swift:569:11:569:15 | let ...? [some:0] | semmle.label | let ...? [some:0] |
| test.swift:569:15:569:15 | z1 | semmle.label | z1 |
| test.swift:569:20:569:20 | cx [x, some:0] | semmle.label | cx [x, some:0] |
| test.swift:569:20:569:23 | .x [some:0] | semmle.label | .x [some:0] |
| test.swift:570:15:570:15 | z1 | semmle.label | z1 |
| test.swift:576:13:576:21 | call to +(_:) | semmle.label | call to +(_:) |
| test.swift:576:14:576:21 | call to source() | semmle.label | call to source() |
| test.swift:577:14:577:21 | call to source() | semmle.label | call to source() |
| test.swift:585:9:585:9 | self [str] | semmle.label | self [str] |
| test.swift:586:5:588:5 | self[return] [str] | semmle.label | self[return] [str] |
| test.swift:586:10:586:13 | s | semmle.label | s |
| test.swift:587:7:587:7 | [post] self [str] | semmle.label | [post] self [str] |
| test.swift:587:13:587:13 | s | semmle.label | s |
| test.swift:592:17:595:5 | self[return] [str] | semmle.label | self[return] [str] |
| test.swift:593:7:593:7 | [post] self [str] | semmle.label | [post] self [str] |
| test.swift:593:20:593:28 | call to source3() | semmle.label | call to source3() |
| test.swift:594:17:594:17 | .str | semmle.label | .str |
| test.swift:594:17:594:17 | self [str] | semmle.label | self [str] |
| test.swift:599:13:599:33 | call to MyClass.init(s:) [str] | semmle.label | call to MyClass.init(s:) [str] |
| test.swift:599:13:599:35 | .str | semmle.label | .str |
| test.swift:599:24:599:32 | call to source3() | semmle.label | call to source3() |
| test.swift:600:13:600:41 | call to MyClass.init(contentsOfFile:) [str] | semmle.label | call to MyClass.init(contentsOfFile:) [str] |
| test.swift:600:13:600:43 | .str | semmle.label | .str |
| test.swift:615:7:615:7 | self [x] | semmle.label | self [x] |
| test.swift:617:3:619:3 | self[return] [x] | semmle.label | self[return] [x] |
| test.swift:617:8:617:11 | x | semmle.label | x |
| test.swift:618:5:618:5 | [post] self [x] | semmle.label | [post] self [x] |
| test.swift:618:14:618:14 | x | semmle.label | x |
| test.swift:623:11:623:24 | call to S.init(x:) [x] | semmle.label | call to S.init(x:) [x] |
| test.swift:623:16:623:23 | call to source() | semmle.label | call to source() |
| test.swift:624:11:624:14 | enter #keyPath(...) [x] | semmle.label | enter #keyPath(...) [x] |
| test.swift:624:11:624:14 | exit #keyPath(...) | semmle.label | exit #keyPath(...) |
| test.swift:624:14:624:14 | KeyPathComponent [x] | semmle.label | KeyPathComponent [x] |
| test.swift:625:13:625:13 | s [x] | semmle.label | s [x] |
| test.swift:625:13:625:25 | \\...[...] | semmle.label | \\...[...] |
| test.swift:627:36:627:38 | enter #keyPath(...) [x] | semmle.label | enter #keyPath(...) [x] |
| test.swift:627:36:627:38 | exit #keyPath(...) | semmle.label | exit #keyPath(...) |
| test.swift:627:38:627:38 | KeyPathComponent [x] | semmle.label | KeyPathComponent [x] |
| test.swift:628:13:628:13 | s [x] | semmle.label | s [x] |
| test.swift:628:13:628:32 | \\...[...] | semmle.label | \\...[...] |
| test.swift:632:7:632:7 | self [s, x] | semmle.label | self [s, x] |
| test.swift:634:3:636:3 | self[return] [s, x] | semmle.label | self[return] [s, x] |
| test.swift:634:8:634:11 | s [x] | semmle.label | s [x] |
| test.swift:635:5:635:5 | [post] self [s, x] | semmle.label | [post] self [s, x] |
| test.swift:635:14:635:14 | s [x] | semmle.label | s [x] |
| test.swift:640:11:640:24 | call to S.init(x:) [x] | semmle.label | call to S.init(x:) [x] |
| test.swift:640:16:640:23 | call to source() | semmle.label | call to source() |
| test.swift:641:12:641:19 | call to S2.init(s:) [s, x] | semmle.label | call to S2.init(s:) [s, x] |
| test.swift:641:18:641:18 | s [x] | semmle.label | s [x] |
| test.swift:642:11:642:17 | enter #keyPath(...) [s, x] | semmle.label | enter #keyPath(...) [s, x] |
| test.swift:642:11:642:17 | exit #keyPath(...) | semmle.label | exit #keyPath(...) |
| test.swift:642:15:642:15 | KeyPathComponent [s, x] | semmle.label | KeyPathComponent [s, x] |
| test.swift:642:17:642:17 | KeyPathComponent [x] | semmle.label | KeyPathComponent [x] |
| test.swift:643:13:643:13 | s2 [s, x] | semmle.label | s2 [s, x] |
| test.swift:643:13:643:26 | \\...[...] | semmle.label | \\...[...] |
| test.swift:647:17:647:26 | [...] [Array element] | semmle.label | [...] [Array element] |
| test.swift:647:18:647:25 | call to source() | semmle.label | call to source() |
| test.swift:648:13:648:22 | enter #keyPath(...) [Array element] | semmle.label | enter #keyPath(...) [Array element] |
| test.swift:648:13:648:22 | exit #keyPath(...) | semmle.label | exit #keyPath(...) |
| test.swift:648:20:648:22 | KeyPathComponent [Array element] | semmle.label | KeyPathComponent [Array element] |
| test.swift:649:15:649:15 | array [Array element] | semmle.label | array [Array element] |
| test.swift:649:15:649:31 | \\...[...] | semmle.label | \\...[...] |
| test.swift:655:3:657:3 | self[return] [s, some:0, x] | semmle.label | self[return] [s, some:0, x] |
| test.swift:655:8:655:12 | s [some:0, x] | semmle.label | s [some:0, x] |
| test.swift:656:5:656:5 | [post] self [s, some:0, x] | semmle.label | [post] self [s, some:0, x] |
| test.swift:656:14:656:14 | s [some:0, x] | semmle.label | s [some:0, x] |
| test.swift:661:13:661:26 | call to S.init(x:) [x] | semmle.label | call to S.init(x:) [x] |
| test.swift:661:18:661:25 | call to source() | semmle.label | call to source() |
| test.swift:662:14:662:30 | call to S2_Optional.init(s:) [s, some:0, x] | semmle.label | call to S2_Optional.init(s:) [s, some:0, x] |
| test.swift:662:29:662:29 | s [some:0, x] | semmle.label | s [some:0, x] |
| test.swift:662:29:662:29 | s [x] | semmle.label | s [x] |
| test.swift:663:13:663:29 | enter #keyPath(...) [s, some:0, x] | semmle.label | enter #keyPath(...) [s, some:0, x] |
| test.swift:663:13:663:29 | exit #keyPath(...) [some:0] | semmle.label | exit #keyPath(...) [some:0] |
| test.swift:663:26:663:26 | KeyPathComponent [s, some:0, x] | semmle.label | KeyPathComponent [s, some:0, x] |
| test.swift:663:27:663:27 | KeyPathComponent [some:0, x] | semmle.label | KeyPathComponent [some:0, x] |
| test.swift:663:29:663:29 | KeyPathComponent [x] | semmle.label | KeyPathComponent [x] |
| test.swift:664:15:664:15 | s2 [s, some:0, x] | semmle.label | s2 [s, some:0, x] |
| test.swift:664:15:664:28 | \\...[...] [some:0] | semmle.label | \\...[...] [some:0] |
| test.swift:664:15:664:29 | ...! | semmle.label | ...! |
| test.swift:668:13:668:20 | call to source() | semmle.label | call to source() |
| test.swift:676:15:676:15 | y | semmle.label | y |
| test.swift:678:9:678:16 | call to source() | semmle.label | call to source() |
| test.swift:680:11:680:11 | x | semmle.label | x |
| test.swift:680:15:680:15 | [post] y | semmle.label | [post] y |
| test.swift:681:15:681:15 | x | semmle.label | x |
| test.swift:682:15:682:15 | y | semmle.label | y |
| test.swift:688:5:688:5 | [post] arr1 [Array element] | semmle.label | [post] arr1 [Array element] |
| test.swift:688:15:688:22 | call to source() | semmle.label | call to source() |
| test.swift:689:15:689:15 | arr1 [Array element] | semmle.label | arr1 [Array element] |
| test.swift:689:15:689:21 | ...[...] | semmle.label | ...[...] |
| test.swift:692:16:692:25 | [...] [Array element] | semmle.label | [...] [Array element] |
| test.swift:692:17:692:24 | call to source() | semmle.label | call to source() |
| test.swift:693:15:693:15 | arr2 [Array element] | semmle.label | arr2 [Array element] |
| test.swift:693:15:693:21 | ...[...] | semmle.label | ...[...] |
| test.swift:695:18:695:29 | [...] [Array element, Array element] | semmle.label | [...] [Array element, Array element] |
| test.swift:695:19:695:28 | [...] [Array element] | semmle.label | [...] [Array element] |
| test.swift:695:20:695:27 | call to source() | semmle.label | call to source() |
| test.swift:697:15:697:15 | matrix [Array element, Array element] | semmle.label | matrix [Array element, Array element] |
| test.swift:697:15:697:23 | ...[...] [Array element] | semmle.label | ...[...] [Array element] |
| test.swift:697:15:697:26 | ...[...] | semmle.label | ...[...] |
| test.swift:700:5:700:5 | [post] matrix2 [Array element, Array element] | semmle.label | [post] matrix2 [Array element, Array element] |
| test.swift:700:5:700:5 | [post] matrix2 [Collection element, Array element] | semmle.label | [post] matrix2 [Collection element, Array element] |
| test.swift:700:5:700:14 | [post] getter for ...[...] [Array element] | semmle.label | [post] getter for ...[...] [Array element] |
| test.swift:700:21:700:28 | call to source() | semmle.label | call to source() |
| test.swift:701:15:701:15 | matrix2 [Array element, Array element] | semmle.label | matrix2 [Array element, Array element] |
| test.swift:701:15:701:15 | matrix2 [Collection element, Array element] | semmle.label | matrix2 [Collection element, Array element] |
| test.swift:701:15:701:24 | ...[...] [Array element] | semmle.label | ...[...] [Array element] |
| test.swift:701:15:701:27 | ...[...] | semmle.label | ...[...] |
| test.swift:712:5:712:5 | [post] arr6 [Array element] | semmle.label | [post] arr6 [Array element] |
| test.swift:712:17:712:24 | call to source() | semmle.label | call to source() |
| test.swift:713:15:713:15 | arr6 [Array element] | semmle.label | arr6 [Array element] |
| test.swift:713:15:713:21 | ...[...] | semmle.label | ...[...] |
| test.swift:715:16:715:25 | [...] [Array element] | semmle.label | [...] [Array element] |
| test.swift:715:17:715:24 | call to source() | semmle.label | call to source() |
| test.swift:716:15:716:15 | arr7 [Array element] | semmle.label | arr7 [Array element] |
| test.swift:716:15:716:34 | call to randomElement() [some:0] | semmle.label | call to randomElement() [some:0] |
| test.swift:716:15:716:35 | ...! | semmle.label | ...! |
| test.swift:722:5:722:5 | [post] set1 [Collection element] | semmle.label | [post] set1 [Collection element] |
| test.swift:722:17:722:24 | call to source() | semmle.label | call to source() |
| test.swift:723:15:723:15 | set1 [Collection element] | semmle.label | set1 [Collection element] |
| test.swift:723:15:723:34 | call to randomElement() [some:0] | semmle.label | call to randomElement() [some:0] |
| test.swift:723:15:723:35 | ...! | semmle.label | ...! |
| test.swift:725:16:725:30 | call to Set<Element>.init(_:) [Collection element] | semmle.label | call to Set<Element>.init(_:) [Collection element] |
| test.swift:725:20:725:29 | [...] [Array element] | semmle.label | [...] [Array element] |
| test.swift:725:21:725:28 | call to source() | semmle.label | call to source() |
| test.swift:726:15:726:15 | set2 [Collection element] | semmle.label | set2 [Collection element] |
| test.swift:726:15:726:34 | call to randomElement() [some:0] | semmle.label | call to randomElement() [some:0] |
| test.swift:726:15:726:35 | ...! | semmle.label | ...! |
| test.swift:731:9:731:9 | self [v2, some:0] | semmle.label | self [v2, some:0] |
| test.swift:731:9:731:9 | self [v2] | semmle.label | self [v2] |
| test.swift:731:9:731:9 | value | semmle.label | value |
| test.swift:731:9:731:9 | value [some:0] | semmle.label | value [some:0] |
| test.swift:732:9:732:9 | self [v3] | semmle.label | self [v3] |
| test.swift:732:9:732:9 | value | semmle.label | value |
| test.swift:742:5:742:5 | v1 [some:0] | semmle.label | v1 [some:0] |
| test.swift:742:11:742:18 | call to source() | semmle.label | call to source() |
| test.swift:743:10:743:17 | call to source() | semmle.label | call to source() |
| test.swift:743:10:743:17 | call to source() [some:0] | semmle.label | call to source() [some:0] |
| test.swift:744:10:744:17 | call to source() | semmle.label | call to source() |
| test.swift:746:5:746:5 | [post] mo1 [v2, some:0] | semmle.label | [post] mo1 [v2, some:0] |
| test.swift:746:5:746:5 | [post] mo1 [v2] | semmle.label | [post] mo1 [v2] |
| test.swift:746:14:746:21 | call to source() | semmle.label | call to source() |
| test.swift:746:14:746:21 | call to source() [some:0] | semmle.label | call to source() [some:0] |
| test.swift:747:5:747:5 | [post] mo1 [v3] | semmle.label | [post] mo1 [v3] |
| test.swift:747:5:747:5 | mo1 [v2, some:0] | semmle.label | mo1 [v2, some:0] |
| test.swift:747:5:747:5 | mo1 [v2] | semmle.label | mo1 [v2] |
| test.swift:747:14:747:21 | call to source() | semmle.label | call to source() |
| test.swift:752:15:752:15 | v1 [some:0] | semmle.label | v1 [some:0] |
| test.swift:752:15:752:17 | ...! | semmle.label | ...! |
| test.swift:753:15:753:15 | v2 [some:0] | semmle.label | v2 [some:0] |
| test.swift:753:15:753:17 | ...! | semmle.label | ...! |
| test.swift:754:15:754:15 | v3 | semmle.label | v3 |
| test.swift:756:15:756:15 | mo1 [v2, some:0] | semmle.label | mo1 [v2, some:0] |
| test.swift:756:15:756:15 | mo1 [v2] | semmle.label | mo1 [v2] |
| test.swift:756:15:756:19 | .v2 | semmle.label | .v2 |
| test.swift:756:15:756:19 | .v2 [some:0] | semmle.label | .v2 [some:0] |
| test.swift:756:15:756:21 | ...! | semmle.label | ...! |
| test.swift:757:15:757:15 | mo1 [v3] | semmle.label | mo1 [v3] |
| test.swift:757:15:757:19 | .v3 | semmle.label | .v3 |
| test.swift:764:13:764:26 | call to S.init(x:) [x] | semmle.label | call to S.init(x:) [x] |
| test.swift:764:18:764:25 | call to source() | semmle.label | call to source() |
| test.swift:765:14:765:30 | call to S2_Optional.init(s:) [s, some:0, x] | semmle.label | call to S2_Optional.init(s:) [s, some:0, x] |
| test.swift:765:29:765:29 | s [some:0, x] | semmle.label | s [some:0, x] |
| test.swift:765:29:765:29 | s [x] | semmle.label | s [x] |
| test.swift:766:13:766:29 | enter #keyPath(...) [s, some:0, x] | semmle.label | enter #keyPath(...) [s, some:0, x] |
| test.swift:766:13:766:29 | exit #keyPath(...) | semmle.label | exit #keyPath(...) |
| test.swift:766:26:766:26 | KeyPathComponent [s, some:0, x] | semmle.label | KeyPathComponent [s, some:0, x] |
| test.swift:766:26:766:26 | KeyPathComponent [some:0, x] | semmle.label | KeyPathComponent [some:0, x] |
| test.swift:766:29:766:29 | KeyPathComponent [x] | semmle.label | KeyPathComponent [x] |
| test.swift:767:15:767:15 | s2 [s, some:0, x] | semmle.label | s2 [s, some:0, x] |
| test.swift:767:15:767:28 | \\...[...] | semmle.label | \\...[...] |
| test.swift:774:5:774:5 | [post] dict1 [Collection element, Tuple element at index 1] | semmle.label | [post] dict1 [Collection element, Tuple element at index 1] |
| test.swift:774:5:774:12 | DictionarySubscriptNode [Tuple element at index 1] | semmle.label | DictionarySubscriptNode [Tuple element at index 1] |
| test.swift:774:16:774:23 | call to source() | semmle.label | call to source() |
| test.swift:776:15:776:15 | dict1 [Collection element, Tuple element at index 1] | semmle.label | dict1 [Collection element, Tuple element at index 1] |
| test.swift:776:15:776:22 | ...[...] | semmle.label | ...[...] |
| test.swift:776:15:776:22 | DictionarySubscriptNode [Tuple element at index 1] | semmle.label | DictionarySubscriptNode [Tuple element at index 1] |
| test.swift:786:17:786:29 | [...] [Collection element, Tuple element at index 1] | semmle.label | [...] [Collection element, Tuple element at index 1] |
| test.swift:786:18:786:28 | (...) [Tuple element at index 1] | semmle.label | (...) [Tuple element at index 1] |
| test.swift:786:21:786:28 | call to source() | semmle.label | call to source() |
| test.swift:787:15:787:15 | dict3 [Collection element, Tuple element at index 1] | semmle.label | dict3 [Collection element, Tuple element at index 1] |
| test.swift:787:15:787:22 | ...[...] | semmle.label | ...[...] |
| test.swift:787:15:787:22 | DictionarySubscriptNode [Tuple element at index 1] | semmle.label | DictionarySubscriptNode [Tuple element at index 1] |
| test.swift:789:5:789:5 | [post] dict3 [Collection element, Tuple element at index 0] | semmle.label | [post] dict3 [Collection element, Tuple element at index 0] |
| test.swift:789:5:789:5 | [post] dict3 [Collection element, Tuple element at index 1] | semmle.label | [post] dict3 [Collection element, Tuple element at index 1] |
| test.swift:789:5:789:5 | dict3 [Collection element, Tuple element at index 1] | semmle.label | dict3 [Collection element, Tuple element at index 1] |
| test.swift:789:5:789:19 | DictionarySubscriptNode [Tuple element at index 0] | semmle.label | DictionarySubscriptNode [Tuple element at index 0] |
| test.swift:789:5:789:19 | DictionarySubscriptNode [Tuple element at index 1] | semmle.label | DictionarySubscriptNode [Tuple element at index 1] |
| test.swift:789:11:789:18 | call to source() | semmle.label | call to source() |
| test.swift:791:15:791:15 | dict3 [Collection element, Tuple element at index 0] | semmle.label | dict3 [Collection element, Tuple element at index 0] |
| test.swift:791:15:791:35 | call to randomElement() [some:0, Tuple element at index 0] | semmle.label | call to randomElement() [some:0, Tuple element at index 0] |
| test.swift:791:15:791:36 | ...! [Tuple element at index 0] | semmle.label | ...! [Tuple element at index 0] |
| test.swift:791:15:791:38 | .0 | semmle.label | .0 |
| test.swift:792:15:792:15 | dict3 [Collection element, Tuple element at index 1] | semmle.label | dict3 [Collection element, Tuple element at index 1] |
| test.swift:792:15:792:35 | call to randomElement() [some:0, Tuple element at index 1] | semmle.label | call to randomElement() [some:0, Tuple element at index 1] |
| test.swift:792:15:792:36 | ...! [Tuple element at index 1] | semmle.label | ...! [Tuple element at index 1] |
| test.swift:792:15:792:38 | .1 | semmle.label | .1 |
| test.swift:799:17:799:28 | [...] [Collection element, Tuple element at index 1] | semmle.label | [...] [Collection element, Tuple element at index 1] |
| test.swift:799:18:799:27 | (...) [Tuple element at index 1] | semmle.label | (...) [Tuple element at index 1] |
| test.swift:799:20:799:27 | call to source() | semmle.label | call to source() |
| test.swift:800:15:800:15 | [post] dict4 [Collection element, Tuple element at index 0] | semmle.label | [post] dict4 [Collection element, Tuple element at index 0] |
| test.swift:800:15:800:15 | dict4 [Collection element, Tuple element at index 1] | semmle.label | dict4 [Collection element, Tuple element at index 1] |
| test.swift:800:15:800:52 | call to updateValue(_:forKey:) [some:0] | semmle.label | call to updateValue(_:forKey:) [some:0] |
| test.swift:800:15:800:53 | ...! | semmle.label | ...! |
| test.swift:800:44:800:51 | call to source() | semmle.label | call to source() |
| test.swift:801:15:801:15 | [post] dict4 [Collection element, Tuple element at index 1] | semmle.label | [post] dict4 [Collection element, Tuple element at index 1] |
| test.swift:801:15:801:15 | dict4 [Collection element, Tuple element at index 1] | semmle.label | dict4 [Collection element, Tuple element at index 1] |
| test.swift:801:15:801:52 | call to updateValue(_:forKey:) [some:0] | semmle.label | call to updateValue(_:forKey:) [some:0] |
| test.swift:801:15:801:53 | ...! | semmle.label | ...! |
| test.swift:801:33:801:40 | call to source() | semmle.label | call to source() |
| test.swift:802:15:802:15 | dict4 [Collection element, Tuple element at index 0] | semmle.label | dict4 [Collection element, Tuple element at index 0] |
| test.swift:802:15:802:35 | call to randomElement() [some:0, Tuple element at index 0] | semmle.label | call to randomElement() [some:0, Tuple element at index 0] |
| test.swift:802:15:802:36 | ...! [Tuple element at index 0] | semmle.label | ...! [Tuple element at index 0] |
| test.swift:802:15:802:38 | .0 | semmle.label | .0 |
| test.swift:803:15:803:15 | dict4 [Collection element, Tuple element at index 1] | semmle.label | dict4 [Collection element, Tuple element at index 1] |
| test.swift:803:15:803:35 | call to randomElement() [some:0, Tuple element at index 1] | semmle.label | call to randomElement() [some:0, Tuple element at index 1] |
| test.swift:803:15:803:36 | ...! [Tuple element at index 1] | semmle.label | ...! [Tuple element at index 1] |
| test.swift:803:15:803:38 | .1 | semmle.label | .1 |
| test.swift:809:3:811:3 | self[return] [v] | semmle.label | self[return] [v] |
| test.swift:809:8:809:13 | v | semmle.label | v |
| test.swift:810:5:810:5 | [post] self [v] | semmle.label | [post] self [v] |
| test.swift:810:14:810:14 | v | semmle.label | v |
| test.swift:813:8:813:8 | self [v] | semmle.label | self [v] |
| test.swift:813:31:813:31 | .v | semmle.label | .v |
| test.swift:813:31:813:31 | self [v] | semmle.label | self [v] |
| test.swift:815:7:815:7 | self [v] | semmle.label | self [v] |
| test.swift:815:7:815:7 | value | semmle.label | value |
| test.swift:819:14:819:25 | call to S3.init(_:) [v] | semmle.label | call to S3.init(_:) [v] |
| test.swift:819:17:819:24 | call to source() | semmle.label | call to source() |
| test.swift:822:15:822:15 | s1 [v] | semmle.label | s1 [v] |
| test.swift:822:15:822:18 | .v | semmle.label | .v |
| test.swift:824:15:824:15 | s1 [v] | semmle.label | s1 [v] |
| test.swift:824:15:824:23 | call to getv() | semmle.label | call to getv() |
| test.swift:828:5:828:5 | [post] s2 [v] | semmle.label | [post] s2 [v] |
| test.swift:828:12:828:19 | call to source() | semmle.label | call to source() |
| test.swift:831:15:831:15 | s2 [v] | semmle.label | s2 [v] |
| test.swift:831:15:831:18 | .v | semmle.label | .v |
| test.swift:833:15:833:15 | s2 [v] | semmle.label | s2 [v] |
| test.swift:833:15:833:23 | call to getv() | semmle.label | call to getv() |
<<<<<<< HEAD
| test.swift:836:19:836:28 | args [Array element] | semmle.label | args [Array element] |
| test.swift:838:15:838:15 | args [Array element] | semmle.label | args [Array element] |
| test.swift:838:15:838:21 | ...[...] | semmle.label | ...[...] |
| test.swift:841:19:841:24 | v | semmle.label | v |
| test.swift:842:15:842:15 | v | semmle.label | v |
| test.swift:848:29:848:40 | args [Array element] | semmle.label | args [Array element] |
| test.swift:851:15:851:15 | args [Array element] | semmle.label | args [Array element] |
| test.swift:851:15:851:21 | ...[...] | semmle.label | ...[...] |
| test.swift:852:15:852:15 | args [Array element] | semmle.label | args [Array element] |
| test.swift:852:15:852:21 | ...[...] | semmle.label | ...[...] |
| test.swift:858:21:858:29 | enter #keyPath(...) [Array element] | semmle.label | enter #keyPath(...) [Array element] |
| test.swift:858:21:858:29 | exit #keyPath(...) | semmle.label | exit #keyPath(...) |
| test.swift:858:27:858:29 | KeyPathComponent [Array element] | semmle.label | KeyPathComponent [Array element] |
| test.swift:859:15:859:15 | args [Array element] | semmle.label | args [Array element] |
| test.swift:859:15:859:38 | \\...[...] | semmle.label | \\...[...] |
| test.swift:863:24:863:31 | [...] [Array element] | semmle.label | [...] [Array element] |
| test.swift:863:24:863:31 | [...] [Array element] | semmle.label | [...] [Array element] |
| test.swift:863:24:863:31 | call to source() | semmle.label | call to source() |
| test.swift:864:18:864:25 | call to source() | semmle.label | call to source() |
| test.swift:865:21:865:31 | [...] [Array element] | semmle.label | [...] [Array element] |
| test.swift:865:21:865:31 | [...] [Array element] | semmle.label | [...] [Array element] |
| test.swift:865:24:865:31 | call to source() | semmle.label | call to source() |
=======
| test.swift:839:11:839:17 | [post] enter #keyPath(...) [s, x] | semmle.label | [post] enter #keyPath(...) [s, x] |
| test.swift:839:11:839:17 | [post] exit #keyPath(...) | semmle.label | [post] exit #keyPath(...) |
| test.swift:839:15:839:15 | [post] KeyPathComponent [s, x] | semmle.label | [post] KeyPathComponent [s, x] |
| test.swift:839:17:839:17 | [post] KeyPathComponent [x] | semmle.label | [post] KeyPathComponent [x] |
| test.swift:840:3:840:3 | [post] s2 [s, x] | semmle.label | [post] s2 [s, x] |
| test.swift:840:3:840:16 | \\...[...] | semmle.label | \\...[...] |
| test.swift:840:20:840:27 | call to source() | semmle.label | call to source() |
| test.swift:841:13:841:13 | s2 [s, x] | semmle.label | s2 [s, x] |
| test.swift:841:13:841:16 | .s [x] | semmle.label | .s [x] |
| test.swift:841:13:841:18 | .x | semmle.label | .x |
>>>>>>> e1098923
subpaths
| test.swift:75:22:75:22 | x | test.swift:65:16:65:28 | arg1 | test.swift:65:1:70:1 | arg2[return] | test.swift:75:32:75:32 | [post] y |
| test.swift:114:19:114:19 | arg | test.swift:109:9:109:14 | arg | test.swift:110:12:110:12 | arg | test.swift:114:12:114:22 | call to ... |
| test.swift:114:19:114:19 | arg | test.swift:123:10:123:13 | i | test.swift:124:16:124:16 | i | test.swift:114:12:114:22 | call to ... |
| test.swift:119:31:119:31 | x | test.swift:113:14:113:19 | arg | test.swift:114:12:114:22 | call to ... | test.swift:119:18:119:44 | call to forward(arg:lambda:) |
| test.swift:122:31:122:38 | call to source() | test.swift:113:14:113:19 | arg | test.swift:114:12:114:22 | call to ... | test.swift:122:18:125:6 | call to forward(arg:lambda:) |
| test.swift:145:23:145:30 | call to source() | test.swift:142:10:142:13 | i | test.swift:143:16:143:16 | i | test.swift:145:15:145:31 | call to ... |
| test.swift:170:9:170:9 | value | test.swift:163:7:163:7 | value | file://:0:0:0:0 | [post] self [x] | test.swift:170:5:170:5 | [post] self [x] |
| test.swift:174:12:174:12 | self [x] | test.swift:163:7:163:7 | self [x] | file://:0:0:0:0 | .x | test.swift:174:12:174:12 | .x |
| test.swift:180:9:180:16 | call to source() | test.swift:163:7:163:7 | value | file://:0:0:0:0 | [post] self [x] | test.swift:180:3:180:3 | [post] a [x] |
| test.swift:181:13:181:13 | a [x] | test.swift:163:7:163:7 | self [x] | file://:0:0:0:0 | .x | test.swift:181:13:181:15 | .x |
| test.swift:194:11:194:18 | call to source() | test.swift:163:7:163:7 | value | file://:0:0:0:0 | [post] self [x] | test.swift:194:3:194:5 | [post] getter for .a [x] |
| test.swift:195:13:195:13 | b [a, x] | test.swift:185:7:185:7 | self [a, x] | file://:0:0:0:0 | .a [x] | test.swift:195:13:195:15 | .a [x] |
| test.swift:195:13:195:15 | .a [x] | test.swift:163:7:163:7 | self [x] | file://:0:0:0:0 | .x | test.swift:195:13:195:17 | .x |
| test.swift:200:9:200:16 | call to source() | test.swift:169:12:169:22 | value | test.swift:169:3:171:3 | self[return] [x] | test.swift:200:3:200:3 | [post] a [x] |
| test.swift:200:9:200:16 | call to source() | test.swift:169:12:169:22 | value | test.swift:170:5:170:5 | [post] self [x] | test.swift:200:3:200:3 | [post] a [x] |
| test.swift:201:13:201:13 | a [x] | test.swift:163:7:163:7 | self [x] | file://:0:0:0:0 | .x | test.swift:201:13:201:15 | .x |
| test.swift:206:9:206:16 | call to source() | test.swift:163:7:163:7 | value | file://:0:0:0:0 | [post] self [x] | test.swift:206:3:206:3 | [post] a [x] |
| test.swift:207:13:207:13 | a [x] | test.swift:173:8:173:8 | self [x] | test.swift:174:12:174:12 | .x | test.swift:207:13:207:19 | call to get() |
| test.swift:212:9:212:16 | call to source() | test.swift:169:12:169:22 | value | test.swift:169:3:171:3 | self[return] [x] | test.swift:212:3:212:3 | [post] a [x] |
| test.swift:212:9:212:16 | call to source() | test.swift:169:12:169:22 | value | test.swift:170:5:170:5 | [post] self [x] | test.swift:212:3:212:3 | [post] a [x] |
| test.swift:213:13:213:13 | a [x] | test.swift:173:8:173:8 | self [x] | test.swift:174:12:174:12 | .x | test.swift:213:13:213:19 | call to get() |
| test.swift:218:11:218:18 | call to source() | test.swift:169:12:169:22 | value | test.swift:169:3:171:3 | self[return] [x] | test.swift:218:3:218:5 | [post] getter for .a [x] |
| test.swift:218:11:218:18 | call to source() | test.swift:169:12:169:22 | value | test.swift:170:5:170:5 | [post] self [x] | test.swift:218:3:218:5 | [post] getter for .a [x] |
| test.swift:219:13:219:13 | b [a, x] | test.swift:185:7:185:7 | self [a, x] | file://:0:0:0:0 | .a [x] | test.swift:219:13:219:15 | .a [x] |
| test.swift:219:13:219:15 | .a [x] | test.swift:163:7:163:7 | self [x] | file://:0:0:0:0 | .x | test.swift:219:13:219:17 | .x |
| test.swift:376:30:376:30 | t1 [Tuple element at index 1] | test.swift:368:22:368:36 | t [Tuple element at index 1] | test.swift:369:12:369:19 | (...) [Tuple element at index 0] | test.swift:376:14:376:32 | call to tupleShiftLeft1(_:) [Tuple element at index 0] |
| test.swift:509:24:509:31 | call to source() | test.swift:394:16:394:21 | v | test.swift:394:45:394:62 | call to ... [mySingle:0] | test.swift:509:14:509:32 | call to mkMyEnum1(_:) [mySingle:0] |
| test.swift:522:26:522:33 | call to source() | test.swift:396:18:396:23 | v | test.swift:396:45:396:60 | call to ... [some:0] | test.swift:522:14:522:34 | call to mkOptional1(_:) [some:0] |
| test.swift:565:12:565:12 | x [some:0] | test.swift:559:9:559:9 | value [some:0] | file://:0:0:0:0 | [post] self [x, some:0] | test.swift:565:5:565:5 | [post] cx [x, some:0] |
| test.swift:569:20:569:20 | cx [x, some:0] | test.swift:559:9:559:9 | self [x, some:0] | file://:0:0:0:0 | .x [some:0] | test.swift:569:20:569:23 | .x [some:0] |
| test.swift:593:20:593:28 | call to source3() | test.swift:586:10:586:13 | s | test.swift:587:7:587:7 | [post] self [str] | test.swift:593:7:593:7 | [post] self [str] |
| test.swift:599:13:599:33 | call to MyClass.init(s:) [str] | test.swift:585:9:585:9 | self [str] | file://:0:0:0:0 | .str | test.swift:599:13:599:35 | .str |
| test.swift:599:24:599:32 | call to source3() | test.swift:586:10:586:13 | s | test.swift:586:5:588:5 | self[return] [str] | test.swift:599:13:599:33 | call to MyClass.init(s:) [str] |
| test.swift:600:13:600:41 | call to MyClass.init(contentsOfFile:) [str] | test.swift:585:9:585:9 | self [str] | file://:0:0:0:0 | .str | test.swift:600:13:600:43 | .str |
| test.swift:623:16:623:23 | call to source() | test.swift:617:8:617:11 | x | test.swift:617:3:619:3 | self[return] [x] | test.swift:623:11:623:24 | call to S.init(x:) [x] |
| test.swift:625:13:625:13 | s [x] | test.swift:624:11:624:14 | enter #keyPath(...) [x] | test.swift:624:11:624:14 | exit #keyPath(...) | test.swift:625:13:625:25 | \\...[...] |
| test.swift:628:13:628:13 | s [x] | test.swift:627:36:627:38 | enter #keyPath(...) [x] | test.swift:627:36:627:38 | exit #keyPath(...) | test.swift:628:13:628:32 | \\...[...] |
| test.swift:640:16:640:23 | call to source() | test.swift:617:8:617:11 | x | test.swift:617:3:619:3 | self[return] [x] | test.swift:640:11:640:24 | call to S.init(x:) [x] |
| test.swift:641:18:641:18 | s [x] | test.swift:634:8:634:11 | s [x] | test.swift:634:3:636:3 | self[return] [s, x] | test.swift:641:12:641:19 | call to S2.init(s:) [s, x] |
| test.swift:643:13:643:13 | s2 [s, x] | test.swift:642:11:642:17 | enter #keyPath(...) [s, x] | test.swift:642:11:642:17 | exit #keyPath(...) | test.swift:643:13:643:26 | \\...[...] |
| test.swift:649:15:649:15 | array [Array element] | test.swift:648:13:648:22 | enter #keyPath(...) [Array element] | test.swift:648:13:648:22 | exit #keyPath(...) | test.swift:649:15:649:31 | \\...[...] |
| test.swift:661:18:661:25 | call to source() | test.swift:617:8:617:11 | x | test.swift:617:3:619:3 | self[return] [x] | test.swift:661:13:661:26 | call to S.init(x:) [x] |
| test.swift:662:29:662:29 | s [some:0, x] | test.swift:655:8:655:12 | s [some:0, x] | test.swift:655:3:657:3 | self[return] [s, some:0, x] | test.swift:662:14:662:30 | call to S2_Optional.init(s:) [s, some:0, x] |
| test.swift:664:15:664:15 | s2 [s, some:0, x] | test.swift:663:13:663:29 | enter #keyPath(...) [s, some:0, x] | test.swift:663:13:663:29 | exit #keyPath(...) [some:0] | test.swift:664:15:664:28 | \\...[...] [some:0] |
| test.swift:746:14:746:21 | call to source() | test.swift:731:9:731:9 | value | file://:0:0:0:0 | [post] self [v2] | test.swift:746:5:746:5 | [post] mo1 [v2] |
| test.swift:746:14:746:21 | call to source() [some:0] | test.swift:731:9:731:9 | value [some:0] | file://:0:0:0:0 | [post] self [v2, some:0] | test.swift:746:5:746:5 | [post] mo1 [v2, some:0] |
| test.swift:747:14:747:21 | call to source() | test.swift:732:9:732:9 | value | file://:0:0:0:0 | [post] self [v3] | test.swift:747:5:747:5 | [post] mo1 [v3] |
| test.swift:756:15:756:15 | mo1 [v2, some:0] | test.swift:731:9:731:9 | self [v2, some:0] | file://:0:0:0:0 | .v2 [some:0] | test.swift:756:15:756:19 | .v2 [some:0] |
| test.swift:756:15:756:15 | mo1 [v2] | test.swift:731:9:731:9 | self [v2] | file://:0:0:0:0 | .v2 | test.swift:756:15:756:19 | .v2 |
| test.swift:757:15:757:15 | mo1 [v3] | test.swift:732:9:732:9 | self [v3] | file://:0:0:0:0 | .v3 | test.swift:757:15:757:19 | .v3 |
| test.swift:764:18:764:25 | call to source() | test.swift:617:8:617:11 | x | test.swift:617:3:619:3 | self[return] [x] | test.swift:764:13:764:26 | call to S.init(x:) [x] |
| test.swift:765:29:765:29 | s [some:0, x] | test.swift:655:8:655:12 | s [some:0, x] | test.swift:655:3:657:3 | self[return] [s, some:0, x] | test.swift:765:14:765:30 | call to S2_Optional.init(s:) [s, some:0, x] |
| test.swift:767:15:767:15 | s2 [s, some:0, x] | test.swift:766:13:766:29 | enter #keyPath(...) [s, some:0, x] | test.swift:766:13:766:29 | exit #keyPath(...) | test.swift:767:15:767:28 | \\...[...] |
| test.swift:813:31:813:31 | self [v] | test.swift:815:7:815:7 | self [v] | file://:0:0:0:0 | .v | test.swift:813:31:813:31 | .v |
| test.swift:819:17:819:24 | call to source() | test.swift:809:8:809:13 | v | test.swift:809:3:811:3 | self[return] [v] | test.swift:819:14:819:25 | call to S3.init(_:) [v] |
| test.swift:822:15:822:15 | s1 [v] | test.swift:815:7:815:7 | self [v] | file://:0:0:0:0 | .v | test.swift:822:15:822:18 | .v |
| test.swift:824:15:824:15 | s1 [v] | test.swift:813:8:813:8 | self [v] | test.swift:813:31:813:31 | .v | test.swift:824:15:824:23 | call to getv() |
| test.swift:828:12:828:19 | call to source() | test.swift:815:7:815:7 | value | file://:0:0:0:0 | [post] self [v] | test.swift:828:5:828:5 | [post] s2 [v] |
| test.swift:831:15:831:15 | s2 [v] | test.swift:815:7:815:7 | self [v] | file://:0:0:0:0 | .v | test.swift:831:15:831:18 | .v |
| test.swift:833:15:833:15 | s2 [v] | test.swift:813:8:813:8 | self [v] | test.swift:813:31:813:31 | .v | test.swift:833:15:833:23 | call to getv() |
<<<<<<< HEAD
| test.swift:859:15:859:15 | args [Array element] | test.swift:858:21:858:29 | enter #keyPath(...) [Array element] | test.swift:858:21:858:29 | exit #keyPath(...) | test.swift:859:15:859:38 | \\...[...] |
=======
| test.swift:840:3:840:16 | \\...[...] | test.swift:839:11:839:17 | [post] exit #keyPath(...) | test.swift:839:11:839:17 | [post] enter #keyPath(...) [s, x] | test.swift:840:3:840:3 | [post] s2 [s, x] |
| test.swift:840:3:840:16 | \\...[...] | test.swift:839:11:839:17 | [post] exit #keyPath(...) | test.swift:839:15:839:15 | [post] KeyPathComponent [s, x] | test.swift:840:3:840:3 | [post] s2 [s, x] |
| test.swift:841:13:841:13 | s2 [s, x] | test.swift:632:7:632:7 | self [s, x] | file://:0:0:0:0 | .s [x] | test.swift:841:13:841:16 | .s [x] |
| test.swift:841:13:841:16 | .s [x] | test.swift:615:7:615:7 | self [x] | file://:0:0:0:0 | .x | test.swift:841:13:841:18 | .x |
>>>>>>> e1098923
#select
| test.swift:7:15:7:15 | t1 | test.swift:6:19:6:26 | call to source() | test.swift:7:15:7:15 | t1 | result |
| test.swift:9:15:9:15 | t1 | test.swift:6:19:6:26 | call to source() | test.swift:9:15:9:15 | t1 | result |
| test.swift:10:15:10:15 | t2 | test.swift:6:19:6:26 | call to source() | test.swift:10:15:10:15 | t2 | result |
| test.swift:30:15:30:15 | x | test.swift:25:20:25:27 | call to source() | test.swift:30:15:30:15 | x | result |
| test.swift:31:15:31:15 | y | test.swift:26:26:26:33 | call to source() | test.swift:31:15:31:15 | y | result |
| test.swift:39:15:39:29 | call to callee_source() | test.swift:35:12:35:19 | call to source() | test.swift:39:15:39:29 | call to callee_source() | result |
| test.swift:50:15:50:15 | t | test.swift:43:19:43:26 | call to source() | test.swift:50:15:50:15 | t | result |
| test.swift:62:15:62:15 | x | test.swift:54:11:54:18 | call to source() | test.swift:62:15:62:15 | x | result |
| test.swift:76:15:76:15 | x | test.swift:73:18:73:25 | call to source() | test.swift:76:15:76:15 | x | result |
| test.swift:77:15:77:15 | y | test.swift:73:18:73:25 | call to source() | test.swift:77:15:77:15 | y | result |
| test.swift:98:19:98:19 | x | test.swift:81:11:81:18 | call to source() | test.swift:98:19:98:19 | x | result |
| test.swift:105:19:105:19 | x | test.swift:86:15:86:22 | call to source() | test.swift:105:19:105:19 | x | result |
| test.swift:105:19:105:19 | x | test.swift:89:15:89:22 | call to source() | test.swift:105:19:105:19 | x | result |
| test.swift:120:15:120:15 | y | test.swift:118:18:118:25 | call to source() | test.swift:120:15:120:15 | y | result |
| test.swift:126:15:126:15 | z | test.swift:122:31:122:38 | call to source() | test.swift:126:15:126:15 | z | result |
| test.swift:138:19:138:26 | call to source() | test.swift:138:19:138:26 | call to source() | test.swift:138:19:138:26 | call to source() | result |
| test.swift:145:15:145:31 | call to ... | test.swift:145:23:145:30 | call to source() | test.swift:145:15:145:31 | call to ... | result |
| test.swift:151:15:151:28 | call to ... | test.swift:149:16:149:23 | call to source() | test.swift:151:15:151:28 | call to ... | result |
| test.swift:155:19:155:19 | i | test.swift:149:16:149:23 | call to source() | test.swift:155:19:155:19 | i | result |
| test.swift:155:19:155:19 | i | test.swift:157:16:157:23 | call to source() | test.swift:155:19:155:19 | i | result |
| test.swift:181:13:181:15 | .x | test.swift:180:9:180:16 | call to source() | test.swift:181:13:181:15 | .x | result |
| test.swift:195:13:195:17 | .x | test.swift:194:11:194:18 | call to source() | test.swift:195:13:195:17 | .x | result |
| test.swift:201:13:201:15 | .x | test.swift:200:9:200:16 | call to source() | test.swift:201:13:201:15 | .x | result |
| test.swift:207:13:207:19 | call to get() | test.swift:206:9:206:16 | call to source() | test.swift:207:13:207:19 | call to get() | result |
| test.swift:213:13:213:19 | call to get() | test.swift:212:9:212:16 | call to source() | test.swift:213:13:213:19 | call to get() | result |
| test.swift:219:13:219:17 | .x | test.swift:218:11:218:18 | call to source() | test.swift:219:13:219:17 | .x | result |
| test.swift:235:13:235:15 | .source_value | test.swift:225:14:225:21 | call to source() | test.swift:235:13:235:15 | .source_value | result |
| test.swift:238:13:238:15 | .source_value | test.swift:225:14:225:21 | call to source() | test.swift:238:13:238:15 | .source_value | result |
| test.swift:265:15:265:15 | x | test.swift:259:12:259:19 | call to source() | test.swift:265:15:265:15 | x | result |
| test.swift:267:15:267:16 | ...! | test.swift:259:12:259:19 | call to source() | test.swift:267:15:267:16 | ...! | result |
| test.swift:270:15:270:31 | call to signum() | test.swift:270:15:270:22 | call to source() | test.swift:270:15:270:31 | call to signum() | result |
| test.swift:271:15:271:25 | OptionalEvaluationExpr | test.swift:259:12:259:19 | call to source() | test.swift:271:15:271:25 | OptionalEvaluationExpr | result |
| test.swift:274:15:274:20 | ... ??(_:_:) ... | test.swift:259:12:259:19 | call to source() | test.swift:274:15:274:20 | ... ??(_:_:) ... | result |
| test.swift:275:15:275:27 | ... ??(_:_:) ... | test.swift:259:12:259:19 | call to source() | test.swift:275:15:275:27 | ... ??(_:_:) ... | result |
| test.swift:279:15:279:31 | ... ? ... : ... | test.swift:259:12:259:19 | call to source() | test.swift:279:15:279:31 | ... ? ... : ... | result |
| test.swift:280:15:280:38 | ... ? ... : ... | test.swift:259:12:259:19 | call to source() | test.swift:280:15:280:38 | ... ? ... : ... | result |
| test.swift:280:15:280:38 | ... ? ... : ... | test.swift:280:31:280:38 | call to source() | test.swift:280:15:280:38 | ... ? ... : ... | result |
| test.swift:282:15:282:38 | ... ? ... : ... | test.swift:282:31:282:38 | call to source() | test.swift:282:15:282:38 | ... ? ... : ... | result |
| test.swift:285:19:285:19 | z | test.swift:259:12:259:19 | call to source() | test.swift:285:19:285:19 | z | result |
| test.swift:292:19:292:19 | z | test.swift:259:12:259:19 | call to source() | test.swift:292:19:292:19 | z | result |
| test.swift:300:15:300:15 | z1 | test.swift:259:12:259:19 | call to source() | test.swift:300:15:300:15 | z1 | result |
| test.swift:303:15:303:25 | call to signum() | test.swift:259:12:259:19 | call to source() | test.swift:303:15:303:25 | call to signum() | result |
| test.swift:307:19:307:19 | z | test.swift:259:12:259:19 | call to source() | test.swift:307:19:307:19 | z | result |
| test.swift:315:19:315:19 | z | test.swift:259:12:259:19 | call to source() | test.swift:315:19:315:19 | z | result |
| test.swift:335:15:335:18 | .1 | test.swift:331:18:331:25 | call to source() | test.swift:335:15:335:18 | .1 | result |
| test.swift:346:15:346:18 | .0 | test.swift:343:12:343:19 | call to source() | test.swift:346:15:346:18 | .0 | result |
| test.swift:356:15:356:18 | .0 | test.swift:351:18:351:25 | call to source() | test.swift:356:15:356:18 | .0 | result |
| test.swift:357:15:357:18 | .1 | test.swift:351:31:351:38 | call to source() | test.swift:357:15:357:18 | .1 | result |
| test.swift:360:15:360:18 | .0 | test.swift:351:18:351:25 | call to source() | test.swift:360:15:360:18 | .0 | result |
| test.swift:361:15:361:18 | .1 | test.swift:351:31:351:38 | call to source() | test.swift:361:15:361:18 | .1 | result |
| test.swift:363:15:363:15 | a | test.swift:351:18:351:25 | call to source() | test.swift:363:15:363:15 | a | result |
| test.swift:364:15:364:15 | b | test.swift:351:31:351:38 | call to source() | test.swift:364:15:364:15 | b | result |
| test.swift:380:15:380:18 | .1 | test.swift:375:18:375:25 | call to source() | test.swift:380:15:380:18 | .1 | result |
| test.swift:381:15:381:18 | .0 | test.swift:375:18:375:25 | call to source() | test.swift:381:15:381:18 | .0 | result |
| test.swift:383:15:383:18 | .0 | test.swift:375:18:375:25 | call to source() | test.swift:383:15:383:18 | .0 | result |
| test.swift:428:19:428:19 | a | test.swift:422:19:422:26 | call to source() | test.swift:428:19:428:19 | a | result |
| test.swift:437:19:437:19 | x | test.swift:422:19:422:26 | call to source() | test.swift:437:19:437:19 | x | result |
| test.swift:453:19:453:19 | b | test.swift:444:26:444:33 | call to source() | test.swift:453:19:453:19 | b | result |
| test.swift:463:19:463:19 | y | test.swift:444:26:444:33 | call to source() | test.swift:463:19:463:19 | y | result |
| test.swift:479:19:479:19 | c | test.swift:444:26:444:33 | call to source() | test.swift:479:19:479:19 | c | result |
| test.swift:488:19:488:19 | x | test.swift:487:51:487:58 | call to source() | test.swift:488:19:488:19 | x | result |
| test.swift:492:19:492:19 | c | test.swift:444:26:444:33 | call to source() | test.swift:492:19:492:19 | c | result |
| test.swift:498:19:498:19 | b | test.swift:444:26:444:33 | call to source() | test.swift:498:19:498:19 | b | result |
| test.swift:501:19:501:19 | e | test.swift:444:26:444:33 | call to source() | test.swift:501:19:501:19 | e | result |
| test.swift:513:54:513:54 | d2 | test.swift:507:30:507:37 | call to source() | test.swift:513:54:513:54 | d2 | result |
| test.swift:515:54:515:54 | d4 | test.swift:509:24:509:31 | call to source() | test.swift:515:54:515:54 | d4 | result |
| test.swift:517:54:517:54 | d6 | test.swift:511:24:511:31 | call to source() | test.swift:517:54:517:54 | d6 | result |
| test.swift:526:15:526:17 | ...! | test.swift:520:28:520:35 | call to source() | test.swift:526:15:526:17 | ...! | result |
| test.swift:528:15:528:17 | ...! | test.swift:522:26:522:33 | call to source() | test.swift:528:15:528:17 | ...! | result |
| test.swift:530:15:530:17 | ...! | test.swift:524:26:524:33 | call to source() | test.swift:530:15:530:17 | ...! | result |
| test.swift:539:19:539:19 | a | test.swift:259:12:259:19 | call to source() | test.swift:539:19:539:19 | a | result |
| test.swift:546:19:546:19 | a | test.swift:259:12:259:19 | call to source() | test.swift:546:19:546:19 | a | result |
| test.swift:570:15:570:15 | z1 | test.swift:259:12:259:19 | call to source() | test.swift:570:15:570:15 | z1 | result |
| test.swift:576:13:576:21 | call to +(_:) | test.swift:576:14:576:21 | call to source() | test.swift:576:13:576:21 | call to +(_:) | result |
| test.swift:577:14:577:21 | call to source() | test.swift:577:14:577:21 | call to source() | test.swift:577:14:577:21 | call to source() | result |
| test.swift:594:17:594:17 | .str | test.swift:593:20:593:28 | call to source3() | test.swift:594:17:594:17 | .str | result |
| test.swift:599:13:599:35 | .str | test.swift:599:24:599:32 | call to source3() | test.swift:599:13:599:35 | .str | result |
| test.swift:600:13:600:43 | .str | test.swift:593:20:593:28 | call to source3() | test.swift:600:13:600:43 | .str | result |
| test.swift:625:13:625:25 | \\...[...] | test.swift:623:16:623:23 | call to source() | test.swift:625:13:625:25 | \\...[...] | result |
| test.swift:628:13:628:32 | \\...[...] | test.swift:623:16:623:23 | call to source() | test.swift:628:13:628:32 | \\...[...] | result |
| test.swift:643:13:643:26 | \\...[...] | test.swift:640:16:640:23 | call to source() | test.swift:643:13:643:26 | \\...[...] | result |
| test.swift:649:15:649:31 | \\...[...] | test.swift:647:18:647:25 | call to source() | test.swift:649:15:649:31 | \\...[...] | result |
| test.swift:664:15:664:29 | ...! | test.swift:661:18:661:25 | call to source() | test.swift:664:15:664:29 | ...! | result |
| test.swift:676:15:676:15 | y | test.swift:668:13:668:20 | call to source() | test.swift:676:15:676:15 | y | result |
| test.swift:681:15:681:15 | x | test.swift:678:9:678:16 | call to source() | test.swift:681:15:681:15 | x | result |
| test.swift:682:15:682:15 | y | test.swift:678:9:678:16 | call to source() | test.swift:682:15:682:15 | y | result |
| test.swift:689:15:689:21 | ...[...] | test.swift:688:15:688:22 | call to source() | test.swift:689:15:689:21 | ...[...] | result |
| test.swift:693:15:693:21 | ...[...] | test.swift:692:17:692:24 | call to source() | test.swift:693:15:693:21 | ...[...] | result |
| test.swift:697:15:697:26 | ...[...] | test.swift:695:20:695:27 | call to source() | test.swift:697:15:697:26 | ...[...] | result |
| test.swift:701:15:701:27 | ...[...] | test.swift:700:21:700:28 | call to source() | test.swift:701:15:701:27 | ...[...] | result |
| test.swift:713:15:713:21 | ...[...] | test.swift:712:17:712:24 | call to source() | test.swift:713:15:713:21 | ...[...] | result |
| test.swift:716:15:716:35 | ...! | test.swift:715:17:715:24 | call to source() | test.swift:716:15:716:35 | ...! | result |
| test.swift:723:15:723:35 | ...! | test.swift:722:17:722:24 | call to source() | test.swift:723:15:723:35 | ...! | result |
| test.swift:726:15:726:35 | ...! | test.swift:725:21:725:28 | call to source() | test.swift:726:15:726:35 | ...! | result |
| test.swift:752:15:752:17 | ...! | test.swift:742:11:742:18 | call to source() | test.swift:752:15:752:17 | ...! | result |
| test.swift:753:15:753:17 | ...! | test.swift:743:10:743:17 | call to source() | test.swift:753:15:753:17 | ...! | result |
| test.swift:754:15:754:15 | v3 | test.swift:744:10:744:17 | call to source() | test.swift:754:15:754:15 | v3 | result |
| test.swift:756:15:756:21 | ...! | test.swift:746:14:746:21 | call to source() | test.swift:756:15:756:21 | ...! | result |
| test.swift:757:15:757:19 | .v3 | test.swift:747:14:747:21 | call to source() | test.swift:757:15:757:19 | .v3 | result |
| test.swift:767:15:767:28 | \\...[...] | test.swift:764:18:764:25 | call to source() | test.swift:767:15:767:28 | \\...[...] | result |
| test.swift:776:15:776:22 | ...[...] | test.swift:774:16:774:23 | call to source() | test.swift:776:15:776:22 | ...[...] | result |
| test.swift:787:15:787:22 | ...[...] | test.swift:786:21:786:28 | call to source() | test.swift:787:15:787:22 | ...[...] | result |
| test.swift:791:15:791:38 | .0 | test.swift:789:11:789:18 | call to source() | test.swift:791:15:791:38 | .0 | result |
| test.swift:792:15:792:38 | .1 | test.swift:786:21:786:28 | call to source() | test.swift:792:15:792:38 | .1 | result |
| test.swift:800:15:800:53 | ...! | test.swift:799:20:799:27 | call to source() | test.swift:800:15:800:53 | ...! | result |
| test.swift:801:15:801:53 | ...! | test.swift:799:20:799:27 | call to source() | test.swift:801:15:801:53 | ...! | result |
| test.swift:802:15:802:38 | .0 | test.swift:800:44:800:51 | call to source() | test.swift:802:15:802:38 | .0 | result |
| test.swift:803:15:803:38 | .1 | test.swift:799:20:799:27 | call to source() | test.swift:803:15:803:38 | .1 | result |
| test.swift:803:15:803:38 | .1 | test.swift:801:33:801:40 | call to source() | test.swift:803:15:803:38 | .1 | result |
| test.swift:822:15:822:18 | .v | test.swift:819:17:819:24 | call to source() | test.swift:822:15:822:18 | .v | result |
| test.swift:824:15:824:23 | call to getv() | test.swift:819:17:819:24 | call to source() | test.swift:824:15:824:23 | call to getv() | result |
| test.swift:831:15:831:18 | .v | test.swift:828:12:828:19 | call to source() | test.swift:831:15:831:18 | .v | result |
| test.swift:833:15:833:23 | call to getv() | test.swift:828:12:828:19 | call to source() | test.swift:833:15:833:23 | call to getv() | result |
<<<<<<< HEAD
| test.swift:838:15:838:21 | ...[...] | test.swift:863:24:863:31 | call to source() | test.swift:838:15:838:21 | ...[...] | result |
| test.swift:842:15:842:15 | v | test.swift:864:18:864:25 | call to source() | test.swift:842:15:842:15 | v | result |
| test.swift:851:15:851:21 | ...[...] | test.swift:865:24:865:31 | call to source() | test.swift:851:15:851:21 | ...[...] | result |
| test.swift:852:15:852:21 | ...[...] | test.swift:865:24:865:31 | call to source() | test.swift:852:15:852:21 | ...[...] | result |
| test.swift:859:15:859:38 | \\...[...] | test.swift:865:24:865:31 | call to source() | test.swift:859:15:859:38 | \\...[...] | result |
=======
| test.swift:841:13:841:18 | .x | test.swift:840:20:840:27 | call to source() | test.swift:841:13:841:18 | .x | result |
>>>>>>> e1098923
<|MERGE_RESOLUTION|>--- conflicted
+++ resolved
@@ -511,27 +511,6 @@
 | test.swift:831:15:831:15 | s2 [v] | test.swift:831:15:831:18 | .v |
 | test.swift:833:15:833:15 | s2 [v] | test.swift:813:8:813:8 | self [v] |
 | test.swift:833:15:833:15 | s2 [v] | test.swift:833:15:833:23 | call to getv() |
-<<<<<<< HEAD
-| test.swift:836:19:836:28 | args [Array element] | test.swift:838:15:838:15 | args [Array element] |
-| test.swift:838:15:838:15 | args [Array element] | test.swift:838:15:838:21 | ...[...] |
-| test.swift:841:19:841:24 | v | test.swift:842:15:842:15 | v |
-| test.swift:848:29:848:40 | args [Array element] | test.swift:851:15:851:15 | args [Array element] |
-| test.swift:848:29:848:40 | args [Array element] | test.swift:852:15:852:15 | args [Array element] |
-| test.swift:848:29:848:40 | args [Array element] | test.swift:859:15:859:15 | args [Array element] |
-| test.swift:851:15:851:15 | args [Array element] | test.swift:851:15:851:21 | ...[...] |
-| test.swift:852:15:852:15 | args [Array element] | test.swift:852:15:852:21 | ...[...] |
-| test.swift:858:21:858:29 | enter #keyPath(...) [Array element] | test.swift:858:27:858:29 | KeyPathComponent [Array element] |
-| test.swift:858:27:858:29 | KeyPathComponent [Array element] | test.swift:858:21:858:29 | exit #keyPath(...) |
-| test.swift:859:15:859:15 | args [Array element] | test.swift:858:21:858:29 | enter #keyPath(...) [Array element] |
-| test.swift:859:15:859:15 | args [Array element] | test.swift:859:15:859:38 | \\...[...] |
-| test.swift:863:24:863:31 | [...] [Array element] | test.swift:836:19:836:28 | args [Array element] |
-| test.swift:863:24:863:31 | [...] [Array element] | test.swift:863:24:863:31 | [...] [Array element] |
-| test.swift:863:24:863:31 | call to source() | test.swift:863:24:863:31 | [...] [Array element] |
-| test.swift:864:18:864:25 | call to source() | test.swift:841:19:841:24 | v |
-| test.swift:865:21:865:31 | [...] [Array element] | test.swift:848:29:848:40 | args [Array element] |
-| test.swift:865:21:865:31 | [...] [Array element] | test.swift:865:21:865:31 | [...] [Array element] |
-| test.swift:865:24:865:31 | call to source() | test.swift:865:21:865:31 | [...] [Array element] |
-=======
 | test.swift:839:11:839:17 | [post] exit #keyPath(...) | test.swift:839:17:839:17 | [post] KeyPathComponent [x] |
 | test.swift:839:15:839:15 | [post] KeyPathComponent [s, x] | test.swift:839:11:839:17 | [post] enter #keyPath(...) [s, x] |
 | test.swift:839:17:839:17 | [post] KeyPathComponent [x] | test.swift:839:15:839:15 | [post] KeyPathComponent [s, x] |
@@ -543,7 +522,25 @@
 | test.swift:841:13:841:13 | s2 [s, x] | test.swift:841:13:841:16 | .s [x] |
 | test.swift:841:13:841:16 | .s [x] | test.swift:615:7:615:7 | self [x] |
 | test.swift:841:13:841:16 | .s [x] | test.swift:841:13:841:18 | .x |
->>>>>>> e1098923
+| test.swift:844:19:844:28 | args [Array element] | test.swift:846:15:846:15 | args [Array element] |
+| test.swift:846:15:846:15 | args [Array element] | test.swift:846:15:846:21 | ...[...] |
+| test.swift:849:19:849:24 | v | test.swift:850:15:850:15 | v |
+| test.swift:856:29:856:40 | args [Array element] | test.swift:859:15:859:15 | args [Array element] |
+| test.swift:856:29:856:40 | args [Array element] | test.swift:860:15:860:15 | args [Array element] |
+| test.swift:856:29:856:40 | args [Array element] | test.swift:867:15:867:15 | args [Array element] |
+| test.swift:859:15:859:15 | args [Array element] | test.swift:859:15:859:21 | ...[...] |
+| test.swift:860:15:860:15 | args [Array element] | test.swift:860:15:860:21 | ...[...] |
+| test.swift:866:21:866:29 | enter #keyPath(...) [Array element] | test.swift:866:27:866:29 | KeyPathComponent [Array element] |
+| test.swift:866:27:866:29 | KeyPathComponent [Array element] | test.swift:866:21:866:29 | exit #keyPath(...) |
+| test.swift:867:15:867:15 | args [Array element] | test.swift:866:21:866:29 | enter #keyPath(...) [Array element] |
+| test.swift:867:15:867:15 | args [Array element] | test.swift:867:15:867:38 | \\...[...] |
+| test.swift:871:24:871:31 | [...] [Array element] | test.swift:844:19:844:28 | args [Array element] |
+| test.swift:871:24:871:31 | [...] [Array element] | test.swift:871:24:871:31 | [...] [Array element] |
+| test.swift:871:24:871:31 | call to source() | test.swift:871:24:871:31 | [...] [Array element] |
+| test.swift:872:18:872:25 | call to source() | test.swift:849:19:849:24 | v |
+| test.swift:873:21:873:31 | [...] [Array element] | test.swift:856:29:856:40 | args [Array element] |
+| test.swift:873:21:873:31 | [...] [Array element] | test.swift:873:21:873:31 | [...] [Array element] |
+| test.swift:873:24:873:31 | call to source() | test.swift:873:21:873:31 | [...] [Array element] |
 nodes
 | file://:0:0:0:0 | .a [x] | semmle.label | .a [x] |
 | file://:0:0:0:0 | .s [x] | semmle.label | .s [x] |
@@ -1099,30 +1096,6 @@
 | test.swift:831:15:831:18 | .v | semmle.label | .v |
 | test.swift:833:15:833:15 | s2 [v] | semmle.label | s2 [v] |
 | test.swift:833:15:833:23 | call to getv() | semmle.label | call to getv() |
-<<<<<<< HEAD
-| test.swift:836:19:836:28 | args [Array element] | semmle.label | args [Array element] |
-| test.swift:838:15:838:15 | args [Array element] | semmle.label | args [Array element] |
-| test.swift:838:15:838:21 | ...[...] | semmle.label | ...[...] |
-| test.swift:841:19:841:24 | v | semmle.label | v |
-| test.swift:842:15:842:15 | v | semmle.label | v |
-| test.swift:848:29:848:40 | args [Array element] | semmle.label | args [Array element] |
-| test.swift:851:15:851:15 | args [Array element] | semmle.label | args [Array element] |
-| test.swift:851:15:851:21 | ...[...] | semmle.label | ...[...] |
-| test.swift:852:15:852:15 | args [Array element] | semmle.label | args [Array element] |
-| test.swift:852:15:852:21 | ...[...] | semmle.label | ...[...] |
-| test.swift:858:21:858:29 | enter #keyPath(...) [Array element] | semmle.label | enter #keyPath(...) [Array element] |
-| test.swift:858:21:858:29 | exit #keyPath(...) | semmle.label | exit #keyPath(...) |
-| test.swift:858:27:858:29 | KeyPathComponent [Array element] | semmle.label | KeyPathComponent [Array element] |
-| test.swift:859:15:859:15 | args [Array element] | semmle.label | args [Array element] |
-| test.swift:859:15:859:38 | \\...[...] | semmle.label | \\...[...] |
-| test.swift:863:24:863:31 | [...] [Array element] | semmle.label | [...] [Array element] |
-| test.swift:863:24:863:31 | [...] [Array element] | semmle.label | [...] [Array element] |
-| test.swift:863:24:863:31 | call to source() | semmle.label | call to source() |
-| test.swift:864:18:864:25 | call to source() | semmle.label | call to source() |
-| test.swift:865:21:865:31 | [...] [Array element] | semmle.label | [...] [Array element] |
-| test.swift:865:21:865:31 | [...] [Array element] | semmle.label | [...] [Array element] |
-| test.swift:865:24:865:31 | call to source() | semmle.label | call to source() |
-=======
 | test.swift:839:11:839:17 | [post] enter #keyPath(...) [s, x] | semmle.label | [post] enter #keyPath(...) [s, x] |
 | test.swift:839:11:839:17 | [post] exit #keyPath(...) | semmle.label | [post] exit #keyPath(...) |
 | test.swift:839:15:839:15 | [post] KeyPathComponent [s, x] | semmle.label | [post] KeyPathComponent [s, x] |
@@ -1133,7 +1106,28 @@
 | test.swift:841:13:841:13 | s2 [s, x] | semmle.label | s2 [s, x] |
 | test.swift:841:13:841:16 | .s [x] | semmle.label | .s [x] |
 | test.swift:841:13:841:18 | .x | semmle.label | .x |
->>>>>>> e1098923
+| test.swift:844:19:844:28 | args [Array element] | semmle.label | args [Array element] |
+| test.swift:846:15:846:15 | args [Array element] | semmle.label | args [Array element] |
+| test.swift:846:15:846:21 | ...[...] | semmle.label | ...[...] |
+| test.swift:849:19:849:24 | v | semmle.label | v |
+| test.swift:850:15:850:15 | v | semmle.label | v |
+| test.swift:856:29:856:40 | args [Array element] | semmle.label | args [Array element] |
+| test.swift:859:15:859:15 | args [Array element] | semmle.label | args [Array element] |
+| test.swift:859:15:859:21 | ...[...] | semmle.label | ...[...] |
+| test.swift:860:15:860:15 | args [Array element] | semmle.label | args [Array element] |
+| test.swift:860:15:860:21 | ...[...] | semmle.label | ...[...] |
+| test.swift:866:21:866:29 | enter #keyPath(...) [Array element] | semmle.label | enter #keyPath(...) [Array element] |
+| test.swift:866:21:866:29 | exit #keyPath(...) | semmle.label | exit #keyPath(...) |
+| test.swift:866:27:866:29 | KeyPathComponent [Array element] | semmle.label | KeyPathComponent [Array element] |
+| test.swift:867:15:867:15 | args [Array element] | semmle.label | args [Array element] |
+| test.swift:867:15:867:38 | \\...[...] | semmle.label | \\...[...] |
+| test.swift:871:24:871:31 | [...] [Array element] | semmle.label | [...] [Array element] |
+| test.swift:871:24:871:31 | [...] [Array element] | semmle.label | [...] [Array element] |
+| test.swift:871:24:871:31 | call to source() | semmle.label | call to source() |
+| test.swift:872:18:872:25 | call to source() | semmle.label | call to source() |
+| test.swift:873:21:873:31 | [...] [Array element] | semmle.label | [...] [Array element] |
+| test.swift:873:21:873:31 | [...] [Array element] | semmle.label | [...] [Array element] |
+| test.swift:873:24:873:31 | call to source() | semmle.label | call to source() |
 subpaths
 | test.swift:75:22:75:22 | x | test.swift:65:16:65:28 | arg1 | test.swift:65:1:70:1 | arg2[return] | test.swift:75:32:75:32 | [post] y |
 | test.swift:114:19:114:19 | arg | test.swift:109:9:109:14 | arg | test.swift:110:12:110:12 | arg | test.swift:114:12:114:22 | call to ... |
@@ -1195,14 +1189,11 @@
 | test.swift:828:12:828:19 | call to source() | test.swift:815:7:815:7 | value | file://:0:0:0:0 | [post] self [v] | test.swift:828:5:828:5 | [post] s2 [v] |
 | test.swift:831:15:831:15 | s2 [v] | test.swift:815:7:815:7 | self [v] | file://:0:0:0:0 | .v | test.swift:831:15:831:18 | .v |
 | test.swift:833:15:833:15 | s2 [v] | test.swift:813:8:813:8 | self [v] | test.swift:813:31:813:31 | .v | test.swift:833:15:833:23 | call to getv() |
-<<<<<<< HEAD
-| test.swift:859:15:859:15 | args [Array element] | test.swift:858:21:858:29 | enter #keyPath(...) [Array element] | test.swift:858:21:858:29 | exit #keyPath(...) | test.swift:859:15:859:38 | \\...[...] |
-=======
 | test.swift:840:3:840:16 | \\...[...] | test.swift:839:11:839:17 | [post] exit #keyPath(...) | test.swift:839:11:839:17 | [post] enter #keyPath(...) [s, x] | test.swift:840:3:840:3 | [post] s2 [s, x] |
 | test.swift:840:3:840:16 | \\...[...] | test.swift:839:11:839:17 | [post] exit #keyPath(...) | test.swift:839:15:839:15 | [post] KeyPathComponent [s, x] | test.swift:840:3:840:3 | [post] s2 [s, x] |
 | test.swift:841:13:841:13 | s2 [s, x] | test.swift:632:7:632:7 | self [s, x] | file://:0:0:0:0 | .s [x] | test.swift:841:13:841:16 | .s [x] |
 | test.swift:841:13:841:16 | .s [x] | test.swift:615:7:615:7 | self [x] | file://:0:0:0:0 | .x | test.swift:841:13:841:18 | .x |
->>>>>>> e1098923
+| test.swift:867:15:867:15 | args [Array element] | test.swift:866:21:866:29 | enter #keyPath(...) [Array element] | test.swift:866:21:866:29 | exit #keyPath(...) | test.swift:867:15:867:38 | \\...[...] |
 #select
 | test.swift:7:15:7:15 | t1 | test.swift:6:19:6:26 | call to source() | test.swift:7:15:7:15 | t1 | result |
 | test.swift:9:15:9:15 | t1 | test.swift:6:19:6:26 | call to source() | test.swift:9:15:9:15 | t1 | result |
@@ -1317,12 +1308,9 @@
 | test.swift:824:15:824:23 | call to getv() | test.swift:819:17:819:24 | call to source() | test.swift:824:15:824:23 | call to getv() | result |
 | test.swift:831:15:831:18 | .v | test.swift:828:12:828:19 | call to source() | test.swift:831:15:831:18 | .v | result |
 | test.swift:833:15:833:23 | call to getv() | test.swift:828:12:828:19 | call to source() | test.swift:833:15:833:23 | call to getv() | result |
-<<<<<<< HEAD
-| test.swift:838:15:838:21 | ...[...] | test.swift:863:24:863:31 | call to source() | test.swift:838:15:838:21 | ...[...] | result |
-| test.swift:842:15:842:15 | v | test.swift:864:18:864:25 | call to source() | test.swift:842:15:842:15 | v | result |
-| test.swift:851:15:851:21 | ...[...] | test.swift:865:24:865:31 | call to source() | test.swift:851:15:851:21 | ...[...] | result |
-| test.swift:852:15:852:21 | ...[...] | test.swift:865:24:865:31 | call to source() | test.swift:852:15:852:21 | ...[...] | result |
-| test.swift:859:15:859:38 | \\...[...] | test.swift:865:24:865:31 | call to source() | test.swift:859:15:859:38 | \\...[...] | result |
-=======
 | test.swift:841:13:841:18 | .x | test.swift:840:20:840:27 | call to source() | test.swift:841:13:841:18 | .x | result |
->>>>>>> e1098923
+| test.swift:846:15:846:21 | ...[...] | test.swift:871:24:871:31 | call to source() | test.swift:846:15:846:21 | ...[...] | result |
+| test.swift:850:15:850:15 | v | test.swift:872:18:872:25 | call to source() | test.swift:850:15:850:15 | v | result |
+| test.swift:859:15:859:21 | ...[...] | test.swift:873:24:873:31 | call to source() | test.swift:859:15:859:21 | ...[...] | result |
+| test.swift:860:15:860:21 | ...[...] | test.swift:873:24:873:31 | call to source() | test.swift:860:15:860:21 | ...[...] | result |
+| test.swift:867:15:867:38 | \\...[...] | test.swift:873:24:873:31 | call to source() | test.swift:867:15:867:38 | \\...[...] | result |