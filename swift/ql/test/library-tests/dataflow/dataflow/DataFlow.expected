--- conflicted
+++ resolved
@@ -342,42 +342,6 @@
 | test.swift:693:5:693:5 | [post] arr6 [Array element] | test.swift:694:15:694:15 | arr6 [Array element] |
 | test.swift:693:17:693:24 | call to source() | test.swift:693:5:693:5 | [post] arr6 [Array element] |
 | test.swift:694:15:694:15 | arr6 [Array element] | test.swift:694:15:694:21 | ...[...] |
-<<<<<<< HEAD
-| test.swift:699:9:699:9 | self [v2, some:0] | file://:0:0:0:0 | self [v2, some:0] |
-| test.swift:699:9:699:9 | self [v2] | file://:0:0:0:0 | self [v2] |
-| test.swift:699:9:699:9 | value | file://:0:0:0:0 | value |
-| test.swift:699:9:699:9 | value [some:0] | file://:0:0:0:0 | value [some:0] |
-| test.swift:700:9:700:9 | self [v3] | file://:0:0:0:0 | self [v3] |
-| test.swift:700:9:700:9 | value | file://:0:0:0:0 | value |
-| test.swift:710:5:710:5 | v1 [some:0] | test.swift:720:15:720:15 | v1 [some:0] |
-| test.swift:710:11:710:18 | call to source() | test.swift:710:5:710:5 | v1 [some:0] |
-| test.swift:711:10:711:17 | call to source() | test.swift:711:10:711:17 | call to source() [some:0] |
-| test.swift:711:10:711:17 | call to source() | test.swift:721:15:721:17 | ...! |
-| test.swift:711:10:711:17 | call to source() [some:0] | test.swift:721:15:721:15 | v2 [some:0] |
-| test.swift:712:10:712:17 | call to source() | test.swift:722:15:722:15 | v3 |
-| test.swift:714:5:714:5 | [post] mo1 [v2, some:0] | test.swift:715:5:715:5 | mo1 [v2, some:0] |
-| test.swift:714:5:714:5 | [post] mo1 [v2] | test.swift:715:5:715:5 | mo1 [v2] |
-| test.swift:714:14:714:21 | call to source() | test.swift:699:9:699:9 | value |
-| test.swift:714:14:714:21 | call to source() | test.swift:714:5:714:5 | [post] mo1 [v2] |
-| test.swift:714:14:714:21 | call to source() | test.swift:714:14:714:21 | call to source() [some:0] |
-| test.swift:714:14:714:21 | call to source() [some:0] | test.swift:699:9:699:9 | value [some:0] |
-| test.swift:714:14:714:21 | call to source() [some:0] | test.swift:714:5:714:5 | [post] mo1 [v2, some:0] |
-| test.swift:715:5:715:5 | [post] mo1 [v3] | test.swift:725:15:725:15 | mo1 [v3] |
-| test.swift:715:5:715:5 | mo1 [v2, some:0] | test.swift:724:15:724:15 | mo1 [v2, some:0] |
-| test.swift:715:5:715:5 | mo1 [v2] | test.swift:724:15:724:15 | mo1 [v2] |
-| test.swift:715:14:715:21 | call to source() | test.swift:700:9:700:9 | value |
-| test.swift:715:14:715:21 | call to source() | test.swift:715:5:715:5 | [post] mo1 [v3] |
-| test.swift:720:15:720:15 | v1 [some:0] | test.swift:720:15:720:17 | ...! |
-| test.swift:721:15:721:15 | v2 [some:0] | test.swift:721:15:721:17 | ...! |
-| test.swift:724:15:724:15 | mo1 [v2, some:0] | test.swift:699:9:699:9 | self [v2, some:0] |
-| test.swift:724:15:724:15 | mo1 [v2, some:0] | test.swift:724:15:724:19 | .v2 [some:0] |
-| test.swift:724:15:724:15 | mo1 [v2] | test.swift:699:9:699:9 | self [v2] |
-| test.swift:724:15:724:15 | mo1 [v2] | test.swift:724:15:724:19 | .v2 |
-| test.swift:724:15:724:19 | .v2 | test.swift:724:15:724:21 | ...! |
-| test.swift:724:15:724:19 | .v2 [some:0] | test.swift:724:15:724:21 | ...! |
-| test.swift:725:15:725:15 | mo1 [v3] | test.swift:700:9:700:9 | self [v3] |
-| test.swift:725:15:725:15 | mo1 [v3] | test.swift:725:15:725:19 | .v3 |
-=======
 | test.swift:696:16:696:25 | [...] [Array element] | test.swift:697:15:697:15 | arr7 [Array element] |
 | test.swift:696:17:696:24 | call to source() | test.swift:696:16:696:25 | [...] [Array element] |
 | test.swift:697:15:697:15 | arr7 [Array element] | test.swift:697:15:697:34 | call to randomElement() [some:0] |
@@ -391,7 +355,40 @@
 | test.swift:706:21:706:28 | call to source() | test.swift:706:20:706:29 | [...] [Array element] |
 | test.swift:707:15:707:15 | set2 [Collection element] | test.swift:707:15:707:34 | call to randomElement() [some:0] |
 | test.swift:707:15:707:34 | call to randomElement() [some:0] | test.swift:707:15:707:35 | ...! |
->>>>>>> 0ca3f330
+| test.swift:712:9:712:9 | self [v2, some:0] | file://:0:0:0:0 | self [v2, some:0] |
+| test.swift:712:9:712:9 | self [v2] | file://:0:0:0:0 | self [v2] |
+| test.swift:712:9:712:9 | value | file://:0:0:0:0 | value |
+| test.swift:712:9:712:9 | value [some:0] | file://:0:0:0:0 | value [some:0] |
+| test.swift:713:9:713:9 | self [v3] | file://:0:0:0:0 | self [v3] |
+| test.swift:713:9:713:9 | value | file://:0:0:0:0 | value |
+| test.swift:723:5:723:5 | v1 [some:0] | test.swift:733:15:733:15 | v1 [some:0] |
+| test.swift:723:11:723:18 | call to source() | test.swift:723:5:723:5 | v1 [some:0] |
+| test.swift:724:10:724:17 | call to source() | test.swift:724:10:724:17 | call to source() [some:0] |
+| test.swift:724:10:724:17 | call to source() | test.swift:734:15:734:17 | ...! |
+| test.swift:724:10:724:17 | call to source() [some:0] | test.swift:734:15:734:15 | v2 [some:0] |
+| test.swift:725:10:725:17 | call to source() | test.swift:735:15:735:15 | v3 |
+| test.swift:727:5:727:5 | [post] mo1 [v2, some:0] | test.swift:728:5:728:5 | mo1 [v2, some:0] |
+| test.swift:727:5:727:5 | [post] mo1 [v2] | test.swift:728:5:728:5 | mo1 [v2] |
+| test.swift:727:14:727:21 | call to source() | test.swift:712:9:712:9 | value |
+| test.swift:727:14:727:21 | call to source() | test.swift:727:5:727:5 | [post] mo1 [v2] |
+| test.swift:727:14:727:21 | call to source() | test.swift:727:14:727:21 | call to source() [some:0] |
+| test.swift:727:14:727:21 | call to source() [some:0] | test.swift:712:9:712:9 | value [some:0] |
+| test.swift:727:14:727:21 | call to source() [some:0] | test.swift:727:5:727:5 | [post] mo1 [v2, some:0] |
+| test.swift:728:5:728:5 | [post] mo1 [v3] | test.swift:738:15:738:15 | mo1 [v3] |
+| test.swift:728:5:728:5 | mo1 [v2, some:0] | test.swift:737:15:737:15 | mo1 [v2, some:0] |
+| test.swift:728:5:728:5 | mo1 [v2] | test.swift:737:15:737:15 | mo1 [v2] |
+| test.swift:728:14:728:21 | call to source() | test.swift:713:9:713:9 | value |
+| test.swift:728:14:728:21 | call to source() | test.swift:728:5:728:5 | [post] mo1 [v3] |
+| test.swift:733:15:733:15 | v1 [some:0] | test.swift:733:15:733:17 | ...! |
+| test.swift:734:15:734:15 | v2 [some:0] | test.swift:734:15:734:17 | ...! |
+| test.swift:737:15:737:15 | mo1 [v2, some:0] | test.swift:712:9:712:9 | self [v2, some:0] |
+| test.swift:737:15:737:15 | mo1 [v2, some:0] | test.swift:737:15:737:19 | .v2 [some:0] |
+| test.swift:737:15:737:15 | mo1 [v2] | test.swift:712:9:712:9 | self [v2] |
+| test.swift:737:15:737:15 | mo1 [v2] | test.swift:737:15:737:19 | .v2 |
+| test.swift:737:15:737:19 | .v2 | test.swift:737:15:737:21 | ...! |
+| test.swift:737:15:737:19 | .v2 [some:0] | test.swift:737:15:737:21 | ...! |
+| test.swift:738:15:738:15 | mo1 [v3] | test.swift:713:9:713:9 | self [v3] |
+| test.swift:738:15:738:15 | mo1 [v3] | test.swift:738:15:738:19 | .v3 |
 nodes
 | file://:0:0:0:0 | .a [x] | semmle.label | .a [x] |
 | file://:0:0:0:0 | .str | semmle.label | .str |
@@ -774,39 +771,6 @@
 | test.swift:693:17:693:24 | call to source() | semmle.label | call to source() |
 | test.swift:694:15:694:15 | arr6 [Array element] | semmle.label | arr6 [Array element] |
 | test.swift:694:15:694:21 | ...[...] | semmle.label | ...[...] |
-<<<<<<< HEAD
-| test.swift:699:9:699:9 | self [v2, some:0] | semmle.label | self [v2, some:0] |
-| test.swift:699:9:699:9 | self [v2] | semmle.label | self [v2] |
-| test.swift:699:9:699:9 | value | semmle.label | value |
-| test.swift:699:9:699:9 | value [some:0] | semmle.label | value [some:0] |
-| test.swift:700:9:700:9 | self [v3] | semmle.label | self [v3] |
-| test.swift:700:9:700:9 | value | semmle.label | value |
-| test.swift:710:5:710:5 | v1 [some:0] | semmle.label | v1 [some:0] |
-| test.swift:710:11:710:18 | call to source() | semmle.label | call to source() |
-| test.swift:711:10:711:17 | call to source() | semmle.label | call to source() |
-| test.swift:711:10:711:17 | call to source() [some:0] | semmle.label | call to source() [some:0] |
-| test.swift:712:10:712:17 | call to source() | semmle.label | call to source() |
-| test.swift:714:5:714:5 | [post] mo1 [v2, some:0] | semmle.label | [post] mo1 [v2, some:0] |
-| test.swift:714:5:714:5 | [post] mo1 [v2] | semmle.label | [post] mo1 [v2] |
-| test.swift:714:14:714:21 | call to source() | semmle.label | call to source() |
-| test.swift:714:14:714:21 | call to source() [some:0] | semmle.label | call to source() [some:0] |
-| test.swift:715:5:715:5 | [post] mo1 [v3] | semmle.label | [post] mo1 [v3] |
-| test.swift:715:5:715:5 | mo1 [v2, some:0] | semmle.label | mo1 [v2, some:0] |
-| test.swift:715:5:715:5 | mo1 [v2] | semmle.label | mo1 [v2] |
-| test.swift:715:14:715:21 | call to source() | semmle.label | call to source() |
-| test.swift:720:15:720:15 | v1 [some:0] | semmle.label | v1 [some:0] |
-| test.swift:720:15:720:17 | ...! | semmle.label | ...! |
-| test.swift:721:15:721:15 | v2 [some:0] | semmle.label | v2 [some:0] |
-| test.swift:721:15:721:17 | ...! | semmle.label | ...! |
-| test.swift:722:15:722:15 | v3 | semmle.label | v3 |
-| test.swift:724:15:724:15 | mo1 [v2, some:0] | semmle.label | mo1 [v2, some:0] |
-| test.swift:724:15:724:15 | mo1 [v2] | semmle.label | mo1 [v2] |
-| test.swift:724:15:724:19 | .v2 | semmle.label | .v2 |
-| test.swift:724:15:724:19 | .v2 [some:0] | semmle.label | .v2 [some:0] |
-| test.swift:724:15:724:21 | ...! | semmle.label | ...! |
-| test.swift:725:15:725:15 | mo1 [v3] | semmle.label | mo1 [v3] |
-| test.swift:725:15:725:19 | .v3 | semmle.label | .v3 |
-=======
 | test.swift:696:16:696:25 | [...] [Array element] | semmle.label | [...] [Array element] |
 | test.swift:696:17:696:24 | call to source() | semmle.label | call to source() |
 | test.swift:697:15:697:15 | arr7 [Array element] | semmle.label | arr7 [Array element] |
@@ -823,7 +787,37 @@
 | test.swift:707:15:707:15 | set2 [Collection element] | semmle.label | set2 [Collection element] |
 | test.swift:707:15:707:34 | call to randomElement() [some:0] | semmle.label | call to randomElement() [some:0] |
 | test.swift:707:15:707:35 | ...! | semmle.label | ...! |
->>>>>>> 0ca3f330
+| test.swift:712:9:712:9 | self [v2, some:0] | semmle.label | self [v2, some:0] |
+| test.swift:712:9:712:9 | self [v2] | semmle.label | self [v2] |
+| test.swift:712:9:712:9 | value | semmle.label | value |
+| test.swift:712:9:712:9 | value [some:0] | semmle.label | value [some:0] |
+| test.swift:713:9:713:9 | self [v3] | semmle.label | self [v3] |
+| test.swift:713:9:713:9 | value | semmle.label | value |
+| test.swift:723:5:723:5 | v1 [some:0] | semmle.label | v1 [some:0] |
+| test.swift:723:11:723:18 | call to source() | semmle.label | call to source() |
+| test.swift:724:10:724:17 | call to source() | semmle.label | call to source() |
+| test.swift:724:10:724:17 | call to source() [some:0] | semmle.label | call to source() [some:0] |
+| test.swift:725:10:725:17 | call to source() | semmle.label | call to source() |
+| test.swift:727:5:727:5 | [post] mo1 [v2, some:0] | semmle.label | [post] mo1 [v2, some:0] |
+| test.swift:727:5:727:5 | [post] mo1 [v2] | semmle.label | [post] mo1 [v2] |
+| test.swift:727:14:727:21 | call to source() | semmle.label | call to source() |
+| test.swift:727:14:727:21 | call to source() [some:0] | semmle.label | call to source() [some:0] |
+| test.swift:728:5:728:5 | [post] mo1 [v3] | semmle.label | [post] mo1 [v3] |
+| test.swift:728:5:728:5 | mo1 [v2, some:0] | semmle.label | mo1 [v2, some:0] |
+| test.swift:728:5:728:5 | mo1 [v2] | semmle.label | mo1 [v2] |
+| test.swift:728:14:728:21 | call to source() | semmle.label | call to source() |
+| test.swift:733:15:733:15 | v1 [some:0] | semmle.label | v1 [some:0] |
+| test.swift:733:15:733:17 | ...! | semmle.label | ...! |
+| test.swift:734:15:734:15 | v2 [some:0] | semmle.label | v2 [some:0] |
+| test.swift:734:15:734:17 | ...! | semmle.label | ...! |
+| test.swift:735:15:735:15 | v3 | semmle.label | v3 |
+| test.swift:737:15:737:15 | mo1 [v2, some:0] | semmle.label | mo1 [v2, some:0] |
+| test.swift:737:15:737:15 | mo1 [v2] | semmle.label | mo1 [v2] |
+| test.swift:737:15:737:19 | .v2 | semmle.label | .v2 |
+| test.swift:737:15:737:19 | .v2 [some:0] | semmle.label | .v2 [some:0] |
+| test.swift:737:15:737:21 | ...! | semmle.label | ...! |
+| test.swift:738:15:738:15 | mo1 [v3] | semmle.label | mo1 [v3] |
+| test.swift:738:15:738:19 | .v3 | semmle.label | .v3 |
 subpaths
 | test.swift:75:22:75:22 | x | test.swift:65:16:65:28 | arg1 | test.swift:65:1:70:1 | arg2[return] | test.swift:75:32:75:32 | [post] y |
 | test.swift:114:19:114:19 | arg | test.swift:109:9:109:14 | arg | test.swift:110:12:110:12 | arg | test.swift:114:12:114:22 | call to ... |
@@ -865,12 +859,12 @@
 | test.swift:622:18:622:18 | s [x] | test.swift:615:8:615:11 | s [x] | test.swift:615:3:617:3 | self[return] [s, x] | test.swift:622:12:622:19 | call to S2.init(s:) [s, x] |
 | test.swift:624:13:624:13 | s2 [s, x] | test.swift:623:11:623:17 | enter #keyPath(...) [s, x] | test.swift:623:11:623:17 | exit #keyPath(...) | test.swift:624:13:624:26 | \\...[...] |
 | test.swift:630:15:630:15 | array [Array element] | test.swift:629:13:629:22 | enter #keyPath(...) [Array element] | test.swift:629:13:629:22 | exit #keyPath(...) | test.swift:630:15:630:31 | \\...[...] |
-| test.swift:714:14:714:21 | call to source() | test.swift:699:9:699:9 | value | file://:0:0:0:0 | [post] self [v2] | test.swift:714:5:714:5 | [post] mo1 [v2] |
-| test.swift:714:14:714:21 | call to source() [some:0] | test.swift:699:9:699:9 | value [some:0] | file://:0:0:0:0 | [post] self [v2, some:0] | test.swift:714:5:714:5 | [post] mo1 [v2, some:0] |
-| test.swift:715:14:715:21 | call to source() | test.swift:700:9:700:9 | value | file://:0:0:0:0 | [post] self [v3] | test.swift:715:5:715:5 | [post] mo1 [v3] |
-| test.swift:724:15:724:15 | mo1 [v2, some:0] | test.swift:699:9:699:9 | self [v2, some:0] | file://:0:0:0:0 | .v2 [some:0] | test.swift:724:15:724:19 | .v2 [some:0] |
-| test.swift:724:15:724:15 | mo1 [v2] | test.swift:699:9:699:9 | self [v2] | file://:0:0:0:0 | .v2 | test.swift:724:15:724:19 | .v2 |
-| test.swift:725:15:725:15 | mo1 [v3] | test.swift:700:9:700:9 | self [v3] | file://:0:0:0:0 | .v3 | test.swift:725:15:725:19 | .v3 |
+| test.swift:727:14:727:21 | call to source() | test.swift:712:9:712:9 | value | file://:0:0:0:0 | [post] self [v2] | test.swift:727:5:727:5 | [post] mo1 [v2] |
+| test.swift:727:14:727:21 | call to source() [some:0] | test.swift:712:9:712:9 | value [some:0] | file://:0:0:0:0 | [post] self [v2, some:0] | test.swift:727:5:727:5 | [post] mo1 [v2, some:0] |
+| test.swift:728:14:728:21 | call to source() | test.swift:713:9:713:9 | value | file://:0:0:0:0 | [post] self [v3] | test.swift:728:5:728:5 | [post] mo1 [v3] |
+| test.swift:737:15:737:15 | mo1 [v2, some:0] | test.swift:712:9:712:9 | self [v2, some:0] | file://:0:0:0:0 | .v2 [some:0] | test.swift:737:15:737:19 | .v2 [some:0] |
+| test.swift:737:15:737:15 | mo1 [v2] | test.swift:712:9:712:9 | self [v2] | file://:0:0:0:0 | .v2 | test.swift:737:15:737:19 | .v2 |
+| test.swift:738:15:738:15 | mo1 [v3] | test.swift:713:9:713:9 | self [v3] | file://:0:0:0:0 | .v3 | test.swift:738:15:738:19 | .v3 |
 #select
 | test.swift:7:15:7:15 | t1 | test.swift:6:19:6:26 | call to source() | test.swift:7:15:7:15 | t1 | result |
 | test.swift:9:15:9:15 | t1 | test.swift:6:19:6:26 | call to source() | test.swift:9:15:9:15 | t1 | result |
@@ -959,14 +953,11 @@
 | test.swift:678:15:678:26 | ...[...] | test.swift:676:20:676:27 | call to source() | test.swift:678:15:678:26 | ...[...] | result |
 | test.swift:682:15:682:27 | ...[...] | test.swift:681:21:681:28 | call to source() | test.swift:682:15:682:27 | ...[...] | result |
 | test.swift:694:15:694:21 | ...[...] | test.swift:693:17:693:24 | call to source() | test.swift:694:15:694:21 | ...[...] | result |
-<<<<<<< HEAD
-| test.swift:720:15:720:17 | ...! | test.swift:710:11:710:18 | call to source() | test.swift:720:15:720:17 | ...! | result |
-| test.swift:721:15:721:17 | ...! | test.swift:711:10:711:17 | call to source() | test.swift:721:15:721:17 | ...! | result |
-| test.swift:722:15:722:15 | v3 | test.swift:712:10:712:17 | call to source() | test.swift:722:15:722:15 | v3 | result |
-| test.swift:724:15:724:21 | ...! | test.swift:714:14:714:21 | call to source() | test.swift:724:15:724:21 | ...! | result |
-| test.swift:725:15:725:19 | .v3 | test.swift:715:14:715:21 | call to source() | test.swift:725:15:725:19 | .v3 | result |
-=======
 | test.swift:697:15:697:35 | ...! | test.swift:696:17:696:24 | call to source() | test.swift:697:15:697:35 | ...! | result |
 | test.swift:704:15:704:35 | ...! | test.swift:703:17:703:24 | call to source() | test.swift:704:15:704:35 | ...! | result |
 | test.swift:707:15:707:35 | ...! | test.swift:706:21:706:28 | call to source() | test.swift:707:15:707:35 | ...! | result |
->>>>>>> 0ca3f330
+| test.swift:733:15:733:17 | ...! | test.swift:723:11:723:18 | call to source() | test.swift:733:15:733:17 | ...! | result |
+| test.swift:734:15:734:17 | ...! | test.swift:724:10:724:17 | call to source() | test.swift:734:15:734:17 | ...! | result |
+| test.swift:735:15:735:15 | v3 | test.swift:725:10:725:17 | call to source() | test.swift:735:15:735:15 | v3 | result |
+| test.swift:737:15:737:21 | ...! | test.swift:727:14:727:21 | call to source() | test.swift:737:15:737:21 | ...! | result |
+| test.swift:738:15:738:19 | .v3 | test.swift:728:14:728:21 | call to source() | test.swift:738:15:738:19 | .v3 | result |