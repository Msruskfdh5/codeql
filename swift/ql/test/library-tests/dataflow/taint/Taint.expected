edges
| data.swift:25:2:25:26 | [summary param] 0 in Data.init(_:) :  | file://:0:0:0:0 | [summary] to write: return (return) in Data.init(_:) :  |
| data.swift:26:2:26:66 | [summary param] 0 in Data.init(base64Encoded:options:) :  | file://:0:0:0:0 | [summary] to write: return (return) in Data.init(base64Encoded:options:) :  |
| data.swift:27:2:27:61 | [summary param] 0 in Data.init(buffer:) :  | file://:0:0:0:0 | [summary] to write: return (return) in Data.init(buffer:) :  |
| data.swift:28:2:28:62 | [summary param] 0 in Data.init(buffer:) :  | file://:0:0:0:0 | [summary] to write: return (return) in Data.init(buffer:) :  |
| data.swift:29:2:29:45 | [summary param] 0 in Data.init(bytes:count:) :  | file://:0:0:0:0 | [summary] to write: return (return) in Data.init(bytes:count:) :  |
| data.swift:30:2:30:82 | [summary param] 0 in Data.init(bytesNoCopy:count:deallocator:) :  | file://:0:0:0:0 | [summary] to write: return (return) in Data.init(bytesNoCopy:count:deallocator:) :  |
| data.swift:31:2:31:50 | [summary param] 0 in Data.init(contentsOf:options:) :  | file://:0:0:0:0 | [summary] to write: return (return) in Data.init(contentsOf:options:) :  |
| data.swift:32:2:32:29 | [summary param] 0 in Data.init(referencing:) :  | file://:0:0:0:0 | [summary] to write: return (return) in Data.init(referencing:) :  |
| data.swift:33:2:33:24 | [summary param] 0 in append(_:) :  | file://:0:0:0:0 | [summary] to write: argument this in append(_:) :  |
| data.swift:34:2:34:25 | [summary param] 0 in append(_:) :  | file://:0:0:0:0 | [summary] to write: argument this in append(_:) :  |
| data.swift:35:2:35:63 | [summary param] 0 in append(_:) :  | file://:0:0:0:0 | [summary] to write: argument this in append(_:) :  |
| data.swift:36:2:36:52 | [summary param] 0 in append(_:count:) :  | file://:0:0:0:0 | [summary] to write: argument this in append(_:count:) :  |
| data.swift:37:2:37:36 | [summary param] 0 in append(contentsOf:) :  | file://:0:0:0:0 | [summary] to write: argument this in append(contentsOf:) :  |
| data.swift:38:2:38:88 | [summary param] this in base64EncodedData(options:) :  | file://:0:0:0:0 | [summary] to write: return (return) in base64EncodedData(options:) :  |
| data.swift:39:2:39:86 | [summary param] this in base64EncodedString(options:) :  | file://:0:0:0:0 | [summary] to write: return (return) in base64EncodedString(options:) :  |
| data.swift:40:2:40:99 | [summary param] this in compactMap(_:) :  | file://:0:0:0:0 | [summary] to write: return (return) in compactMap(_:) :  |
| data.swift:41:2:41:53 | [summary param] this in copyBytes(to:) :  | file://:0:0:0:0 | [summary] to write: argument 0 in copyBytes(to:) :  |
| data.swift:44:2:44:137 | [summary param] this in flatMap(_:) :  | file://:0:0:0:0 | [summary] to write: return (return) in flatMap(_:) :  |
| data.swift:45:2:45:97 | [summary param] this in flatMap(_:) :  | file://:0:0:0:0 | [summary] to write: return (return) in flatMap(_:) :  |
| data.swift:46:2:46:34 | [summary param] 0 in insert(_:at:) :  | file://:0:0:0:0 | [summary] to write: argument this in insert(_:at:) :  |
| data.swift:47:2:47:83 | [summary param] 0 in insert(contentsOf:at:) :  | file://:0:0:0:0 | [summary] to write: argument this in insert(contentsOf:at:) :  |
| data.swift:48:2:48:50 | [summary param] this in map(_:) :  | file://:0:0:0:0 | [summary] to write: return (return) in map(_:) :  |
| data.swift:49:2:49:115 | [summary param] this in reduce(into:_:) :  | file://:0:0:0:0 | [summary] to write: return (return) in reduce(into:_:) :  |
| data.swift:50:2:50:180 | [summary param] 1 in replace(_:with:maxReplacements:) :  | file://:0:0:0:0 | [summary] to write: argument this in replace(_:with:maxReplacements:) :  |
| data.swift:51:2:51:58 | [summary param] 1 in replaceSubrange(_:with:) :  | file://:0:0:0:0 | [summary] to write: argument this in replaceSubrange(_:with:) :  |
| data.swift:52:2:52:151 | [summary param] 1 in replaceSubrange(_:with:) :  | file://:0:0:0:0 | [summary] to write: argument this in replaceSubrange(_:with:) :  |
| data.swift:54:2:54:82 | [summary param] 1 in replaceSubrange(_:with:count:) :  | file://:0:0:0:0 | [summary] to write: argument this in replaceSubrange(_:with:count:) :  |
| data.swift:56:2:56:214 | [summary param] 1 in replacing(_:with:maxReplacements:) :  | file://:0:0:0:0 | [summary] to write: argument this in replacing(_:with:maxReplacements:) :  |
| data.swift:57:2:57:236 | [summary param] 1 in replacing(_:with:subrange:maxReplacements:) :  | file://:0:0:0:0 | [summary] to write: argument this in replacing(_:with:subrange:maxReplacements:) :  |
| data.swift:58:2:58:39 | [summary param] this in sorted() :  | file://:0:0:0:0 | [summary] to write: return (return) in sorted() :  |
| data.swift:59:2:59:81 | [summary param] this in sorted(by:) :  | file://:0:0:0:0 | [summary] to write: return (return) in sorted(by:) :  |
| data.swift:60:2:60:132 | [summary param] this in sorted(using:) :  | file://:0:0:0:0 | [summary] to write: return (return) in sorted(using:) :  |
| data.swift:61:2:61:41 | [summary param] this in shuffled() :  | file://:0:0:0:0 | [summary] to write: return (return) in shuffled() :  |
| data.swift:62:2:62:58 | [summary param] this in shuffled(using:) :  | file://:0:0:0:0 | [summary] to write: return (return) in shuffled(using:) :  |
| data.swift:63:2:63:123 | [summary param] this in trimmingPrefix(_:) :  | file://:0:0:0:0 | [summary] to write: return (return) in trimmingPrefix(_:) :  |
| data.swift:64:2:64:72 | [summary param] this in trimmingPrefix(while:) :  | file://:0:0:0:0 | [summary] to write: return (return) in trimmingPrefix(while:) :  |
| data.swift:81:20:81:51 | call to Data.init(_:) :  | data.swift:82:26:82:26 | dataTainted :  |
| data.swift:81:20:81:51 | call to Data.init(_:) :  | data.swift:85:12:85:12 | dataTainted |
| data.swift:81:25:81:47 | .utf8 :  | data.swift:25:2:25:26 | [summary param] 0 in Data.init(_:) :  |
| data.swift:81:25:81:47 | .utf8 :  | data.swift:81:20:81:51 | call to Data.init(_:) :  |
| data.swift:81:26:81:33 | call to source() :  | data.swift:81:25:81:47 | .utf8 :  |
| data.swift:82:21:82:37 | call to Data.init(_:) :  | data.swift:86:12:86:12 | dataTainted2 |
| data.swift:82:26:82:26 | dataTainted :  | data.swift:25:2:25:26 | [summary param] 0 in Data.init(_:) :  |
| data.swift:82:26:82:26 | dataTainted :  | data.swift:82:21:82:37 | call to Data.init(_:) :  |
| data.swift:89:21:89:71 | call to Data.init(base64Encoded:options:) :  | data.swift:90:12:90:12 | dataTainted3 |
| data.swift:89:41:89:48 | call to source() :  | data.swift:26:2:26:66 | [summary param] 0 in Data.init(base64Encoded:options:) :  |
| data.swift:89:41:89:48 | call to source() :  | data.swift:89:21:89:71 | call to Data.init(base64Encoded:options:) :  |
| data.swift:93:21:93:73 | call to Data.init(buffer:) :  | data.swift:94:12:94:12 | dataTainted4 |
| data.swift:93:34:93:41 | call to source() :  | data.swift:27:2:27:61 | [summary param] 0 in Data.init(buffer:) :  |
| data.swift:93:34:93:41 | call to source() :  | data.swift:93:21:93:73 | call to Data.init(buffer:) :  |
| data.swift:95:21:95:74 | call to Data.init(buffer:) :  | data.swift:96:12:96:12 | dataTainted5 |
| data.swift:95:34:95:41 | call to source() :  | data.swift:28:2:28:62 | [summary param] 0 in Data.init(buffer:) :  |
| data.swift:95:34:95:41 | call to source() :  | data.swift:95:21:95:74 | call to Data.init(buffer:) :  |
| data.swift:99:21:99:72 | call to Data.init(bytes:count:) :  | data.swift:100:12:100:12 | dataTainted6 |
| data.swift:99:33:99:40 | call to source() :  | data.swift:29:2:29:45 | [summary param] 0 in Data.init(bytes:count:) :  |
| data.swift:99:33:99:40 | call to source() :  | data.swift:99:21:99:72 | call to Data.init(bytes:count:) :  |
| data.swift:103:21:103:114 | call to Data.init(bytesNoCopy:count:deallocator:) :  | data.swift:104:12:104:12 | dataTainted7 |
| data.swift:103:39:103:46 | call to source() :  | data.swift:30:2:30:82 | [summary param] 0 in Data.init(bytesNoCopy:count:deallocator:) :  |
| data.swift:103:39:103:46 | call to source() :  | data.swift:103:21:103:114 | call to Data.init(bytesNoCopy:count:deallocator:) :  |
| data.swift:107:20:107:27 | call to source() :  | data.swift:108:38:108:38 | urlTainted8 :  |
| data.swift:108:21:108:62 | call to Data.init(contentsOf:options:) :  | data.swift:109:12:109:12 | dataTainted8 |
| data.swift:108:38:108:38 | urlTainted8 :  | data.swift:31:2:31:50 | [summary param] 0 in Data.init(contentsOf:options:) :  |
| data.swift:108:38:108:38 | urlTainted8 :  | data.swift:108:21:108:62 | call to Data.init(contentsOf:options:) :  |
| data.swift:112:21:112:58 | call to Data.init(referencing:) :  | data.swift:113:12:113:12 | dataTainted9 |
| data.swift:112:39:112:46 | call to source() :  | data.swift:32:2:32:29 | [summary param] 0 in Data.init(referencing:) :  |
| data.swift:112:39:112:46 | call to source() :  | data.swift:112:21:112:58 | call to Data.init(referencing:) :  |
| data.swift:117:2:117:2 | [post] dataTainted10 :  | data.swift:118:12:118:12 | dataTainted10 |
| data.swift:117:23:117:30 | call to source() :  | data.swift:33:2:33:24 | [summary param] 0 in append(_:) :  |
| data.swift:117:23:117:30 | call to source() :  | data.swift:117:2:117:2 | [post] dataTainted10 :  |
| data.swift:121:2:121:2 | [post] dataTainted11 :  | data.swift:122:12:122:12 | dataTainted11 |
| data.swift:121:23:121:30 | call to source() :  | data.swift:34:2:34:25 | [summary param] 0 in append(_:) :  |
| data.swift:121:23:121:30 | call to source() :  | data.swift:121:2:121:2 | [post] dataTainted11 :  |
| data.swift:125:2:125:2 | [post] dataTainted12 :  | data.swift:126:12:126:12 | dataTainted12 |
| data.swift:125:23:125:30 | call to source() :  | data.swift:35:2:35:63 | [summary param] 0 in append(_:) :  |
| data.swift:125:23:125:30 | call to source() :  | data.swift:125:2:125:2 | [post] dataTainted12 :  |
| data.swift:130:2:130:2 | [post] dataTainted13 :  | data.swift:131:12:131:12 | dataTainted13 |
| data.swift:130:23:130:30 | call to source() :  | data.swift:36:2:36:52 | [summary param] 0 in append(_:count:) :  |
| data.swift:130:23:130:30 | call to source() :  | data.swift:130:2:130:2 | [post] dataTainted13 :  |
| data.swift:135:2:135:2 | [post] dataTainted14 :  | data.swift:136:12:136:12 | dataTainted14 |
| data.swift:135:35:135:42 | call to source() :  | data.swift:37:2:37:36 | [summary param] 0 in append(contentsOf:) :  |
| data.swift:135:35:135:42 | call to source() :  | data.swift:135:2:135:2 | [post] dataTainted14 :  |
| data.swift:139:22:139:29 | call to source() :  | data.swift:140:12:140:12 | dataTainted15 :  |
| data.swift:140:12:140:12 | dataTainted15 :  | data.swift:38:2:38:88 | [summary param] this in base64EncodedData(options:) :  |
| data.swift:140:12:140:12 | dataTainted15 :  | data.swift:140:12:140:55 | call to base64EncodedData(options:) |
| data.swift:143:22:143:29 | call to source() :  | data.swift:144:12:144:12 | dataTainted16 :  |
| data.swift:144:12:144:12 | dataTainted16 :  | data.swift:39:2:39:86 | [summary param] this in base64EncodedString(options:) :  |
| data.swift:144:12:144:12 | dataTainted16 :  | data.swift:144:12:144:57 | call to base64EncodedString(options:) |
| data.swift:147:22:147:29 | call to source() :  | data.swift:148:29:148:29 | dataTainted17 :  |
| data.swift:148:29:148:29 | dataTainted17 :  | data.swift:40:2:40:99 | [summary param] this in compactMap(_:) :  |
| data.swift:148:29:148:29 | dataTainted17 :  | data.swift:148:29:148:72 | call to compactMap(_:) :  |
| data.swift:148:29:148:72 | call to compactMap(_:) :  | data.swift:149:12:149:12 | compactMapped |
| data.swift:152:22:152:29 | call to source() :  | data.swift:154:2:154:2 | dataTainted18 :  |
| data.swift:154:2:154:2 | dataTainted18 :  | data.swift:41:2:41:53 | [summary param] this in copyBytes(to:) :  |
| data.swift:154:2:154:2 | dataTainted18 :  | data.swift:154:30:154:30 | [post] pointerTainted18 :  |
| data.swift:154:30:154:30 | [post] pointerTainted18 :  | data.swift:155:12:155:12 | pointerTainted18 |
| data.swift:170:22:170:29 | call to source() :  | data.swift:171:19:171:19 | dataTainted21 :  |
| data.swift:171:19:171:19 | dataTainted21 :  | data.swift:44:2:44:137 | [summary param] this in flatMap(_:) :  |
| data.swift:171:19:171:19 | dataTainted21 :  | data.swift:171:19:171:74 | call to flatMap(_:) :  |
| data.swift:171:19:171:74 | call to flatMap(_:) :  | data.swift:172:12:172:12 | flatMapped |
| data.swift:174:22:174:29 | call to source() :  | data.swift:175:20:175:20 | dataTainted22 :  |
| data.swift:175:20:175:20 | dataTainted22 :  | data.swift:45:2:45:97 | [summary param] this in flatMap(_:) :  |
| data.swift:175:20:175:20 | dataTainted22 :  | data.swift:175:20:175:60 | call to flatMap(_:) :  |
| data.swift:175:20:175:60 | call to flatMap(_:) :  | data.swift:176:12:176:12 | flatMapped2 |
| data.swift:180:2:180:2 | [post] dataTainted23 :  | data.swift:181:12:181:12 | dataTainted23 |
| data.swift:180:23:180:30 | call to source() :  | data.swift:46:2:46:34 | [summary param] 0 in insert(_:at:) :  |
| data.swift:180:23:180:30 | call to source() :  | data.swift:180:2:180:2 | [post] dataTainted23 :  |
| data.swift:185:2:185:2 | [post] dataTainted24 :  | data.swift:186:12:186:12 | dataTainted24 |
| data.swift:185:35:185:42 | call to source() :  | data.swift:47:2:47:83 | [summary param] 0 in insert(contentsOf:at:) :  |
| data.swift:185:35:185:42 | call to source() :  | data.swift:185:2:185:2 | [post] dataTainted24 :  |
| data.swift:189:22:189:29 | call to source() :  | data.swift:190:15:190:15 | dataTainted25 :  |
| data.swift:190:15:190:15 | dataTainted25 :  | data.swift:48:2:48:50 | [summary param] this in map(_:) :  |
| data.swift:190:15:190:15 | dataTainted25 :  | data.swift:190:15:190:38 | call to map(_:) :  |
| data.swift:190:15:190:38 | call to map(_:) :  | data.swift:191:12:191:12 | mapped |
| data.swift:194:22:194:29 | call to source() :  | data.swift:195:16:195:16 | dataTainted26 :  |
| data.swift:195:16:195:16 | dataTainted26 :  | data.swift:49:2:49:115 | [summary param] this in reduce(into:_:) :  |
| data.swift:195:16:195:16 | dataTainted26 :  | data.swift:195:16:195:80 | call to reduce(into:_:) :  |
| data.swift:195:16:195:80 | call to reduce(into:_:) :  | data.swift:196:12:196:12 | reduced |
| data.swift:200:2:200:2 | [post] dataTainted27 :  | data.swift:201:12:201:12 | dataTainted27 |
| data.swift:200:35:200:42 | call to source() :  | data.swift:50:2:50:180 | [summary param] 1 in replace(_:with:maxReplacements:) :  |
| data.swift:200:35:200:42 | call to source() :  | data.swift:200:2:200:2 | [post] dataTainted27 :  |
| data.swift:205:2:205:2 | [post] dataTainted28 :  | data.swift:206:12:206:12 | dataTainted28 |
| data.swift:205:45:205:52 | call to source() :  | data.swift:51:2:51:58 | [summary param] 1 in replaceSubrange(_:with:) :  |
| data.swift:205:45:205:52 | call to source() :  | data.swift:205:2:205:2 | [post] dataTainted28 :  |
| data.swift:209:2:209:2 | [post] dataTainted29 :  | data.swift:210:12:210:12 | dataTainted29 |
| data.swift:209:45:209:52 | call to source() :  | data.swift:52:2:52:151 | [summary param] 1 in replaceSubrange(_:with:) :  |
| data.swift:209:45:209:52 | call to source() :  | data.swift:209:2:209:2 | [post] dataTainted29 :  |
| data.swift:213:2:213:2 | [post] dataTainted30 :  | data.swift:214:12:214:12 | dataTainted30 |
| data.swift:213:45:213:52 | call to source() :  | data.swift:52:2:52:151 | [summary param] 1 in replaceSubrange(_:with:) :  |
| data.swift:213:45:213:52 | call to source() :  | data.swift:213:2:213:2 | [post] dataTainted30 :  |
| data.swift:218:2:218:2 | [post] dataTainted31 :  | data.swift:219:12:219:12 | dataTainted31 |
| data.swift:218:45:218:52 | call to source() :  | data.swift:54:2:54:82 | [summary param] 1 in replaceSubrange(_:with:count:) :  |
| data.swift:218:45:218:52 | call to source() :  | data.swift:218:2:218:2 | [post] dataTainted31 :  |
| data.swift:223:10:223:10 | [post] dataTainted32 :  | data.swift:224:12:224:12 | dataTainted32 |
| data.swift:223:45:223:52 | call to source() :  | data.swift:56:2:56:214 | [summary param] 1 in replacing(_:with:maxReplacements:) :  |
| data.swift:223:45:223:52 | call to source() :  | data.swift:223:10:223:10 | [post] dataTainted32 :  |
| data.swift:228:10:228:10 | [post] dataTainted33 :  | data.swift:229:12:229:12 | dataTainted33 |
| data.swift:228:45:228:52 | call to source() :  | data.swift:57:2:57:236 | [summary param] 1 in replacing(_:with:subrange:maxReplacements:) :  |
| data.swift:228:45:228:52 | call to source() :  | data.swift:228:10:228:10 | [post] dataTainted33 :  |
| data.swift:232:22:232:29 | call to source() :  | data.swift:233:12:233:12 | dataTainted34 :  |
| data.swift:233:12:233:12 | dataTainted34 :  | data.swift:233:12:233:35 | call to reversed() |
| data.swift:233:12:233:12 | dataTainted34 :  | file://:0:0:0:0 | [summary param] this in reversed() :  |
| data.swift:236:22:236:29 | call to source() :  | data.swift:237:12:237:12 | dataTainted35 :  |
| data.swift:237:12:237:12 | dataTainted35 :  | data.swift:58:2:58:39 | [summary param] this in sorted() :  |
| data.swift:237:12:237:12 | dataTainted35 :  | data.swift:237:12:237:33 | call to sorted() |
| data.swift:240:22:240:29 | call to source() :  | data.swift:241:12:241:12 | dataTainted36 :  |
| data.swift:241:12:241:12 | dataTainted36 :  | data.swift:59:2:59:81 | [summary param] this in sorted(by:) :  |
| data.swift:241:12:241:12 | dataTainted36 :  | data.swift:241:12:241:54 | call to sorted(by:) |
| data.swift:244:22:244:29 | call to source() :  | data.swift:245:12:245:12 | dataTainted37 :  |
| data.swift:245:12:245:12 | dataTainted37 :  | data.swift:60:2:60:132 | [summary param] this in sorted(using:) :  |
| data.swift:245:12:245:12 | dataTainted37 :  | data.swift:245:12:245:46 | call to sorted(using:) |
| data.swift:248:22:248:29 | call to source() :  | data.swift:249:12:249:12 | dataTainted38 :  |
| data.swift:249:12:249:12 | dataTainted38 :  | data.swift:61:2:61:41 | [summary param] this in shuffled() :  |
| data.swift:249:12:249:12 | dataTainted38 :  | data.swift:249:12:249:35 | call to shuffled() |
| data.swift:252:22:252:29 | call to source() :  | data.swift:254:12:254:12 | dataTainted39 :  |
| data.swift:254:12:254:12 | dataTainted39 :  | data.swift:62:2:62:58 | [summary param] this in shuffled(using:) :  |
| data.swift:254:12:254:12 | dataTainted39 :  | data.swift:254:12:254:46 | call to shuffled(using:) |
| data.swift:257:22:257:29 | call to source() :  | data.swift:258:12:258:12 | dataTainted40 :  |
| data.swift:258:12:258:12 | dataTainted40 :  | data.swift:63:2:63:123 | [summary param] this in trimmingPrefix(_:) :  |
| data.swift:258:12:258:12 | dataTainted40 :  | data.swift:258:12:258:44 | call to trimmingPrefix(_:) |
| data.swift:261:22:261:29 | call to source() :  | data.swift:262:12:262:12 | dataTainted41 :  |
| data.swift:262:12:262:12 | dataTainted41 :  | data.swift:64:2:64:72 | [summary param] this in trimmingPrefix(while:) :  |
| data.swift:262:12:262:12 | dataTainted41 :  | data.swift:262:12:262:54 | call to trimmingPrefix(while:) |
| file://:0:0:0:0 | [summary param] 0 in String.init(_:) :  | file://:0:0:0:0 | [summary] to write: return (return) in String.init(_:) :  |
| file://:0:0:0:0 | [summary param] 0 in String.init(_:) :  | file://:0:0:0:0 | [summary] to write: return (return) in String.init(_:) :  |
| file://:0:0:0:0 | [summary param] 0 in String.init(_:) :  | file://:0:0:0:0 | [summary] to write: return (return) in String.init(_:) :  |
| file://:0:0:0:0 | [summary param] 0 in String.init(cString:) :  | file://:0:0:0:0 | [summary] to write: return (return) in String.init(cString:) :  |
| file://:0:0:0:0 | [summary param] 0 in String.init(cString:) :  | file://:0:0:0:0 | [summary] to write: return (return) in String.init(cString:) :  |
| file://:0:0:0:0 | [summary param] 0 in String.init(decoding:as:) :  | file://:0:0:0:0 | [summary] to write: return (return) in String.init(decoding:as:) :  |
| file://:0:0:0:0 | [summary param] 0 in String.init(describing:) :  | file://:0:0:0:0 | [summary] to write: return (return) in String.init(describing:) :  |
| file://:0:0:0:0 | [summary param] 0 in String.init(repeating:count:) :  | file://:0:0:0:0 | [summary] to write: return (return) in String.init(repeating:count:) :  |
| file://:0:0:0:0 | [summary param] 0 in append(_:) :  | file://:0:0:0:0 | [summary] to write: argument this in append(_:) :  |
| file://:0:0:0:0 | [summary param] 0 in append(contentsOf:) :  | file://:0:0:0:0 | [summary] to write: argument this in append(contentsOf:) :  |
| file://:0:0:0:0 | [summary param] 0 in insert(contentsOf:at:) :  | file://:0:0:0:0 | [summary] to write: argument this in insert(contentsOf:at:) :  |
| file://:0:0:0:0 | [summary param] 0 in write(_:) :  | file://:0:0:0:0 | [summary] to write: argument this in write(_:) :  |
| file://:0:0:0:0 | [summary param] this in dropFirst(_:) :  | file://:0:0:0:0 | [summary] to write: return (return) in dropFirst(_:) :  |
| file://:0:0:0:0 | [summary param] this in dropLast(_:) :  | file://:0:0:0:0 | [summary] to write: return (return) in dropLast(_:) :  |
| file://:0:0:0:0 | [summary param] this in lowercased() :  | file://:0:0:0:0 | [summary] to write: return (return) in lowercased() :  |
| file://:0:0:0:0 | [summary param] this in prefix(_:) :  | file://:0:0:0:0 | [summary] to write: return (return) in prefix(_:) :  |
| file://:0:0:0:0 | [summary param] this in prefix(through:) :  | file://:0:0:0:0 | [summary] to write: return (return) in prefix(through:) :  |
| file://:0:0:0:0 | [summary param] this in prefix(upTo:) :  | file://:0:0:0:0 | [summary] to write: return (return) in prefix(upTo:) :  |
| file://:0:0:0:0 | [summary param] this in remove(at:) :  | file://:0:0:0:0 | [summary] to write: return (return) in remove(at:) :  |
| file://:0:0:0:0 | [summary param] this in removeFirst() :  | file://:0:0:0:0 | [summary] to write: return (return) in removeFirst() :  |
| file://:0:0:0:0 | [summary param] this in removeLast() :  | file://:0:0:0:0 | [summary] to write: return (return) in removeLast() :  |
| file://:0:0:0:0 | [summary param] this in reversed() :  | file://:0:0:0:0 | [summary] to write: return (return) in reversed() :  |
| file://:0:0:0:0 | [summary param] this in reversed() :  | file://:0:0:0:0 | [summary] to write: return (return) in reversed() :  |
| file://:0:0:0:0 | [summary param] this in split(maxSplits:omittingEmptySubsequences:whereSeparator:) :  | file://:0:0:0:0 | [summary] to write: return (return) in split(maxSplits:omittingEmptySubsequences:whereSeparator:) :  |
| file://:0:0:0:0 | [summary param] this in split(separator:maxSplits:omittingEmptySubsequences:) :  | file://:0:0:0:0 | [summary] to write: return (return) in split(separator:maxSplits:omittingEmptySubsequences:) :  |
| file://:0:0:0:0 | [summary param] this in suffix(_:) :  | file://:0:0:0:0 | [summary] to write: return (return) in suffix(_:) :  |
| file://:0:0:0:0 | [summary param] this in suffix(from:) :  | file://:0:0:0:0 | [summary] to write: return (return) in suffix(from:) :  |
| file://:0:0:0:0 | [summary param] this in uppercased() :  | file://:0:0:0:0 | [summary] to write: return (return) in uppercased() :  |
| file://:0:0:0:0 | [summary] to write: argument 0.parameter 0 in enumerateBytes(_:) :  | nsdata.swift:110:9:110:9 | bytes :  |
| file://:0:0:0:0 | [summary] to write: argument 1.parameter 0 in dataTask(with:completionHandler:) :  | url.swift:154:61:154:61 | data :  |
| nsdata.swift:22:9:22:9 | self :  | file://:0:0:0:0 | .bytes :  |
| nsdata.swift:23:9:23:9 | self :  | file://:0:0:0:0 | .description :  |
| nsdata.swift:24:5:24:50 | [summary param] 0 in NSData.init(bytes:length:) :  | file://:0:0:0:0 | [summary] to write: return (return) in NSData.init(bytes:length:) :  |
| nsdata.swift:25:5:25:68 | [summary param] 0 in NSData.init(bytesNoCopy:length:) :  | file://:0:0:0:0 | [summary] to write: return (return) in NSData.init(bytesNoCopy:length:) :  |
| nsdata.swift:26:5:26:130 | [summary param] 0 in NSData.init(bytesNoCopy:length:deallocator:) :  | file://:0:0:0:0 | [summary] to write: return (return) in NSData.init(bytesNoCopy:length:deallocator:) :  |
| nsdata.swift:27:5:27:90 | [summary param] 0 in NSData.init(bytesNoCopy:length:freeWhenDone:) :  | file://:0:0:0:0 | [summary] to write: return (return) in NSData.init(bytesNoCopy:length:freeWhenDone:) :  |
| nsdata.swift:28:5:28:23 | [summary param] 0 in NSData.init(data:) :  | file://:0:0:0:0 | [summary] to write: return (return) in NSData.init(data:) :  |
| nsdata.swift:29:5:29:36 | [summary param] 0 in NSData.init(contentsOfFile:) :  | file://:0:0:0:0 | [summary] to write: return (return) in NSData.init(contentsOfFile:) :  |
| nsdata.swift:30:5:30:93 | [summary param] 0 in NSData.init(contentsOfFile:options:) :  | file://:0:0:0:0 | [summary] to write: return (return) in NSData.init(contentsOfFile:options:) :  |
| nsdata.swift:31:5:31:29 | [summary param] 0 in NSData.init(contentsOf:) :  | file://:0:0:0:0 | [summary] to write: return (return) in NSData.init(contentsOf:) :  |
| nsdata.swift:32:5:32:61 | [summary param] 0 in NSData.init(contentsOf:options:) :  | file://:0:0:0:0 | [summary] to write: return (return) in NSData.init(contentsOf:options:) :  |
| nsdata.swift:33:5:33:47 | [summary param] 0 in NSData.init(contentsOfMappedFile:) :  | file://:0:0:0:0 | [summary] to write: return (return) in NSData.init(contentsOfMappedFile:) :  |
| nsdata.swift:34:5:34:88 | [summary param] 0 in NSData.init(base64Encoded:options:) :  | file://:0:0:0:0 | [summary] to write: return (return) in NSData.init(base64Encoded:options:) :  |
| nsdata.swift:35:5:35:92 | [summary param] 0 in NSData.init(base64Encoded:options:) :  | file://:0:0:0:0 | [summary] to write: return (return) in NSData.init(base64Encoded:options:) :  |
| nsdata.swift:36:5:36:49 | [summary param] 0 in NSData.init(base64Encoding:) :  | file://:0:0:0:0 | [summary] to write: return (return) in NSData.init(base64Encoding:) :  |
| nsdata.swift:37:5:37:98 | [summary param] this in base64EncodedData(options:) :  | file://:0:0:0:0 | [summary] to write: return (return) in base64EncodedData(options:) :  |
| nsdata.swift:38:5:38:96 | [summary param] this in base64EncodedString(options:) :  | file://:0:0:0:0 | [summary] to write: return (return) in base64EncodedString(options:) :  |
| nsdata.swift:39:5:39:49 | [summary param] this in base64Encoding() :  | file://:0:0:0:0 | [summary] to write: return (return) in base64Encoding() :  |
| nsdata.swift:40:5:40:82 | [summary param] 0 in dataWithContentsOfMappedFile(_:) :  | file://:0:0:0:0 | [summary] to write: return (return) in dataWithContentsOfMappedFile(_:) :  |
| nsdata.swift:41:5:41:104 | [summary param] this in enumerateBytes(_:) :  | file://:0:0:0:0 | [summary] to write: argument 0.parameter 0 in enumerateBytes(_:) :  |
| nsdata.swift:42:5:42:55 | [summary param] this in getBytes(_:) :  | file://:0:0:0:0 | [summary] to write: argument 0 in getBytes(_:) :  |
| nsdata.swift:43:5:43:68 | [summary param] this in getBytes(_:length:) :  | file://:0:0:0:0 | [summary] to write: argument 0 in getBytes(_:length:) :  |
| nsdata.swift:44:5:44:71 | [summary param] this in getBytes(_:range:) :  | file://:0:0:0:0 | [summary] to write: argument 0 in getBytes(_:range:) :  |
| nsdata.swift:45:5:45:65 | [summary param] this in subdata(with:) :  | file://:0:0:0:0 | [summary] to write: return (return) in subdata(with:) :  |
| nsdata.swift:46:5:46:89 | [summary param] this in compressed(using:) :  | file://:0:0:0:0 | [summary] to write: return (return) in compressed(using:) :  |
| nsdata.swift:47:5:47:91 | [summary param] this in decompressed(using:) :  | file://:0:0:0:0 | [summary] to write: return (return) in decompressed(using:) :  |
| nsdata.swift:57:26:57:80 | call to NSData.init(bytes:length:) :  | nsdata.swift:58:15:58:15 | nsDataTainted1 |
| nsdata.swift:57:40:57:47 | call to source() :  | nsdata.swift:24:5:24:50 | [summary param] 0 in NSData.init(bytes:length:) :  |
| nsdata.swift:57:40:57:47 | call to source() :  | nsdata.swift:57:26:57:80 | call to NSData.init(bytes:length:) :  |
| nsdata.swift:60:26:60:93 | call to NSData.init(bytesNoCopy:length:) :  | nsdata.swift:61:15:61:15 | nsDataTainted2 |
| nsdata.swift:60:46:60:53 | call to source() :  | nsdata.swift:25:5:25:68 | [summary param] 0 in NSData.init(bytesNoCopy:length:) :  |
| nsdata.swift:60:46:60:53 | call to source() :  | nsdata.swift:60:26:60:93 | call to NSData.init(bytesNoCopy:length:) :  |
| nsdata.swift:63:26:63:111 | call to NSData.init(bytesNoCopy:length:deallocator:) :  | nsdata.swift:64:15:64:15 | nsDataTainted3 |
| nsdata.swift:63:46:63:53 | call to source() :  | nsdata.swift:26:5:26:130 | [summary param] 0 in NSData.init(bytesNoCopy:length:deallocator:) :  |
| nsdata.swift:63:46:63:53 | call to source() :  | nsdata.swift:63:26:63:111 | call to NSData.init(bytesNoCopy:length:deallocator:) :  |
| nsdata.swift:66:26:66:113 | call to NSData.init(bytesNoCopy:length:freeWhenDone:) :  | nsdata.swift:67:15:67:15 | nsDataTainted4 |
| nsdata.swift:66:46:66:53 | call to source() :  | nsdata.swift:27:5:27:90 | [summary param] 0 in NSData.init(bytesNoCopy:length:freeWhenDone:) :  |
| nsdata.swift:66:46:66:53 | call to source() :  | nsdata.swift:66:26:66:113 | call to NSData.init(bytesNoCopy:length:freeWhenDone:) :  |
| nsdata.swift:69:26:69:56 | call to NSData.init(data:) :  | nsdata.swift:70:15:70:15 | nsDataTainted5 |
| nsdata.swift:69:39:69:46 | call to source() :  | nsdata.swift:28:5:28:23 | [summary param] 0 in NSData.init(data:) :  |
| nsdata.swift:69:39:69:46 | call to source() :  | nsdata.swift:69:26:69:56 | call to NSData.init(data:) :  |
| nsdata.swift:72:26:72:68 | call to NSData.init(contentsOfFile:) :  | nsdata.swift:73:15:73:29 | ...! |
| nsdata.swift:72:49:72:56 | call to source() :  | nsdata.swift:29:5:29:36 | [summary param] 0 in NSData.init(contentsOfFile:) :  |
| nsdata.swift:72:49:72:56 | call to source() :  | nsdata.swift:72:26:72:68 | call to NSData.init(contentsOfFile:) :  |
| nsdata.swift:75:26:75:81 | call to NSData.init(contentsOfFile:options:) :  | nsdata.swift:76:15:76:15 | nsDataTainted7 |
| nsdata.swift:75:49:75:56 | call to source() :  | nsdata.swift:30:5:30:93 | [summary param] 0 in NSData.init(contentsOfFile:options:) :  |
| nsdata.swift:75:49:75:56 | call to source() :  | nsdata.swift:75:26:75:81 | call to NSData.init(contentsOfFile:options:) :  |
| nsdata.swift:78:26:78:61 | call to NSData.init(contentsOf:) :  | nsdata.swift:79:15:79:29 | ...! |
| nsdata.swift:78:45:78:52 | call to source() :  | nsdata.swift:31:5:31:29 | [summary param] 0 in NSData.init(contentsOf:) :  |
| nsdata.swift:78:45:78:52 | call to source() :  | nsdata.swift:78:26:78:61 | call to NSData.init(contentsOf:) :  |
| nsdata.swift:81:26:81:74 | call to NSData.init(contentsOf:options:) :  | nsdata.swift:82:15:82:29 | ...! |
| nsdata.swift:81:45:81:52 | call to source() :  | nsdata.swift:32:5:32:61 | [summary param] 0 in NSData.init(contentsOf:options:) :  |
| nsdata.swift:81:45:81:52 | call to source() :  | nsdata.swift:81:26:81:74 | call to NSData.init(contentsOf:options:) :  |
| nsdata.swift:84:27:84:75 | call to NSData.init(contentsOfMappedFile:) :  | nsdata.swift:85:15:85:30 | ...! |
| nsdata.swift:84:56:84:63 | call to source() :  | nsdata.swift:33:5:33:47 | [summary param] 0 in NSData.init(contentsOfMappedFile:) :  |
| nsdata.swift:84:56:84:63 | call to source() :  | nsdata.swift:84:27:84:75 | call to NSData.init(contentsOfMappedFile:) :  |
| nsdata.swift:87:27:87:79 | call to NSData.init(base64Encoded:options:) :  | nsdata.swift:88:15:88:30 | ...! |
| nsdata.swift:87:49:87:56 | call to source() :  | nsdata.swift:34:5:34:88 | [summary param] 0 in NSData.init(base64Encoded:options:) :  |
| nsdata.swift:87:49:87:56 | call to source() :  | nsdata.swift:87:27:87:79 | call to NSData.init(base64Encoded:options:) :  |
| nsdata.swift:89:27:89:81 | call to NSData.init(base64Encoded:options:) :  | nsdata.swift:90:15:90:30 | ...! |
| nsdata.swift:89:49:89:56 | call to source() :  | nsdata.swift:35:5:35:92 | [summary param] 0 in NSData.init(base64Encoded:options:) :  |
| nsdata.swift:89:49:89:56 | call to source() :  | nsdata.swift:89:27:89:81 | call to NSData.init(base64Encoded:options:) :  |
| nsdata.swift:92:27:92:69 | call to NSData.init(base64Encoding:) :  | nsdata.swift:93:15:93:30 | ...! |
| nsdata.swift:92:50:92:57 | call to source() :  | nsdata.swift:36:5:36:49 | [summary param] 0 in NSData.init(base64Encoding:) :  |
| nsdata.swift:92:50:92:57 | call to source() :  | nsdata.swift:92:27:92:69 | call to NSData.init(base64Encoding:) :  |
| nsdata.swift:95:27:95:34 | call to source() :  | nsdata.swift:96:15:96:15 | nsDataTainted14 :  |
| nsdata.swift:95:27:95:34 | call to source() :  | nsdata.swift:97:15:97:15 | nsDataTainted14 :  |
| nsdata.swift:96:15:96:15 | nsDataTainted14 :  | nsdata.swift:37:5:37:98 | [summary param] this in base64EncodedData(options:) :  |
| nsdata.swift:96:15:96:15 | nsDataTainted14 :  | nsdata.swift:96:15:96:49 | call to base64EncodedData(options:) |
| nsdata.swift:97:15:97:15 | nsDataTainted14 :  | nsdata.swift:37:5:37:98 | [summary param] this in base64EncodedData(options:) :  |
| nsdata.swift:97:15:97:15 | nsDataTainted14 :  | nsdata.swift:97:15:97:60 | call to base64EncodedData(options:) |
| nsdata.swift:99:27:99:34 | call to source() :  | nsdata.swift:100:15:100:15 | nsDataTainted15 :  |
| nsdata.swift:99:27:99:34 | call to source() :  | nsdata.swift:101:15:101:15 | nsDataTainted15 :  |
| nsdata.swift:100:15:100:15 | nsDataTainted15 :  | nsdata.swift:38:5:38:96 | [summary param] this in base64EncodedString(options:) :  |
| nsdata.swift:100:15:100:15 | nsDataTainted15 :  | nsdata.swift:100:15:100:51 | call to base64EncodedString(options:) |
| nsdata.swift:101:15:101:15 | nsDataTainted15 :  | nsdata.swift:38:5:38:96 | [summary param] this in base64EncodedString(options:) :  |
| nsdata.swift:101:15:101:15 | nsDataTainted15 :  | nsdata.swift:101:15:101:62 | call to base64EncodedString(options:) |
| nsdata.swift:103:27:103:34 | call to source() :  | nsdata.swift:104:15:104:15 | nsDataTainted16 :  |
| nsdata.swift:104:15:104:15 | nsDataTainted16 :  | nsdata.swift:39:5:39:49 | [summary param] this in base64Encoding() :  |
| nsdata.swift:104:15:104:15 | nsDataTainted16 :  | nsdata.swift:104:15:104:46 | call to base64Encoding() |
| nsdata.swift:106:15:106:70 | call to dataWithContentsOfMappedFile(_:) :  | nsdata.swift:106:15:106:71 | ...! |
| nsdata.swift:106:51:106:58 | call to source() :  | nsdata.swift:40:5:40:82 | [summary param] 0 in dataWithContentsOfMappedFile(_:) :  |
| nsdata.swift:106:51:106:58 | call to source() :  | nsdata.swift:106:15:106:70 | call to dataWithContentsOfMappedFile(_:) :  |
| nsdata.swift:108:27:108:34 | call to source() :  | nsdata.swift:109:5:109:5 | nsDataTainted17 :  |
| nsdata.swift:109:5:109:5 | nsDataTainted17 :  | nsdata.swift:41:5:41:104 | [summary param] this in enumerateBytes(_:) :  |
| nsdata.swift:110:9:110:9 | bytes :  | nsdata.swift:110:45:110:45 | bytes |
| nsdata.swift:113:27:113:34 | call to source() :  | nsdata.swift:115:5:115:5 | nsDataTainted18 :  |
| nsdata.swift:115:5:115:5 | nsDataTainted18 :  | nsdata.swift:42:5:42:55 | [summary param] this in getBytes(_:) :  |
| nsdata.swift:115:5:115:5 | nsDataTainted18 :  | nsdata.swift:115:30:115:30 | [post] bufferTainted18 :  |
| nsdata.swift:115:30:115:30 | [post] bufferTainted18 :  | nsdata.swift:116:15:116:15 | bufferTainted18 |
| nsdata.swift:118:27:118:34 | call to source() :  | nsdata.swift:120:5:120:5 | nsDataTainted19 :  |
| nsdata.swift:120:5:120:5 | nsDataTainted19 :  | nsdata.swift:43:5:43:68 | [summary param] this in getBytes(_:length:) :  |
| nsdata.swift:120:5:120:5 | nsDataTainted19 :  | nsdata.swift:120:30:120:30 | [post] bufferTainted19 :  |
| nsdata.swift:120:30:120:30 | [post] bufferTainted19 :  | nsdata.swift:121:15:121:15 | bufferTainted19 |
| nsdata.swift:123:27:123:34 | call to source() :  | nsdata.swift:125:5:125:5 | nsDataTainted20 :  |
| nsdata.swift:125:5:125:5 | nsDataTainted20 :  | nsdata.swift:44:5:44:71 | [summary param] this in getBytes(_:range:) :  |
| nsdata.swift:125:5:125:5 | nsDataTainted20 :  | nsdata.swift:125:30:125:30 | [post] bufferTainted20 :  |
| nsdata.swift:125:30:125:30 | [post] bufferTainted20 :  | nsdata.swift:126:15:126:15 | bufferTainted20 |
| nsdata.swift:128:27:128:34 | call to source() :  | nsdata.swift:129:15:129:15 | nsDataTainted21 :  |
| nsdata.swift:129:15:129:15 | nsDataTainted21 :  | nsdata.swift:45:5:45:65 | [summary param] this in subdata(with:) :  |
| nsdata.swift:129:15:129:15 | nsDataTainted21 :  | nsdata.swift:129:15:129:54 | call to subdata(with:) |
| nsdata.swift:131:27:131:34 | call to source() :  | nsdata.swift:132:15:132:15 | nsDataTainted22 :  |
| nsdata.swift:132:15:132:15 | nsDataTainted22 :  | nsdata.swift:46:5:46:89 | [summary param] this in compressed(using:) :  |
| nsdata.swift:132:15:132:15 | nsDataTainted22 :  | nsdata.swift:132:15:132:81 | call to compressed(using:) |
| nsdata.swift:134:27:134:34 | call to source() :  | nsdata.swift:135:15:135:15 | nsDataTainted23 :  |
| nsdata.swift:135:15:135:15 | nsDataTainted23 :  | nsdata.swift:47:5:47:91 | [summary param] this in decompressed(using:) :  |
| nsdata.swift:135:15:135:15 | nsDataTainted23 :  | nsdata.swift:135:15:135:83 | call to decompressed(using:) |
| nsdata.swift:138:27:138:34 | call to source() :  | nsdata.swift:139:15:139:15 | nsDataTainted24 :  |
| nsdata.swift:138:27:138:34 | call to source() :  | nsdata.swift:139:15:139:31 | .bytes |
| nsdata.swift:138:27:138:34 | call to source() :  | nsdata.swift:140:15:140:15 | nsDataTainted24 :  |
| nsdata.swift:138:27:138:34 | call to source() :  | nsdata.swift:140:15:140:31 | .description |
| nsdata.swift:139:15:139:15 | nsDataTainted24 :  | nsdata.swift:22:9:22:9 | self :  |
| nsdata.swift:139:15:139:15 | nsDataTainted24 :  | nsdata.swift:139:15:139:31 | .bytes |
| nsdata.swift:140:15:140:15 | nsDataTainted24 :  | nsdata.swift:23:9:23:9 | self :  |
| nsdata.swift:140:15:140:15 | nsDataTainted24 :  | nsdata.swift:140:15:140:31 | .description |
| nsmutabledata.swift:13:9:13:9 | self :  | file://:0:0:0:0 | .mutableBytes :  |
| nsmutabledata.swift:14:5:14:58 | [summary param] 0 in append(_:length:) :  | file://:0:0:0:0 | [summary] to write: argument this in append(_:length:) :  |
| nsmutabledata.swift:15:5:15:33 | [summary param] 0 in append(_:) :  | file://:0:0:0:0 | [summary] to write: argument this in append(_:) :  |
| nsmutabledata.swift:16:5:16:78 | [summary param] 1 in replaceBytes(in:withBytes:) :  | file://:0:0:0:0 | [summary] to write: argument this in replaceBytes(in:withBytes:) :  |
| nsmutabledata.swift:17:5:17:121 | [summary param] 1 in replaceBytes(in:withBytes:length:) :  | file://:0:0:0:0 | [summary] to write: argument this in replaceBytes(in:withBytes:length:) :  |
| nsmutabledata.swift:18:5:18:33 | [summary param] 0 in setData(_:) :  | file://:0:0:0:0 | [summary] to write: argument this in setData(_:) :  |
| nsmutabledata.swift:28:5:28:5 | [post] nsMutableDataTainted1 :  | nsmutabledata.swift:29:15:29:15 | nsMutableDataTainted1 |
| nsmutabledata.swift:28:34:28:41 | call to source() :  | nsmutabledata.swift:14:5:14:58 | [summary param] 0 in append(_:length:) :  |
| nsmutabledata.swift:28:34:28:41 | call to source() :  | nsmutabledata.swift:28:5:28:5 | [post] nsMutableDataTainted1 :  |
| nsmutabledata.swift:32:5:32:5 | [post] nsMutableDataTainted2 :  | nsmutabledata.swift:33:15:33:15 | nsMutableDataTainted2 |
| nsmutabledata.swift:32:34:32:41 | call to source() :  | nsmutabledata.swift:15:5:15:33 | [summary param] 0 in append(_:) :  |
| nsmutabledata.swift:32:34:32:41 | call to source() :  | nsmutabledata.swift:32:5:32:5 | [post] nsMutableDataTainted2 :  |
| nsmutabledata.swift:36:5:36:5 | [post] nsMutableDataTainted3 :  | nsmutabledata.swift:37:15:37:15 | nsMutableDataTainted3 |
| nsmutabledata.swift:36:66:36:73 | call to source() :  | nsmutabledata.swift:16:5:16:78 | [summary param] 1 in replaceBytes(in:withBytes:) :  |
| nsmutabledata.swift:36:66:36:73 | call to source() :  | nsmutabledata.swift:36:5:36:5 | [post] nsMutableDataTainted3 :  |
| nsmutabledata.swift:40:5:40:5 | [post] nsMutableDataTainted4 :  | nsmutabledata.swift:41:15:41:15 | nsMutableDataTainted4 |
| nsmutabledata.swift:40:66:40:73 | call to source() :  | nsmutabledata.swift:17:5:17:121 | [summary param] 1 in replaceBytes(in:withBytes:length:) :  |
| nsmutabledata.swift:40:66:40:73 | call to source() :  | nsmutabledata.swift:40:5:40:5 | [post] nsMutableDataTainted4 :  |
| nsmutabledata.swift:44:5:44:5 | [post] nsMutableDataTainted5 :  | nsmutabledata.swift:45:15:45:15 | nsMutableDataTainted5 |
| nsmutabledata.swift:44:35:44:42 | call to source() :  | nsmutabledata.swift:18:5:18:33 | [summary param] 0 in setData(_:) :  |
| nsmutabledata.swift:44:35:44:42 | call to source() :  | nsmutabledata.swift:44:5:44:5 | [post] nsMutableDataTainted5 :  |
| nsmutabledata.swift:48:33:48:40 | call to source() :  | nsmutabledata.swift:49:15:49:15 | nsMutableDataTainted6 :  |
| nsmutabledata.swift:48:33:48:40 | call to source() :  | nsmutabledata.swift:49:15:49:37 | .mutableBytes |
| nsmutabledata.swift:49:15:49:15 | nsMutableDataTainted6 :  | nsmutabledata.swift:13:9:13:9 | self :  |
| nsmutabledata.swift:49:15:49:15 | nsMutableDataTainted6 :  | nsmutabledata.swift:49:15:49:37 | .mutableBytes |
| nsstring.swift:7:3:7:33 | [summary param] this in copy() :  | file://:0:0:0:0 | [summary] to write: return (return) in copy() :  |
| nsstring.swift:8:3:8:40 | [summary param] this in mutableCopy() :  | file://:0:0:0:0 | [summary] to write: return (return) in mutableCopy() :  |
| nsstring.swift:31:3:31:58 | [summary param] 0 in NSString.init(characters:length:) :  | file://:0:0:0:0 | [summary] to write: return (return) in NSString.init(characters:length:) :  |
| nsstring.swift:32:3:32:113 | [summary param] 0 in NSString.init(charactersNoCopy:length:freeWhenDone:) :  | file://:0:0:0:0 | [summary] to write: return (return) in NSString.init(charactersNoCopy:length:freeWhenDone:) :  |
| nsstring.swift:33:3:33:33 | [summary param] 0 in NSString.init(string:) :  | file://:0:0:0:0 | [summary] to write: return (return) in NSString.init(string:) :  |
| nsstring.swift:35:15:35:95 | [summary param] 0 in Self.init(format:arguments:) :  | file://:0:0:0:0 | [summary] to write: return (return) in Self.init(format:arguments:) :  |
| nsstring.swift:36:15:36:109 | [summary param] 0 in Self.init(format:locale:arguments:) :  | file://:0:0:0:0 | [summary] to write: return (return) in Self.init(format:locale:arguments:) :  |
| nsstring.swift:37:15:37:82 | [summary param] 0 in Self.init(format:_:) :  | file://:0:0:0:0 | [summary] to write: return (return) in Self.init(format:_:) :  |
| nsstring.swift:38:15:38:99 | [summary param] 0 in Self.init(format:locale:_:) :  | file://:0:0:0:0 | [summary] to write: return (return) in Self.init(format:locale:_:) :  |
| nsstring.swift:39:15:39:100 | [summary param] 0 in Self.init(contentsOfFile:encoding:) :  | file://:0:0:0:0 | [summary] to write: return (return) in Self.init(contentsOfFile:encoding:) :  |
| nsstring.swift:40:15:40:127 | [summary param] 0 in Self.init(contentsOfFile:usedEncoding:) :  | file://:0:0:0:0 | [summary] to write: return (return) in Self.init(contentsOfFile:usedEncoding:) :  |
| nsstring.swift:41:15:41:92 | [summary param] 0 in Self.init(contentsOf:encoding:) :  | file://:0:0:0:0 | [summary] to write: return (return) in Self.init(contentsOf:encoding:) :  |
| nsstring.swift:42:15:42:119 | [summary param] 0 in Self.init(contentsOf:usedEncoding:) :  | file://:0:0:0:0 | [summary] to write: return (return) in Self.init(contentsOf:usedEncoding:) :  |
| nsstring.swift:43:15:43:103 | [summary param] 0 in Self.init(bytes:length:encoding:) :  | file://:0:0:0:0 | [summary] to write: return (return) in Self.init(bytes:length:encoding:) :  |
| nsstring.swift:44:15:44:153 | [summary param] 0 in Self.init(bytesNoCopy:length:encoding:freeWhenDone:) :  | file://:0:0:0:0 | [summary] to write: return (return) in Self.init(bytesNoCopy:length:encoding:freeWhenDone:) :  |
| nsstring.swift:45:15:45:114 | [summary param] 0 in Self.init(cString:encoding:) :  | file://:0:0:0:0 | [summary] to write: return (return) in Self.init(cString:encoding:) :  |
| nsstring.swift:46:15:46:82 | [summary param] 0 in Self.init(cString:) :  | file://:0:0:0:0 | [summary] to write: return (return) in Self.init(cString:) :  |
| nsstring.swift:47:15:47:101 | [summary param] 0 in Self.init(utf8String:) :  | file://:0:0:0:0 | [summary] to write: return (return) in Self.init(utf8String:) :  |
| nsstring.swift:48:15:48:73 | [summary param] 0 in Self.init(data:encoding:) :  | file://:0:0:0:0 | [summary] to write: return (return) in Self.init(data:encoding:) :  |
| nsstring.swift:49:15:49:74 | [summary param] 0 in Self.init(contentsOfFile:) :  | file://:0:0:0:0 | [summary] to write: return (return) in Self.init(contentsOfFile:) :  |
| nsstring.swift:50:15:50:66 | [summary param] 0 in Self.init(contentsOf:) :  | file://:0:0:0:0 | [summary] to write: return (return) in Self.init(contentsOf:) :  |
| nsstring.swift:52:3:52:57 | [summary param] this in copy(with:) :  | file://:0:0:0:0 | [summary] to write: return (return) in copy(with:) :  |
| nsstring.swift:53:3:53:64 | [summary param] this in mutableCopy(with:) :  | file://:0:0:0:0 | [summary] to write: return (return) in mutableCopy(with:) :  |
| nsstring.swift:55:3:55:110 | [summary param] 0 in localizedStringWithFormat(_:_:) :  | file://:0:0:0:0 | [summary] to write: return (return) in localizedStringWithFormat(_:_:) :  |
| nsstring.swift:56:3:56:78 | [summary param] 0 in path(withComponents:) :  | file://:0:0:0:0 | [summary] to write: return (return) in path(withComponents:) :  |
| nsstring.swift:57:3:57:83 | [summary param] 0 in string(withCString:) :  | file://:0:0:0:0 | [summary] to write: return (return) in string(withCString:) :  |
| nsstring.swift:58:3:58:96 | [summary param] 0 in string(withCString:length:) :  | file://:0:0:0:0 | [summary] to write: return (return) in string(withCString:length:) :  |
| nsstring.swift:59:3:59:75 | [summary param] 0 in string(withContentsOfFile:) :  | file://:0:0:0:0 | [summary] to write: return (return) in string(withContentsOfFile:) :  |
| nsstring.swift:60:3:60:67 | [summary param] 0 in string(withContentsOf:) :  | file://:0:0:0:0 | [summary] to write: return (return) in string(withContentsOf:) :  |
| nsstring.swift:62:3:62:55 | [summary param] this in character(at:) :  | file://:0:0:0:0 | [summary] to write: return (return) in character(at:) :  |
| nsstring.swift:65:3:65:281 | [summary param] this in getBytes(_:maxLength:usedLength:encoding:options:range:remaining:) :  | file://:0:0:0:0 | [summary] to write: argument 0 in getBytes(_:maxLength:usedLength:encoding:options:range:remaining:) :  |
| nsstring.swift:66:3:66:76 | [summary param] this in cString(using:) :  | file://:0:0:0:0 | [summary] to write: return (return) in cString(using:) :  |
| nsstring.swift:67:3:67:56 | [summary param] this in cString() :  | file://:0:0:0:0 | [summary] to write: return (return) in cString() :  |
| nsstring.swift:68:3:68:61 | [summary param] this in lossyCString() :  | file://:0:0:0:0 | [summary] to write: return (return) in lossyCString() :  |
| nsstring.swift:71:3:71:106 | [summary param] 0 in appendingFormat(_:_:) :  | file://:0:0:0:0 | [summary] to write: return (return) in appendingFormat(_:_:) :  |
| nsstring.swift:71:3:71:106 | [summary param] this in appendingFormat(_:_:) :  | file://:0:0:0:0 | [summary] to write: return (return) in appendingFormat(_:_:) :  |
| nsstring.swift:72:3:72:59 | [summary param] 0 in appending(_:) :  | file://:0:0:0:0 | [summary] to write: return (return) in appending(_:) :  |
| nsstring.swift:72:3:72:59 | [summary param] this in appending(_:) :  | file://:0:0:0:0 | [summary] to write: return (return) in appending(_:) :  |
| nsstring.swift:73:3:73:116 | [summary param] 1 in padding(toLength:withPad:startingAt:) :  | file://:0:0:0:0 | [summary] to write: return (return) in padding(toLength:withPad:startingAt:) :  |
| nsstring.swift:73:3:73:116 | [summary param] this in padding(toLength:withPad:startingAt:) :  | file://:0:0:0:0 | [summary] to write: return (return) in padding(toLength:withPad:startingAt:) :  |
| nsstring.swift:74:3:74:63 | [summary param] this in lowercased(with:) :  | file://:0:0:0:0 | [summary] to write: return (return) in lowercased(with:) :  |
| nsstring.swift:75:3:75:63 | [summary param] this in uppercased(with:) :  | file://:0:0:0:0 | [summary] to write: return (return) in uppercased(with:) :  |
| nsstring.swift:76:3:76:64 | [summary param] this in capitalized(with:) :  | file://:0:0:0:0 | [summary] to write: return (return) in capitalized(with:) :  |
| nsstring.swift:77:3:77:74 | [summary param] this in components(separatedBy:) :  | file://:0:0:0:0 | [summary] to write: return (return) in components(separatedBy:) :  |
| nsstring.swift:78:3:78:80 | [summary param] this in components(separatedBy:) :  | file://:0:0:0:0 | [summary] to write: return (return) in components(separatedBy:) :  |
| nsstring.swift:79:3:79:71 | [summary param] this in trimmingCharacters(in:) :  | file://:0:0:0:0 | [summary] to write: return (return) in trimmingCharacters(in:) :  |
| nsstring.swift:80:3:80:51 | [summary param] this in substring(from:) :  | file://:0:0:0:0 | [summary] to write: return (return) in substring(from:) :  |
| nsstring.swift:81:3:81:61 | [summary param] this in substring(with:) :  | file://:0:0:0:0 | [summary] to write: return (return) in substring(with:) :  |
| nsstring.swift:82:3:82:49 | [summary param] this in substring(to:) :  | file://:0:0:0:0 | [summary] to write: return (return) in substring(to:) :  |
| nsstring.swift:83:3:83:94 | [summary param] this in folding(options:locale:) :  | file://:0:0:0:0 | [summary] to write: return (return) in folding(options:locale:) :  |
| nsstring.swift:84:3:84:94 | [summary param] this in applyingTransform(_:reverse:) :  | file://:0:0:0:0 | [summary] to write: return (return) in applyingTransform(_:reverse:) :  |
| nsstring.swift:86:3:86:96 | [summary param] 1 in replacingOccurrences(of:with:) :  | file://:0:0:0:0 | [summary] to write: return (return) in replacingOccurrences(of:with:) :  |
| nsstring.swift:86:3:86:96 | [summary param] this in replacingOccurrences(of:with:) :  | file://:0:0:0:0 | [summary] to write: return (return) in replacingOccurrences(of:with:) :  |
| nsstring.swift:87:3:87:163 | [summary param] 1 in replacingOccurrences(of:with:options:range:) :  | file://:0:0:0:0 | [summary] to write: return (return) in replacingOccurrences(of:with:options:range:) :  |
| nsstring.swift:87:3:87:163 | [summary param] this in replacingOccurrences(of:with:options:range:) :  | file://:0:0:0:0 | [summary] to write: return (return) in replacingOccurrences(of:with:options:range:) :  |
| nsstring.swift:88:3:88:41 | [summary param] this in propertyList() :  | file://:0:0:0:0 | [summary] to write: return (return) in propertyList() :  |
| nsstring.swift:89:3:89:80 | [summary param] this in propertyListFromStringsFileFormat() :  | file://:0:0:0:0 | [summary] to write: return (return) in propertyListFromStringsFileFormat() :  |
| nsstring.swift:90:3:90:76 | [summary param] this in variantFittingPresentationWidth(_:) :  | file://:0:0:0:0 | [summary] to write: return (return) in variantFittingPresentationWidth(_:) :  |
| nsstring.swift:91:3:91:57 | [summary param] this in data(using:) :  | file://:0:0:0:0 | [summary] to write: return (return) in data(using:) :  |
| nsstring.swift:92:3:92:91 | [summary param] this in data(using:allowLossyConversion:) :  | file://:0:0:0:0 | [summary] to write: return (return) in data(using:allowLossyConversion:) :  |
| nsstring.swift:93:3:93:68 | [summary param] 0 in appendingPathComponent(_:) :  | file://:0:0:0:0 | [summary] to write: return (return) in appendingPathComponent(_:) :  |
| nsstring.swift:93:3:93:68 | [summary param] this in appendingPathComponent(_:) :  | file://:0:0:0:0 | [summary] to write: return (return) in appendingPathComponent(_:) :  |
| nsstring.swift:94:3:94:110 | [summary param] 0 in appendingPathComponent(_:conformingTo:) :  | file://:0:0:0:0 | [summary] to write: return (return) in appendingPathComponent(_:conformingTo:) :  |
| nsstring.swift:94:3:94:110 | [summary param] this in appendingPathComponent(_:conformingTo:) :  | file://:0:0:0:0 | [summary] to write: return (return) in appendingPathComponent(_:conformingTo:) :  |
| nsstring.swift:95:3:95:69 | [summary param] 0 in appendingPathExtension(_:) :  | file://:0:0:0:0 | [summary] to write: return (return) in appendingPathExtension(_:) :  |
| nsstring.swift:95:3:95:69 | [summary param] this in appendingPathExtension(_:) :  | file://:0:0:0:0 | [summary] to write: return (return) in appendingPathExtension(_:) :  |
| nsstring.swift:96:3:96:74 | [summary param] this in strings(byAppendingPaths:) :  | file://:0:0:0:0 | [summary] to write: return (return) in strings(byAppendingPaths:) :  |
| nsstring.swift:132:3:132:35 | [summary param] 0 in append(_:) :  | file://:0:0:0:0 | [summary] to write: argument this in append(_:) :  |
| nsstring.swift:133:3:133:48 | [summary param] 0 in insert(_:at:) :  | file://:0:0:0:0 | [summary] to write: argument this in insert(_:at:) :  |
| nsstring.swift:134:3:134:68 | [summary param] 1 in replaceCharacters(in:with:) :  | file://:0:0:0:0 | [summary] to write: argument this in replaceCharacters(in:with:) :  |
| nsstring.swift:135:3:135:157 | [summary param] 1 in replaceOccurrences(of:with:options:range:) :  | file://:0:0:0:0 | [summary] to write: argument this in replaceOccurrences(of:with:options:range:) :  |
| nsstring.swift:136:3:136:38 | [summary param] 0 in setString(_:) :  | file://:0:0:0:0 | [summary] to write: argument this in setString(_:) :  |
| nsstring.swift:150:2:150:25 | [summary param] 0 in URL.init(string:) :  | file://:0:0:0:0 | [summary] to write: return (return) in URL.init(string:) :  |
| nsstring.swift:155:3:155:46 | [summary param] 0 in Data.init(bytes:count:) :  | file://:0:0:0:0 | [summary] to write: return (return) in Data.init(bytes:count:) :  |
| nsstring.swift:194:34:194:54 | call to sourceUnicharString() :  | nsstring.swift:31:3:31:58 | [summary param] 0 in NSString.init(characters:length:) :  |
| nsstring.swift:194:34:194:54 | call to sourceUnicharString() :  | nsstring.swift:194:13:194:68 | call to NSString.init(characters:length:) |
| nsstring.swift:195:40:195:67 | call to sourceMutableUnicharString() :  | nsstring.swift:32:3:32:113 | [summary param] 0 in NSString.init(charactersNoCopy:length:freeWhenDone:) :  |
| nsstring.swift:195:40:195:67 | call to sourceMutableUnicharString() :  | nsstring.swift:195:13:195:102 | call to NSString.init(charactersNoCopy:length:freeWhenDone:) |
| nsstring.swift:196:30:196:43 | call to sourceString() :  | nsstring.swift:33:3:33:33 | [summary param] 0 in NSString.init(string:) :  |
| nsstring.swift:196:30:196:43 | call to sourceString() :  | nsstring.swift:196:13:196:44 | call to NSString.init(string:) |
| nsstring.swift:197:30:197:43 | call to sourceString() :  | nsstring.swift:35:15:35:95 | [summary param] 0 in Self.init(format:arguments:) :  |
| nsstring.swift:197:30:197:43 | call to sourceString() :  | nsstring.swift:197:13:197:82 | call to Self.init(format:arguments:) |
| nsstring.swift:198:30:198:43 | call to sourceString() :  | nsstring.swift:36:15:36:109 | [summary param] 0 in Self.init(format:locale:arguments:) :  |
| nsstring.swift:198:30:198:43 | call to sourceString() :  | nsstring.swift:198:13:198:95 | call to Self.init(format:locale:arguments:) |
| nsstring.swift:199:30:199:45 | call to sourceNSString() :  | nsstring.swift:37:15:37:82 | [summary param] 0 in Self.init(format:_:) :  |
| nsstring.swift:199:30:199:45 | call to sourceNSString() :  | nsstring.swift:199:13:199:46 | call to Self.init(format:_:) |
| nsstring.swift:200:30:200:45 | call to sourceNSString() :  | nsstring.swift:38:15:38:99 | [summary param] 0 in Self.init(format:locale:_:) :  |
| nsstring.swift:200:30:200:45 | call to sourceNSString() :  | nsstring.swift:200:13:200:59 | call to Self.init(format:locale:_:) |
| nsstring.swift:204:18:204:70 | call to Self.init(contentsOfFile:encoding:) :  | nsstring.swift:204:13:204:70 | try! ... |
| nsstring.swift:204:43:204:56 | call to sourceString() :  | nsstring.swift:39:15:39:100 | [summary param] 0 in Self.init(contentsOfFile:encoding:) :  |
| nsstring.swift:204:43:204:56 | call to sourceString() :  | nsstring.swift:204:18:204:70 | call to Self.init(contentsOfFile:encoding:) :  |
| nsstring.swift:205:18:205:76 | call to Self.init(contentsOfFile:usedEncoding:) :  | nsstring.swift:205:13:205:76 | try! ... |
| nsstring.swift:205:43:205:56 | call to sourceString() :  | nsstring.swift:40:15:40:127 | [summary param] 0 in Self.init(contentsOfFile:usedEncoding:) :  |
| nsstring.swift:205:43:205:56 | call to sourceString() :  | nsstring.swift:205:18:205:76 | call to Self.init(contentsOfFile:usedEncoding:) :  |
| nsstring.swift:206:18:206:63 | call to Self.init(contentsOf:encoding:) :  | nsstring.swift:206:13:206:63 | try! ... |
| nsstring.swift:206:39:206:49 | call to sourceURL() :  | nsstring.swift:41:15:41:92 | [summary param] 0 in Self.init(contentsOf:encoding:) :  |
| nsstring.swift:206:39:206:49 | call to sourceURL() :  | nsstring.swift:206:18:206:63 | call to Self.init(contentsOf:encoding:) :  |
| nsstring.swift:207:18:207:80 | call to Self.init(contentsOf:encoding:) :  | nsstring.swift:207:13:207:80 | try! ... |
| nsstring.swift:207:39:207:65 | call to URL.init(string:) :  | nsstring.swift:207:39:207:66 | ...! :  |
| nsstring.swift:207:39:207:66 | ...! :  | nsstring.swift:41:15:41:92 | [summary param] 0 in Self.init(contentsOf:encoding:) :  |
| nsstring.swift:207:39:207:66 | ...! :  | nsstring.swift:207:18:207:80 | call to Self.init(contentsOf:encoding:) :  |
| nsstring.swift:207:51:207:64 | call to sourceString() :  | nsstring.swift:150:2:150:25 | [summary param] 0 in URL.init(string:) :  |
| nsstring.swift:207:51:207:64 | call to sourceString() :  | nsstring.swift:207:39:207:65 | call to URL.init(string:) :  |
| nsstring.swift:208:18:208:69 | call to Self.init(contentsOf:usedEncoding:) :  | nsstring.swift:208:13:208:69 | try! ... |
| nsstring.swift:208:39:208:49 | call to sourceURL() :  | nsstring.swift:42:15:42:119 | [summary param] 0 in Self.init(contentsOf:usedEncoding:) :  |
| nsstring.swift:208:39:208:49 | call to sourceURL() :  | nsstring.swift:208:18:208:69 | call to Self.init(contentsOf:usedEncoding:) :  |
| nsstring.swift:209:18:209:86 | call to Self.init(contentsOf:usedEncoding:) :  | nsstring.swift:209:13:209:86 | try! ... |
| nsstring.swift:209:39:209:65 | call to URL.init(string:) :  | nsstring.swift:209:39:209:66 | ...! :  |
| nsstring.swift:209:39:209:66 | ...! :  | nsstring.swift:42:15:42:119 | [summary param] 0 in Self.init(contentsOf:usedEncoding:) :  |
| nsstring.swift:209:39:209:66 | ...! :  | nsstring.swift:209:18:209:86 | call to Self.init(contentsOf:usedEncoding:) :  |
| nsstring.swift:209:51:209:64 | call to sourceString() :  | nsstring.swift:150:2:150:25 | [summary param] 0 in URL.init(string:) :  |
| nsstring.swift:209:51:209:64 | call to sourceString() :  | nsstring.swift:209:39:209:65 | call to URL.init(string:) :  |
| nsstring.swift:213:29:213:52 | call to sourceUnsafeRawPointer() :  | nsstring.swift:43:15:43:103 | [summary param] 0 in Self.init(bytes:length:encoding:) :  |
| nsstring.swift:213:29:213:52 | call to sourceUnsafeRawPointer() :  | nsstring.swift:213:13:213:80 | call to Self.init(bytes:length:encoding:) |
| nsstring.swift:214:13:214:80 | call to Self.init(bytes:length:encoding:) :  | nsstring.swift:214:13:214:81 | ...! |
| nsstring.swift:214:29:214:52 | call to sourceUnsafeRawPointer() :  | nsstring.swift:43:15:43:103 | [summary param] 0 in Self.init(bytes:length:encoding:) :  |
| nsstring.swift:214:29:214:52 | call to sourceUnsafeRawPointer() :  | nsstring.swift:214:13:214:80 | call to Self.init(bytes:length:encoding:) :  |
| nsstring.swift:217:35:217:65 | call to sourceUnsafeMutableRawPointer() :  | nsstring.swift:44:15:44:153 | [summary param] 0 in Self.init(bytesNoCopy:length:encoding:freeWhenDone:) :  |
| nsstring.swift:217:35:217:65 | call to sourceUnsafeMutableRawPointer() :  | nsstring.swift:217:13:217:114 | call to Self.init(bytesNoCopy:length:encoding:freeWhenDone:) |
| nsstring.swift:218:13:218:114 | call to Self.init(bytesNoCopy:length:encoding:freeWhenDone:) :  | nsstring.swift:218:13:218:115 | ...! |
| nsstring.swift:218:35:218:65 | call to sourceUnsafeMutableRawPointer() :  | nsstring.swift:44:15:44:153 | [summary param] 0 in Self.init(bytesNoCopy:length:encoding:freeWhenDone:) :  |
| nsstring.swift:218:35:218:65 | call to sourceUnsafeMutableRawPointer() :  | nsstring.swift:218:13:218:114 | call to Self.init(bytesNoCopy:length:encoding:freeWhenDone:) :  |
| nsstring.swift:221:31:221:45 | call to sourceCString() :  | nsstring.swift:45:15:45:114 | [summary param] 0 in Self.init(cString:encoding:) :  |
| nsstring.swift:221:31:221:45 | call to sourceCString() :  | nsstring.swift:221:13:221:59 | call to Self.init(cString:encoding:) |
| nsstring.swift:222:13:222:59 | call to Self.init(cString:encoding:) :  | nsstring.swift:222:13:222:60 | ...! |
| nsstring.swift:222:31:222:45 | call to sourceCString() :  | nsstring.swift:45:15:45:114 | [summary param] 0 in Self.init(cString:encoding:) :  |
| nsstring.swift:222:31:222:45 | call to sourceCString() :  | nsstring.swift:222:13:222:59 | call to Self.init(cString:encoding:) :  |
| nsstring.swift:225:31:225:45 | call to sourceCString() :  | nsstring.swift:46:15:46:82 | [summary param] 0 in Self.init(cString:) :  |
| nsstring.swift:225:31:225:45 | call to sourceCString() :  | nsstring.swift:225:13:225:46 | call to Self.init(cString:) |
| nsstring.swift:226:13:226:46 | call to Self.init(cString:) :  | nsstring.swift:226:13:226:47 | ...! |
| nsstring.swift:226:31:226:45 | call to sourceCString() :  | nsstring.swift:46:15:46:82 | [summary param] 0 in Self.init(cString:) :  |
| nsstring.swift:226:31:226:45 | call to sourceCString() :  | nsstring.swift:226:13:226:46 | call to Self.init(cString:) :  |
| nsstring.swift:229:34:229:48 | call to sourceCString() :  | nsstring.swift:47:15:47:101 | [summary param] 0 in Self.init(utf8String:) :  |
| nsstring.swift:229:34:229:48 | call to sourceCString() :  | nsstring.swift:229:13:229:49 | call to Self.init(utf8String:) |
| nsstring.swift:230:13:230:49 | call to Self.init(utf8String:) :  | nsstring.swift:230:13:230:50 | ...! |
| nsstring.swift:230:34:230:48 | call to sourceCString() :  | nsstring.swift:47:15:47:101 | [summary param] 0 in Self.init(utf8String:) :  |
| nsstring.swift:230:34:230:48 | call to sourceCString() :  | nsstring.swift:230:13:230:49 | call to Self.init(utf8String:) :  |
| nsstring.swift:233:28:233:39 | call to sourceData() :  | nsstring.swift:48:15:48:73 | [summary param] 0 in Self.init(data:encoding:) :  |
| nsstring.swift:233:28:233:39 | call to sourceData() :  | nsstring.swift:233:13:233:53 | call to Self.init(data:encoding:) |
| nsstring.swift:234:13:234:53 | call to Self.init(data:encoding:) :  | nsstring.swift:234:13:234:54 | ...! |
| nsstring.swift:234:28:234:39 | call to sourceData() :  | nsstring.swift:48:15:48:73 | [summary param] 0 in Self.init(data:encoding:) :  |
| nsstring.swift:234:28:234:39 | call to sourceData() :  | nsstring.swift:234:13:234:53 | call to Self.init(data:encoding:) :  |
| nsstring.swift:235:13:235:91 | call to Self.init(data:encoding:) :  | nsstring.swift:235:13:235:92 | ...! |
| nsstring.swift:235:28:235:77 | call to Data.init(bytes:count:) :  | nsstring.swift:48:15:48:73 | [summary param] 0 in Self.init(data:encoding:) :  |
| nsstring.swift:235:28:235:77 | call to Data.init(bytes:count:) :  | nsstring.swift:235:13:235:91 | call to Self.init(data:encoding:) :  |
| nsstring.swift:235:40:235:63 | call to sourceUnsafeRawPointer() :  | nsstring.swift:155:3:155:46 | [summary param] 0 in Data.init(bytes:count:) :  |
| nsstring.swift:235:40:235:63 | call to sourceUnsafeRawPointer() :  | nsstring.swift:235:28:235:77 | call to Data.init(bytes:count:) :  |
| nsstring.swift:237:38:237:51 | call to sourceString() :  | nsstring.swift:49:15:49:74 | [summary param] 0 in Self.init(contentsOfFile:) :  |
| nsstring.swift:237:38:237:51 | call to sourceString() :  | nsstring.swift:237:13:237:52 | call to Self.init(contentsOfFile:) |
| nsstring.swift:238:13:238:52 | call to Self.init(contentsOfFile:) :  | nsstring.swift:238:13:238:53 | ...! |
| nsstring.swift:238:38:238:51 | call to sourceString() :  | nsstring.swift:49:15:49:74 | [summary param] 0 in Self.init(contentsOfFile:) :  |
| nsstring.swift:238:38:238:51 | call to sourceString() :  | nsstring.swift:238:13:238:52 | call to Self.init(contentsOfFile:) :  |
| nsstring.swift:240:34:240:44 | call to sourceURL() :  | nsstring.swift:50:15:50:66 | [summary param] 0 in Self.init(contentsOf:) :  |
| nsstring.swift:240:34:240:44 | call to sourceURL() :  | nsstring.swift:240:13:240:45 | call to Self.init(contentsOf:) |
| nsstring.swift:241:13:241:45 | call to Self.init(contentsOf:) :  | nsstring.swift:241:13:241:46 | ...! |
| nsstring.swift:241:34:241:44 | call to sourceURL() :  | nsstring.swift:50:15:50:66 | [summary param] 0 in Self.init(contentsOf:) :  |
| nsstring.swift:241:34:241:44 | call to sourceURL() :  | nsstring.swift:241:13:241:45 | call to Self.init(contentsOf:) :  |
| nsstring.swift:248:48:248:63 | call to sourceNSString() :  | nsstring.swift:55:3:55:110 | [summary param] 0 in localizedStringWithFormat(_:_:) :  |
| nsstring.swift:248:48:248:63 | call to sourceNSString() :  | nsstring.swift:248:13:248:84 | call to localizedStringWithFormat(_:_:) |
| nsstring.swift:249:13:249:28 | call to sourceNSString() :  | nsstring.swift:62:3:62:55 | [summary param] this in character(at:) :  |
| nsstring.swift:249:13:249:28 | call to sourceNSString() :  | nsstring.swift:249:13:249:45 | call to character(at:) |
| nsstring.swift:250:13:250:28 | call to sourceNSString() :  | nsstring.swift:66:3:66:76 | [summary param] this in cString(using:) :  |
| nsstring.swift:250:13:250:28 | call to sourceNSString() :  | nsstring.swift:250:13:250:46 | call to cString(using:) :  |
| nsstring.swift:250:13:250:46 | call to cString(using:) :  | nsstring.swift:250:13:250:47 | ...! |
| nsstring.swift:251:13:251:28 | call to sourceNSString() :  | nsstring.swift:67:3:67:56 | [summary param] this in cString() :  |
| nsstring.swift:251:13:251:28 | call to sourceNSString() :  | nsstring.swift:251:13:251:38 | call to cString() |
| nsstring.swift:252:13:252:28 | call to sourceNSString() :  | nsstring.swift:68:3:68:61 | [summary param] this in lossyCString() :  |
| nsstring.swift:252:13:252:28 | call to sourceNSString() :  | nsstring.swift:252:13:252:43 | call to lossyCString() |
| nsstring.swift:253:13:253:28 | call to sourceNSString() :  | nsstring.swift:73:3:73:116 | [summary param] this in padding(toLength:withPad:startingAt:) :  |
| nsstring.swift:253:13:253:28 | call to sourceNSString() :  | nsstring.swift:253:13:253:80 | call to padding(toLength:withPad:startingAt:) |
| nsstring.swift:254:54:254:67 | call to sourceString() :  | nsstring.swift:73:3:73:116 | [summary param] 1 in padding(toLength:withPad:startingAt:) :  |
| nsstring.swift:254:54:254:67 | call to sourceString() :  | nsstring.swift:254:13:254:83 | call to padding(toLength:withPad:startingAt:) |
| nsstring.swift:255:13:255:28 | call to sourceNSString() :  | nsstring.swift:74:3:74:63 | [summary param] this in lowercased(with:) :  |
| nsstring.swift:255:13:255:28 | call to sourceNSString() :  | nsstring.swift:255:13:255:50 | call to lowercased(with:) |
| nsstring.swift:256:13:256:28 | call to sourceNSString() :  | nsstring.swift:75:3:75:63 | [summary param] this in uppercased(with:) :  |
| nsstring.swift:256:13:256:28 | call to sourceNSString() :  | nsstring.swift:256:13:256:50 | call to uppercased(with:) |
| nsstring.swift:257:13:257:28 | call to sourceNSString() :  | nsstring.swift:76:3:76:64 | [summary param] this in capitalized(with:) :  |
| nsstring.swift:257:13:257:28 | call to sourceNSString() :  | nsstring.swift:257:13:257:51 | call to capitalized(with:) |
| nsstring.swift:258:13:258:28 | call to sourceNSString() :  | nsstring.swift:77:3:77:74 | [summary param] this in components(separatedBy:) :  |
| nsstring.swift:258:13:258:28 | call to sourceNSString() :  | nsstring.swift:258:13:258:57 | call to components(separatedBy:) |
| nsstring.swift:259:13:259:28 | call to sourceNSString() :  | nsstring.swift:77:3:77:74 | [summary param] this in components(separatedBy:) :  |
| nsstring.swift:259:13:259:28 | call to sourceNSString() :  | nsstring.swift:259:13:259:57 | call to components(separatedBy:) :  |
| nsstring.swift:259:13:259:57 | call to components(separatedBy:) :  | nsstring.swift:259:13:259:60 | ...[...] |
| nsstring.swift:260:13:260:28 | call to sourceNSString() :  | nsstring.swift:78:3:78:80 | [summary param] this in components(separatedBy:) :  |
| nsstring.swift:260:13:260:28 | call to sourceNSString() :  | nsstring.swift:260:13:260:78 | call to components(separatedBy:) |
| nsstring.swift:261:13:261:28 | call to sourceNSString() :  | nsstring.swift:78:3:78:80 | [summary param] this in components(separatedBy:) :  |
| nsstring.swift:261:13:261:28 | call to sourceNSString() :  | nsstring.swift:261:13:261:78 | call to components(separatedBy:) :  |
| nsstring.swift:261:13:261:78 | call to components(separatedBy:) :  | nsstring.swift:261:13:261:81 | ...[...] |
| nsstring.swift:262:13:262:28 | call to sourceNSString() :  | nsstring.swift:79:3:79:71 | [summary param] this in trimmingCharacters(in:) :  |
| nsstring.swift:262:13:262:28 | call to sourceNSString() :  | nsstring.swift:262:13:262:77 | call to trimmingCharacters(in:) |
| nsstring.swift:263:13:263:28 | call to sourceNSString() :  | nsstring.swift:80:3:80:51 | [summary param] this in substring(from:) :  |
| nsstring.swift:263:13:263:28 | call to sourceNSString() :  | nsstring.swift:263:13:263:47 | call to substring(from:) |
| nsstring.swift:264:13:264:28 | call to sourceNSString() :  | nsstring.swift:81:3:81:61 | [summary param] this in substring(with:) :  |
| nsstring.swift:264:13:264:28 | call to sourceNSString() :  | nsstring.swift:264:13:264:53 | call to substring(with:) |
| nsstring.swift:265:13:265:28 | call to sourceNSString() :  | nsstring.swift:82:3:82:49 | [summary param] this in substring(to:) :  |
| nsstring.swift:265:13:265:28 | call to sourceNSString() :  | nsstring.swift:265:13:265:46 | call to substring(to:) |
| nsstring.swift:266:13:266:28 | call to sourceNSString() :  | nsstring.swift:83:3:83:94 | [summary param] this in folding(options:locale:) :  |
| nsstring.swift:266:13:266:28 | call to sourceNSString() :  | nsstring.swift:266:13:266:49 | call to folding(options:locale:) |
| nsstring.swift:267:13:267:28 | call to sourceNSString() :  | nsstring.swift:84:3:84:94 | [summary param] this in applyingTransform(_:reverse:) :  |
| nsstring.swift:267:13:267:28 | call to sourceNSString() :  | nsstring.swift:267:13:267:87 | call to applyingTransform(_:reverse:) |
| nsstring.swift:268:13:268:28 | call to sourceNSString() :  | nsstring.swift:88:3:88:41 | [summary param] this in propertyList() :  |
| nsstring.swift:268:13:268:28 | call to sourceNSString() :  | nsstring.swift:268:13:268:43 | call to propertyList() |
| nsstring.swift:269:13:269:28 | call to sourceNSString() :  | nsstring.swift:89:3:89:80 | [summary param] this in propertyListFromStringsFileFormat() :  |
| nsstring.swift:269:13:269:28 | call to sourceNSString() :  | nsstring.swift:269:13:269:64 | call to propertyListFromStringsFileFormat() |
| nsstring.swift:270:13:270:28 | call to sourceNSString() :  | nsstring.swift:90:3:90:76 | [summary param] this in variantFittingPresentationWidth(_:) :  |
| nsstring.swift:270:13:270:28 | call to sourceNSString() :  | nsstring.swift:270:13:270:64 | call to variantFittingPresentationWidth(_:) |
| nsstring.swift:271:13:271:28 | call to sourceNSString() :  | nsstring.swift:91:3:91:57 | [summary param] this in data(using:) :  |
| nsstring.swift:271:13:271:28 | call to sourceNSString() :  | nsstring.swift:271:13:271:43 | call to data(using:) |
| nsstring.swift:272:13:272:28 | call to sourceNSString() :  | nsstring.swift:92:3:92:91 | [summary param] this in data(using:allowLossyConversion:) :  |
| nsstring.swift:272:13:272:28 | call to sourceNSString() :  | nsstring.swift:272:13:272:72 | call to data(using:allowLossyConversion:) |
| nsstring.swift:273:13:273:28 | call to sourceNSString() :  | nsstring.swift:86:3:86:96 | [summary param] this in replacingOccurrences(of:with:) :  |
| nsstring.swift:273:13:273:28 | call to sourceNSString() :  | nsstring.swift:273:13:273:69 | call to replacingOccurrences(of:with:) |
| nsstring.swift:274:58:274:71 | call to sourceString() :  | nsstring.swift:86:3:86:96 | [summary param] 1 in replacingOccurrences(of:with:) :  |
| nsstring.swift:274:58:274:71 | call to sourceString() :  | nsstring.swift:274:13:274:72 | call to replacingOccurrences(of:with:) |
| nsstring.swift:275:13:275:28 | call to sourceNSString() :  | nsstring.swift:87:3:87:163 | [summary param] this in replacingOccurrences(of:with:options:range:) :  |
| nsstring.swift:275:13:275:28 | call to sourceNSString() :  | nsstring.swift:275:13:275:110 | call to replacingOccurrences(of:with:options:range:) |
| nsstring.swift:276:58:276:71 | call to sourceString() :  | nsstring.swift:87:3:87:163 | [summary param] 1 in replacingOccurrences(of:with:options:range:) :  |
| nsstring.swift:276:58:276:71 | call to sourceString() :  | nsstring.swift:276:13:276:113 | call to replacingOccurrences(of:with:options:range:) |
| nsstring.swift:278:43:278:61 | call to sourceStringArray() :  | nsstring.swift:56:3:56:78 | [summary param] 0 in path(withComponents:) :  |
| nsstring.swift:278:43:278:61 | call to sourceStringArray() :  | nsstring.swift:278:13:278:62 | call to path(withComponents:) |
| nsstring.swift:280:42:280:56 | call to sourceCString() :  | nsstring.swift:57:3:57:83 | [summary param] 0 in string(withCString:) :  |
| nsstring.swift:280:42:280:56 | call to sourceCString() :  | nsstring.swift:280:13:280:57 | call to string(withCString:) |
| nsstring.swift:281:42:281:56 | call to sourceCString() :  | nsstring.swift:58:3:58:96 | [summary param] 0 in string(withCString:length:) :  |
| nsstring.swift:281:42:281:56 | call to sourceCString() :  | nsstring.swift:281:13:281:70 | call to string(withCString:length:) |
| nsstring.swift:282:49:282:62 | call to sourceString() :  | nsstring.swift:59:3:59:75 | [summary param] 0 in string(withContentsOfFile:) :  |
| nsstring.swift:282:49:282:62 | call to sourceString() :  | nsstring.swift:282:13:282:63 | call to string(withContentsOfFile:) |
| nsstring.swift:283:45:283:55 | call to sourceURL() :  | nsstring.swift:60:3:60:67 | [summary param] 0 in string(withContentsOf:) :  |
| nsstring.swift:283:45:283:55 | call to sourceURL() :  | nsstring.swift:283:13:283:56 | call to string(withContentsOf:) |
| nsstring.swift:288:38:288:53 | call to sourceNSString() :  | nsstring.swift:71:3:71:106 | [summary param] 0 in appendingFormat(_:_:) :  |
| nsstring.swift:288:38:288:53 | call to sourceNSString() :  | nsstring.swift:288:13:288:74 | call to appendingFormat(_:_:) |
| nsstring.swift:289:13:289:28 | call to sourceNSString() :  | nsstring.swift:71:3:71:106 | [summary param] this in appendingFormat(_:_:) :  |
| nsstring.swift:289:13:289:28 | call to sourceNSString() :  | nsstring.swift:289:13:289:74 | call to appendingFormat(_:_:) |
| nsstring.swift:292:45:292:58 | call to sourceString() :  | nsstring.swift:93:3:93:68 | [summary param] 0 in appendingPathComponent(_:) :  |
| nsstring.swift:292:45:292:58 | call to sourceString() :  | nsstring.swift:292:13:292:59 | call to appendingPathComponent(_:) |
| nsstring.swift:293:13:293:28 | call to sourceNSString() :  | nsstring.swift:93:3:93:68 | [summary param] this in appendingPathComponent(_:) :  |
| nsstring.swift:293:13:293:28 | call to sourceNSString() :  | nsstring.swift:293:13:293:55 | call to appendingPathComponent(_:) |
| nsstring.swift:296:45:296:58 | call to sourceString() :  | nsstring.swift:94:3:94:110 | [summary param] 0 in appendingPathComponent(_:conformingTo:) :  |
| nsstring.swift:296:45:296:58 | call to sourceString() :  | nsstring.swift:296:13:296:92 | call to appendingPathComponent(_:conformingTo:) |
| nsstring.swift:297:13:297:28 | call to sourceNSString() :  | nsstring.swift:94:3:94:110 | [summary param] this in appendingPathComponent(_:conformingTo:) :  |
| nsstring.swift:297:13:297:28 | call to sourceNSString() :  | nsstring.swift:297:13:297:88 | call to appendingPathComponent(_:conformingTo:) |
| nsstring.swift:300:45:300:58 | call to sourceString() :  | nsstring.swift:95:3:95:69 | [summary param] 0 in appendingPathExtension(_:) :  |
| nsstring.swift:300:45:300:58 | call to sourceString() :  | nsstring.swift:300:13:300:59 | call to appendingPathExtension(_:) |
| nsstring.swift:301:13:301:28 | call to sourceNSString() :  | nsstring.swift:95:3:95:69 | [summary param] this in appendingPathExtension(_:) :  |
| nsstring.swift:301:13:301:28 | call to sourceNSString() :  | nsstring.swift:301:13:301:55 | call to appendingPathExtension(_:) |
| nsstring.swift:304:13:304:28 | call to sourceNSString() :  | nsstring.swift:72:3:72:59 | [summary param] this in appending(_:) :  |
| nsstring.swift:304:13:304:28 | call to sourceNSString() :  | nsstring.swift:304:13:304:42 | call to appending(_:) |
| nsstring.swift:305:32:305:45 | call to sourceString() :  | nsstring.swift:72:3:72:59 | [summary param] 0 in appending(_:) :  |
| nsstring.swift:305:32:305:45 | call to sourceString() :  | nsstring.swift:305:13:305:46 | call to appending(_:) |
| nsstring.swift:311:13:311:28 | call to sourceNSString() :  | nsstring.swift:96:3:96:74 | [summary param] this in strings(byAppendingPaths:) :  |
| nsstring.swift:311:13:311:28 | call to sourceNSString() :  | nsstring.swift:311:13:311:60 | call to strings(byAppendingPaths:) |
| nsstring.swift:312:13:312:28 | call to sourceNSString() :  | nsstring.swift:96:3:96:74 | [summary param] this in strings(byAppendingPaths:) :  |
| nsstring.swift:312:13:312:28 | call to sourceNSString() :  | nsstring.swift:312:13:312:60 | call to strings(byAppendingPaths:) :  |
| nsstring.swift:312:13:312:60 | call to strings(byAppendingPaths:) :  | nsstring.swift:312:13:312:63 | ...[...] |
| nsstring.swift:334:3:334:18 | call to sourceNSString() :  | nsstring.swift:65:3:65:281 | [summary param] this in getBytes(_:maxLength:usedLength:encoding:options:range:remaining:) :  |
| nsstring.swift:334:3:334:18 | call to sourceNSString() :  | nsstring.swift:334:29:334:29 | [post] ptr3 :  |
| nsstring.swift:334:29:334:29 | [post] ptr3 :  | nsstring.swift:335:13:335:13 | ptr3 |
| nsstring.swift:383:15:383:30 | call to sourceNSString() :  | nsstring.swift:385:13:385:13 | str20 :  |
| nsstring.swift:383:15:383:30 | call to sourceNSString() :  | nsstring.swift:386:13:386:13 | str20 :  |
| nsstring.swift:383:15:383:30 | call to sourceNSString() :  | nsstring.swift:387:13:387:13 | str20 :  |
| nsstring.swift:383:15:383:30 | call to sourceNSString() :  | nsstring.swift:388:13:388:13 | str20 :  |
| nsstring.swift:385:13:385:13 | str20 :  | nsstring.swift:7:3:7:33 | [summary param] this in copy() :  |
| nsstring.swift:385:13:385:13 | str20 :  | nsstring.swift:385:13:385:24 | call to copy() |
| nsstring.swift:386:13:386:13 | str20 :  | nsstring.swift:8:3:8:40 | [summary param] this in mutableCopy() :  |
| nsstring.swift:386:13:386:13 | str20 :  | nsstring.swift:386:13:386:31 | call to mutableCopy() |
| nsstring.swift:387:13:387:13 | str20 :  | nsstring.swift:52:3:52:57 | [summary param] this in copy(with:) :  |
| nsstring.swift:387:13:387:13 | str20 :  | nsstring.swift:387:13:387:33 | call to copy(with:) |
| nsstring.swift:388:13:388:13 | str20 :  | nsstring.swift:53:3:53:64 | [summary param] this in mutableCopy(with:) :  |
| nsstring.swift:388:13:388:13 | str20 :  | nsstring.swift:388:13:388:40 | call to mutableCopy(with:) |
| nsstring.swift:392:13:392:35 | call to sourceNSMutableString() :  | nsstring.swift:76:3:76:64 | [summary param] this in capitalized(with:) :  |
| nsstring.swift:392:13:392:35 | call to sourceNSMutableString() :  | nsstring.swift:392:13:392:58 | call to capitalized(with:) |
| nsstring.swift:396:3:396:3 | [post] str30 :  | nsstring.swift:397:13:397:13 | str30 |
| nsstring.swift:396:16:396:29 | call to sourceString() :  | nsstring.swift:132:3:132:35 | [summary param] 0 in append(_:) :  |
| nsstring.swift:396:16:396:29 | call to sourceString() :  | nsstring.swift:396:3:396:3 | [post] str30 :  |
| nsstring.swift:401:3:401:3 | [post] str31 :  | nsstring.swift:402:13:402:13 | str31 |
| nsstring.swift:401:16:401:29 | call to sourceString() :  | nsstring.swift:133:3:133:48 | [summary param] 0 in insert(_:at:) :  |
| nsstring.swift:401:16:401:29 | call to sourceString() :  | nsstring.swift:401:3:401:3 | [post] str31 :  |
| nsstring.swift:406:3:406:3 | [post] str32 :  | nsstring.swift:407:13:407:13 | str32 |
| nsstring.swift:406:46:406:59 | call to sourceString() :  | nsstring.swift:134:3:134:68 | [summary param] 1 in replaceCharacters(in:with:) :  |
| nsstring.swift:406:46:406:59 | call to sourceString() :  | nsstring.swift:406:3:406:3 | [post] str32 :  |
| nsstring.swift:411:3:411:3 | [post] str33 :  | nsstring.swift:412:13:412:13 | str33 |
| nsstring.swift:411:43:411:56 | call to sourceString() :  | nsstring.swift:135:3:135:157 | [summary param] 1 in replaceOccurrences(of:with:options:range:) :  |
| nsstring.swift:411:43:411:56 | call to sourceString() :  | nsstring.swift:411:3:411:3 | [post] str33 :  |
| nsstring.swift:416:3:416:3 | [post] str34 :  | nsstring.swift:417:13:417:13 | str34 |
| nsstring.swift:416:3:416:3 | [post] str34 :  | nsstring.swift:419:13:419:13 | str34 |
| nsstring.swift:416:3:416:3 | [post] str34 :  | nsstring.swift:421:13:421:13 | str34 |
| nsstring.swift:416:19:416:32 | call to sourceString() :  | nsstring.swift:136:3:136:38 | [summary param] 0 in setString(_:) :  |
| nsstring.swift:416:19:416:32 | call to sourceString() :  | nsstring.swift:416:3:416:3 | [post] str34 :  |
| nsstring.swift:425:13:425:28 | call to sourceNSString() :  | nsstring.swift:425:13:425:30 | .utf8String |
| nsstring.swift:426:13:426:62 | call to Self.init(utf8String:) :  | nsstring.swift:426:13:426:63 | ...! |
| nsstring.swift:426:34:426:49 | call to sourceNSString() :  | nsstring.swift:426:34:426:61 | ...! :  |
| nsstring.swift:426:34:426:61 | ...! :  | nsstring.swift:47:15:47:101 | [summary param] 0 in Self.init(utf8String:) :  |
| nsstring.swift:426:34:426:61 | ...! :  | nsstring.swift:426:13:426:62 | call to Self.init(utf8String:) :  |
| nsstring.swift:427:13:427:28 | call to sourceNSString() :  | nsstring.swift:427:13:427:30 | .lowercased |
| nsstring.swift:429:13:429:28 | call to sourceNSString() :  | nsstring.swift:429:13:429:30 | .uppercased |
| nsstring.swift:430:13:430:28 | call to sourceNSString() :  | nsstring.swift:430:13:430:30 | .localizedUppercase |
| nsstring.swift:431:13:431:28 | call to sourceNSString() :  | nsstring.swift:431:13:431:30 | .capitalized |
| nsstring.swift:432:13:432:28 | call to sourceNSString() :  | nsstring.swift:432:13:432:30 | .localizedCapitalized |
| nsstring.swift:433:13:433:28 | call to sourceNSString() :  | nsstring.swift:433:13:433:30 | .decomposedStringWithCanonicalMapping |
| nsstring.swift:434:13:434:28 | call to sourceNSString() :  | nsstring.swift:434:13:434:30 | .decomposedStringWithCompatibilityMapping |
| nsstring.swift:435:13:435:28 | call to sourceNSString() :  | nsstring.swift:435:13:435:30 | .precomposedStringWithCanonicalMapping |
| nsstring.swift:436:13:436:28 | call to sourceNSString() :  | nsstring.swift:436:13:436:30 | .precomposedStringWithCompatibilityMapping |
| nsstring.swift:437:13:437:28 | call to sourceNSString() :  | nsstring.swift:437:13:437:30 | .doubleValue |
| nsstring.swift:438:13:438:28 | call to sourceNSString() :  | nsstring.swift:438:13:438:30 | .floatValue |
| nsstring.swift:439:13:439:28 | call to sourceNSString() :  | nsstring.swift:439:13:439:30 | .intValue |
| nsstring.swift:440:13:440:28 | call to sourceNSString() :  | nsstring.swift:440:13:440:30 | .integerValue |
| nsstring.swift:441:13:441:28 | call to sourceNSString() :  | nsstring.swift:441:13:441:30 | .longLongValue |
| nsstring.swift:442:13:442:28 | call to sourceNSString() :  | nsstring.swift:442:13:442:30 | .boolValue |
| nsstring.swift:443:13:443:28 | call to sourceNSString() :  | nsstring.swift:443:13:443:30 | .description |
| nsstring.swift:444:13:444:28 | call to sourceNSString() :  | nsstring.swift:444:13:444:30 | .pathComponents |
| nsstring.swift:445:13:445:28 | call to sourceNSString() :  | nsstring.swift:445:13:445:46 | ...[...] |
| nsstring.swift:446:13:446:28 | call to sourceNSString() :  | nsstring.swift:446:13:446:30 | .fileSystemRepresentation |
| nsstring.swift:447:13:447:28 | call to sourceNSString() :  | nsstring.swift:447:13:447:30 | .lastPathComponent |
| nsstring.swift:448:13:448:28 | call to sourceNSString() :  | nsstring.swift:448:13:448:30 | .pathExtension |
| nsstring.swift:449:13:449:28 | call to sourceNSString() :  | nsstring.swift:449:13:449:30 | .abbreviatingWithTildeInPath |
| nsstring.swift:450:13:450:28 | call to sourceNSString() :  | nsstring.swift:450:13:450:30 | .deletingLastPathComponent |
| nsstring.swift:451:13:451:28 | call to sourceNSString() :  | nsstring.swift:451:13:451:30 | .deletingPathExtension |
| nsstring.swift:452:13:452:28 | call to sourceNSString() :  | nsstring.swift:452:13:452:30 | .expandingTildeInPath |
| nsstring.swift:453:13:453:28 | call to sourceNSString() :  | nsstring.swift:453:13:453:30 | .resolvingSymlinksInPath |
| nsstring.swift:454:13:454:28 | call to sourceNSString() :  | nsstring.swift:454:13:454:30 | .standardizingPath |
| nsstring.swift:455:13:455:28 | call to sourceNSString() :  | nsstring.swift:455:13:455:30 | .removingPercentEncoding |
| string.swift:60:2:60:54 | [summary param] 0 in String.init(data:encoding:) :  | file://:0:0:0:0 | [summary] to write: return (return) in String.init(data:encoding:) :  |
| string.swift:64:3:64:63 | [summary param] 0 in String.init(format:_:) :  | file://:0:0:0:0 | [summary] to write: return (return) in String.init(format:_:) :  |
| string.swift:65:3:65:60 | [summary param] 0 in String.init(format:arguments:) :  | file://:0:0:0:0 | [summary] to write: return (return) in String.init(format:arguments:) :  |
| string.swift:66:3:66:75 | [summary param] 0 in String.init(format:locale:_:) :  | file://:0:0:0:0 | [summary] to write: return (return) in String.init(format:locale:_:) :  |
| string.swift:67:3:67:77 | [summary param] 0 in String.init(format:locale:arguments:) :  | file://:0:0:0:0 | [summary] to write: return (return) in String.init(format:locale:arguments:) :  |
| string.swift:69:3:69:106 | [summary param] 0 in localizedStringWithFormat(_:_:) :  | file://:0:0:0:0 | [summary] to write: return (return) in localizedStringWithFormat(_:_:) :  |
| string.swift:71:3:71:102 | [summary param] 0 in String.init(bytes:encoding:) :  | file://:0:0:0:0 | [summary] to write: return (return) in String.init(bytes:encoding:) :  |
| string.swift:86:12:87:51 | [summary param] 1 in replaceSubrange(_:with:) :  | file://:0:0:0:0 | [summary] to write: argument this in replaceSubrange(_:with:) :  |
| string.swift:101:3:101:63 | [summary param] this in lowercased(with:) :  | file://:0:0:0:0 | [summary] to write: return (return) in lowercased(with:) :  |
| string.swift:102:3:102:63 | [summary param] this in uppercased(with:) :  | file://:0:0:0:0 | [summary] to write: return (return) in uppercased(with:) :  |
| string.swift:103:3:103:64 | [summary param] this in capitalized(with:) :  | file://:0:0:0:0 | [summary] to write: return (return) in capitalized(with:) :  |
| string.swift:104:3:104:64 | [summary param] this in substring(from:) :  | file://:0:0:0:0 | [summary] to write: return (return) in substring(from:) :  |
| string.swift:105:3:105:71 | [summary param] this in trimmingCharacters(in:) :  | file://:0:0:0:0 | [summary] to write: return (return) in trimmingCharacters(in:) :  |
| string.swift:106:3:106:82 | [summary param] 0 in appending(_:) :  | file://:0:0:0:0 | [summary] to write: return (return) in appending(_:) :  |
| string.swift:106:3:106:82 | [summary param] this in appending(_:) :  | file://:0:0:0:0 | [summary] to write: return (return) in appending(_:) :  |
| string.swift:107:3:107:138 | [summary param] this in padding(toLength:withPad:startingAt:) :  | file://:0:0:0:0 | [summary] to write: return (return) in padding(toLength:withPad:startingAt:) :  |
| string.swift:108:3:108:80 | [summary param] this in components(separatedBy:) :  | file://:0:0:0:0 | [summary] to write: return (return) in components(separatedBy:) :  |
| string.swift:109:3:109:92 | [summary param] this in folding(options:locale:) :  | file://:0:0:0:0 | [summary] to write: return (return) in folding(options:locale:) :  |
| string.swift:110:3:110:78 | [summary param] this in propertyListFromStringsFileFormat() :  | file://:0:0:0:0 | [summary] to write: return (return) in propertyListFromStringsFileFormat() :  |
| string.swift:111:3:111:74 | [summary param] this in cString(using:) :  | file://:0:0:0:0 | [summary] to write: return (return) in cString(using:) :  |
| string.swift:112:8:112:8 | self :  | string.swift:112:3:112:79 | self[return] :  |
| string.swift:113:3:114:77 | [summary param] 1 in replacingOccurrences(of:with:options:range:) :  | file://:0:0:0:0 | [summary] to write: return (return) in replacingOccurrences(of:with:options:range:) :  |
| string.swift:113:3:114:77 | [summary param] this in replacingOccurrences(of:with:options:range:) :  | file://:0:0:0:0 | [summary] to write: return (return) in replacingOccurrences(of:with:options:range:) :  |
| string.swift:137:11:137:18 | call to source() :  | string.swift:139:13:139:13 | "..." |
| string.swift:137:11:137:18 | call to source() :  | string.swift:141:13:141:13 | "..." |
| string.swift:137:11:137:18 | call to source() :  | string.swift:143:13:143:13 | "..." |
| string.swift:137:11:137:18 | call to source() :  | string.swift:149:13:149:13 | "..." |
| string.swift:137:11:137:18 | call to source() :  | string.swift:151:13:151:13 | "..." |
| string.swift:161:17:161:25 | call to source2() :  | string.swift:164:13:164:13 | tainted |
| string.swift:161:17:161:25 | call to source2() :  | string.swift:167:13:167:21 | ... .+(_:_:) ... |
| string.swift:161:17:161:25 | call to source2() :  | string.swift:168:13:168:23 | ... .+(_:_:) ... |
| string.swift:161:17:161:25 | call to source2() :  | string.swift:169:13:169:23 | ... .+(_:_:) ... |
| string.swift:161:17:161:25 | call to source2() :  | string.swift:172:13:172:29 | ... .+(_:_:) ... |
| string.swift:161:17:161:25 | call to source2() :  | string.swift:175:29:175:29 | tainted :  |
| string.swift:161:17:161:25 | call to source2() :  | string.swift:176:13:176:13 | tainted :  |
| string.swift:161:17:161:25 | call to source2() :  | string.swift:177:13:177:13 | tainted :  |
| string.swift:161:17:161:25 | call to source2() :  | string.swift:177:31:177:31 | tainted :  |
| string.swift:175:29:175:29 | tainted :  | string.swift:106:3:106:82 | [summary param] 0 in appending(_:) :  |
| string.swift:175:29:175:29 | tainted :  | string.swift:175:13:175:36 | call to appending(_:) |
| string.swift:176:13:176:13 | tainted :  | string.swift:106:3:106:82 | [summary param] this in appending(_:) :  |
| string.swift:176:13:176:13 | tainted :  | string.swift:176:13:176:36 | call to appending(_:) |
| string.swift:177:13:177:13 | tainted :  | string.swift:106:3:106:82 | [summary param] this in appending(_:) :  |
| string.swift:177:13:177:13 | tainted :  | string.swift:177:13:177:38 | call to appending(_:) |
| string.swift:177:31:177:31 | tainted :  | string.swift:106:3:106:82 | [summary param] 0 in appending(_:) :  |
| string.swift:177:31:177:31 | tainted :  | string.swift:177:13:177:38 | call to appending(_:) |
| string.swift:190:3:190:3 | [post] &... :  | string.swift:191:13:191:13 | str2 |
| string.swift:190:15:190:23 | call to source2() :  | file://:0:0:0:0 | [summary param] 0 in append(_:) :  |
| string.swift:190:15:190:23 | call to source2() :  | string.swift:190:3:190:3 | [post] &... :  |
| string.swift:197:3:197:3 | [post] &... :  | string.swift:198:13:198:13 | str3 |
| string.swift:197:27:197:35 | call to source2() :  | file://:0:0:0:0 | [summary param] 0 in append(contentsOf:) :  |
| string.swift:197:27:197:35 | call to source2() :  | string.swift:197:3:197:3 | [post] &... :  |
| string.swift:204:3:204:3 | [post] &... :  | string.swift:205:13:205:13 | str4 |
| string.swift:204:14:204:22 | call to source2() :  | file://:0:0:0:0 | [summary param] 0 in write(_:) :  |
| string.swift:204:14:204:22 | call to source2() :  | string.swift:204:3:204:3 | [post] &... :  |
| string.swift:211:3:211:3 | [post] &... :  | string.swift:212:13:212:13 | str5 |
| string.swift:211:27:211:35 | call to source2() :  | file://:0:0:0:0 | [summary param] 0 in insert(contentsOf:at:) :  |
| string.swift:211:27:211:35 | call to source2() :  | string.swift:211:3:211:3 | [post] &... :  |
| string.swift:217:17:217:25 | call to source2() :  | string.swift:221:20:221:20 | tainted :  |
| string.swift:217:17:217:25 | call to source2() :  | string.swift:224:28:224:28 | tainted :  |
| string.swift:217:17:217:25 | call to source2() :  | string.swift:225:28:225:28 | tainted :  |
| string.swift:217:17:217:25 | call to source2() :  | string.swift:226:28:226:28 | tainted :  |
| string.swift:217:17:217:25 | call to source2() :  | string.swift:227:28:227:28 | tainted :  |
| string.swift:217:17:217:25 | call to source2() :  | string.swift:228:46:228:46 | tainted :  |
| string.swift:217:17:217:25 | call to source2() :  | string.swift:233:31:233:31 | tainted :  |
| string.swift:217:17:217:25 | call to source2() :  | string.swift:235:13:235:13 | tainted :  |
| string.swift:217:17:217:25 | call to source2() :  | string.swift:236:13:236:13 | tainted :  |
| string.swift:217:17:217:25 | call to source2() :  | string.swift:237:13:237:13 | tainted :  |
| string.swift:217:17:217:25 | call to source2() :  | string.swift:239:13:239:13 | tainted :  |
| string.swift:217:17:217:25 | call to source2() :  | string.swift:240:13:240:13 | tainted :  |
| string.swift:217:17:217:25 | call to source2() :  | string.swift:241:13:241:13 | tainted :  |
| string.swift:217:17:217:25 | call to source2() :  | string.swift:242:13:242:13 | tainted :  |
| string.swift:217:17:217:25 | call to source2() :  | string.swift:243:13:243:13 | tainted :  |
| string.swift:217:17:217:25 | call to source2() :  | string.swift:244:13:244:13 | tainted :  |
| string.swift:217:17:217:25 | call to source2() :  | string.swift:246:13:246:13 | tainted :  |
| string.swift:217:17:217:25 | call to source2() :  | string.swift:247:13:247:13 | tainted :  |
| string.swift:217:17:217:25 | call to source2() :  | string.swift:250:13:250:13 | tainted :  |
| string.swift:217:17:217:25 | call to source2() :  | string.swift:251:13:251:13 | tainted :  |
| string.swift:217:17:217:25 | call to source2() :  | string.swift:252:13:252:13 | tainted :  |
| string.swift:217:17:217:25 | call to source2() :  | string.swift:253:13:253:13 | tainted :  |
| string.swift:217:17:217:25 | call to source2() :  | string.swift:254:13:254:13 | tainted :  |
| string.swift:217:17:217:25 | call to source2() :  | string.swift:255:13:255:13 | tainted :  |
| string.swift:217:17:217:25 | call to source2() :  | string.swift:256:13:256:13 | tainted :  |
| string.swift:217:17:217:25 | call to source2() :  | string.swift:263:13:263:13 | tainted :  |
| string.swift:217:17:217:25 | call to source2() :  | string.swift:275:13:275:21 | .description |
| string.swift:217:17:217:25 | call to source2() :  | string.swift:277:13:277:21 | .debugDescription |
| string.swift:217:17:217:25 | call to source2() :  | string.swift:279:13:279:21 | .utf8 |
| string.swift:217:17:217:25 | call to source2() :  | string.swift:281:13:281:21 | .utf16 |
| string.swift:217:17:217:25 | call to source2() :  | string.swift:283:13:283:21 | .unicodeScalars |
| string.swift:217:17:217:25 | call to source2() :  | string.swift:285:13:285:21 | .utf8CString |
| string.swift:217:17:217:25 | call to source2() :  | string.swift:287:13:287:21 | .lazy |
| string.swift:217:17:217:25 | call to source2() :  | string.swift:289:13:289:21 | .capitalized |
| string.swift:217:17:217:25 | call to source2() :  | string.swift:291:13:291:21 | .localizedCapitalized |
| string.swift:217:17:217:25 | call to source2() :  | string.swift:293:13:293:21 | .localizedLowercase |
| string.swift:217:17:217:25 | call to source2() :  | string.swift:295:13:295:21 | .localizedUppercase |
| string.swift:217:17:217:25 | call to source2() :  | string.swift:297:13:297:21 | .decomposedStringWithCanonicalMapping |
| string.swift:217:17:217:25 | call to source2() :  | string.swift:299:13:299:21 | .precomposedStringWithCompatibilityMapping |
| string.swift:217:17:217:25 | call to source2() :  | string.swift:301:13:301:44 | ...! |
| string.swift:217:17:217:25 | call to source2() :  | string.swift:304:13:304:13 | tainted :  |
| string.swift:218:20:218:27 | call to source() :  | string.swift:222:20:222:20 | taintedInt :  |
| string.swift:221:20:221:20 | tainted :  | file://:0:0:0:0 | [summary param] 0 in String.init(_:) :  |
| string.swift:221:20:221:20 | tainted :  | string.swift:221:13:221:27 | call to String.init(_:) |
| string.swift:222:20:222:20 | taintedInt :  | file://:0:0:0:0 | [summary param] 0 in String.init(_:) :  |
| string.swift:222:20:222:20 | taintedInt :  | string.swift:222:13:222:30 | call to String.init(_:) |
| string.swift:224:28:224:28 | tainted :  | string.swift:64:3:64:63 | [summary param] 0 in String.init(format:_:) :  |
| string.swift:224:28:224:28 | tainted :  | string.swift:224:13:224:44 | call to String.init(format:_:) |
| string.swift:225:28:225:28 | tainted :  | string.swift:65:3:65:60 | [summary param] 0 in String.init(format:arguments:) :  |
| string.swift:225:28:225:28 | tainted :  | string.swift:225:13:225:50 | call to String.init(format:arguments:) |
| string.swift:226:28:226:28 | tainted :  | string.swift:66:3:66:75 | [summary param] 0 in String.init(format:locale:_:) :  |
| string.swift:226:28:226:28 | tainted :  | string.swift:226:13:226:57 | call to String.init(format:locale:_:) |
| string.swift:227:28:227:28 | tainted :  | string.swift:67:3:67:77 | [summary param] 0 in String.init(format:locale:arguments:) :  |
| string.swift:227:28:227:28 | tainted :  | string.swift:227:13:227:63 | call to String.init(format:locale:arguments:) |
| string.swift:228:46:228:46 | tainted :  | string.swift:69:3:69:106 | [summary param] 0 in localizedStringWithFormat(_:_:) :  |
| string.swift:228:46:228:46 | tainted :  | string.swift:228:13:228:62 | call to localizedStringWithFormat(_:_:) |
| string.swift:233:31:233:31 | tainted :  | file://:0:0:0:0 | [summary param] 0 in String.init(repeating:count:) :  |
| string.swift:233:31:233:31 | tainted :  | string.swift:233:13:233:48 | call to String.init(repeating:count:) |
| string.swift:235:13:235:13 | tainted :  | file://:0:0:0:0 | [summary param] this in dropFirst(_:) :  |
| string.swift:235:13:235:13 | tainted :  | string.swift:235:13:235:33 | call to dropFirst(_:) |
| string.swift:236:13:236:13 | tainted :  | file://:0:0:0:0 | [summary param] this in dropLast(_:) :  |
| string.swift:236:13:236:13 | tainted :  | string.swift:236:13:236:32 | call to dropLast(_:) |
| string.swift:237:13:237:13 | tainted :  | string.swift:104:3:104:64 | [summary param] this in substring(from:) :  |
| string.swift:237:13:237:13 | tainted :  | string.swift:237:13:237:55 | call to substring(from:) |
| string.swift:239:13:239:13 | tainted :  | file://:0:0:0:0 | [summary param] this in lowercased() :  |
| string.swift:239:13:239:13 | tainted :  | string.swift:239:13:239:32 | call to lowercased() |
| string.swift:240:13:240:13 | tainted :  | file://:0:0:0:0 | [summary param] this in uppercased() :  |
| string.swift:240:13:240:13 | tainted :  | string.swift:240:13:240:32 | call to uppercased() |
| string.swift:241:13:241:13 | tainted :  | string.swift:101:3:101:63 | [summary param] this in lowercased(with:) :  |
| string.swift:241:13:241:13 | tainted :  | string.swift:241:13:241:41 | call to lowercased(with:) |
| string.swift:242:13:242:13 | tainted :  | string.swift:102:3:102:63 | [summary param] this in uppercased(with:) :  |
| string.swift:242:13:242:13 | tainted :  | string.swift:242:13:242:41 | call to uppercased(with:) |
| string.swift:243:13:243:13 | tainted :  | string.swift:103:3:103:64 | [summary param] this in capitalized(with:) :  |
| string.swift:243:13:243:13 | tainted :  | string.swift:243:13:243:42 | call to capitalized(with:) |
| string.swift:244:13:244:13 | tainted :  | file://:0:0:0:0 | [summary param] this in reversed() :  |
| string.swift:244:13:244:13 | tainted :  | string.swift:244:13:244:30 | call to reversed() |
| string.swift:246:13:246:13 | tainted :  | file://:0:0:0:0 | [summary param] this in split(separator:maxSplits:omittingEmptySubsequences:) :  |
| string.swift:246:13:246:13 | tainted :  | string.swift:246:13:246:41 | call to split(separator:maxSplits:omittingEmptySubsequences:) |
| string.swift:247:13:247:13 | tainted :  | file://:0:0:0:0 | [summary param] this in split(maxSplits:omittingEmptySubsequences:whereSeparator:) :  |
| string.swift:247:13:247:13 | tainted :  | string.swift:247:13:249:4 | call to split(maxSplits:omittingEmptySubsequences:whereSeparator:) |
| string.swift:250:13:250:13 | tainted :  | string.swift:105:3:105:71 | [summary param] this in trimmingCharacters(in:) :  |
| string.swift:250:13:250:13 | tainted :  | string.swift:250:13:250:68 | call to trimmingCharacters(in:) |
| string.swift:251:13:251:13 | tainted :  | string.swift:107:3:107:138 | [summary param] this in padding(toLength:withPad:startingAt:) :  |
| string.swift:251:13:251:13 | tainted :  | string.swift:251:13:251:70 | call to padding(toLength:withPad:startingAt:) |
| string.swift:252:13:252:13 | tainted :  | string.swift:108:3:108:80 | [summary param] this in components(separatedBy:) :  |
| string.swift:252:13:252:13 | tainted :  | string.swift:252:13:252:69 | call to components(separatedBy:) |
| string.swift:253:13:253:13 | tainted :  | string.swift:108:3:108:80 | [summary param] this in components(separatedBy:) :  |
| string.swift:253:13:253:13 | tainted :  | string.swift:253:13:253:69 | call to components(separatedBy:) :  |
| string.swift:253:13:253:69 | call to components(separatedBy:) :  | string.swift:253:13:253:72 | ...[...] |
| string.swift:254:13:254:13 | tainted :  | string.swift:109:3:109:92 | [summary param] this in folding(options:locale:) :  |
| string.swift:254:13:254:13 | tainted :  | string.swift:254:13:254:40 | call to folding(options:locale:) |
| string.swift:255:13:255:13 | tainted :  | string.swift:110:3:110:78 | [summary param] this in propertyListFromStringsFileFormat() :  |
| string.swift:255:13:255:13 | tainted :  | string.swift:255:13:255:55 | call to propertyListFromStringsFileFormat() |
| string.swift:256:13:256:13 | tainted :  | string.swift:110:3:110:78 | [summary param] this in propertyListFromStringsFileFormat() :  |
| string.swift:256:13:256:13 | tainted :  | string.swift:256:13:256:55 | call to propertyListFromStringsFileFormat() :  |
| string.swift:256:13:256:55 | call to propertyListFromStringsFileFormat() :  | string.swift:256:13:256:63 | ...! |
| string.swift:263:13:263:13 | [post] tainted :  | string.swift:275:13:275:21 | .description |
| string.swift:263:13:263:13 | [post] tainted :  | string.swift:277:13:277:21 | .debugDescription |
| string.swift:263:13:263:13 | [post] tainted :  | string.swift:279:13:279:21 | .utf8 |
| string.swift:263:13:263:13 | [post] tainted :  | string.swift:281:13:281:21 | .utf16 |
| string.swift:263:13:263:13 | [post] tainted :  | string.swift:283:13:283:21 | .unicodeScalars |
| string.swift:263:13:263:13 | [post] tainted :  | string.swift:285:13:285:21 | .utf8CString |
| string.swift:263:13:263:13 | [post] tainted :  | string.swift:287:13:287:21 | .lazy |
| string.swift:263:13:263:13 | [post] tainted :  | string.swift:289:13:289:21 | .capitalized |
| string.swift:263:13:263:13 | [post] tainted :  | string.swift:291:13:291:21 | .localizedCapitalized |
| string.swift:263:13:263:13 | [post] tainted :  | string.swift:293:13:293:21 | .localizedLowercase |
| string.swift:263:13:263:13 | [post] tainted :  | string.swift:295:13:295:21 | .localizedUppercase |
| string.swift:263:13:263:13 | [post] tainted :  | string.swift:297:13:297:21 | .decomposedStringWithCanonicalMapping |
| string.swift:263:13:263:13 | [post] tainted :  | string.swift:299:13:299:21 | .precomposedStringWithCompatibilityMapping |
| string.swift:263:13:263:13 | [post] tainted :  | string.swift:301:13:301:44 | ...! |
| string.swift:263:13:263:13 | [post] tainted :  | string.swift:304:13:304:13 | tainted :  |
| string.swift:263:13:263:13 | tainted :  | string.swift:112:8:112:8 | self :  |
| string.swift:263:13:263:13 | tainted :  | string.swift:263:13:263:13 | [post] tainted :  |
| string.swift:304:13:304:13 | tainted :  | string.swift:113:3:114:77 | [summary param] this in replacingOccurrences(of:with:options:range:) :  |
| string.swift:304:13:304:13 | tainted :  | string.swift:304:13:304:60 | call to replacingOccurrences(of:with:options:range:) |
| string.swift:305:55:305:63 | call to source2() :  | string.swift:113:3:114:77 | [summary param] 1 in replacingOccurrences(of:with:options:range:) :  |
| string.swift:305:55:305:63 | call to source2() :  | string.swift:305:13:305:64 | call to replacingOccurrences(of:with:options:range:) |
| string.swift:309:14:309:22 | call to source2() :  | string.swift:310:13:310:13 | str1 |
| string.swift:309:14:309:22 | call to source2() :  | string.swift:311:13:311:13 | &... :  |
| string.swift:309:14:309:22 | call to source2() :  | string.swift:312:13:312:13 | str1 |
| string.swift:311:13:311:13 | &... :  | file://:0:0:0:0 | [summary param] this in remove(at:) :  |
| string.swift:311:13:311:13 | &... :  | string.swift:311:13:311:44 | call to remove(at:) |
| string.swift:314:14:314:22 | call to source2() :  | string.swift:315:13:315:13 | str2 |
| string.swift:314:14:314:22 | call to source2() :  | string.swift:317:13:317:13 | str2 |
| string.swift:319:14:319:22 | call to source2() :  | string.swift:320:13:320:13 | str3 |
| string.swift:319:14:319:22 | call to source2() :  | string.swift:322:13:322:13 | str3 |
| string.swift:324:14:324:22 | call to source2() :  | string.swift:325:13:325:13 | str4 |
| string.swift:324:14:324:22 | call to source2() :  | string.swift:326:13:326:13 | &... :  |
| string.swift:324:14:324:22 | call to source2() :  | string.swift:327:13:327:13 | str4 |
| string.swift:324:14:324:22 | call to source2() :  | string.swift:329:13:329:13 | str4 |
| string.swift:324:14:324:22 | call to source2() :  | string.swift:330:13:330:13 | &... :  |
| string.swift:324:14:324:22 | call to source2() :  | string.swift:331:13:331:13 | str4 |
| string.swift:324:14:324:22 | call to source2() :  | string.swift:333:13:333:13 | str4 |
| string.swift:326:13:326:13 | &... :  | file://:0:0:0:0 | [summary param] this in removeFirst() :  |
| string.swift:326:13:326:13 | &... :  | string.swift:326:13:326:30 | call to removeFirst() |
| string.swift:330:13:330:13 | &... :  | file://:0:0:0:0 | [summary param] this in removeLast() :  |
| string.swift:330:13:330:13 | &... :  | string.swift:330:13:330:29 | call to removeLast() |
| string.swift:335:14:335:22 | call to source2() :  | string.swift:336:13:336:13 | str5 |
| string.swift:335:14:335:22 | call to source2() :  | string.swift:338:13:338:13 | str5 |
| string.swift:340:14:340:22 | call to source2() :  | string.swift:341:13:341:13 | str6 |
| string.swift:340:14:340:22 | call to source2() :  | string.swift:343:13:343:13 | str6 |
| string.swift:347:3:347:3 | [post] &... :  | string.swift:348:13:348:13 | str7 |
| string.swift:347:62:347:70 | call to source2() :  | string.swift:86:12:87:51 | [summary param] 1 in replaceSubrange(_:with:) :  |
| string.swift:347:62:347:70 | call to source2() :  | string.swift:347:3:347:3 | [post] &... :  |
| string.swift:355:23:355:77 | call to String.init(data:encoding:) :  | string.swift:358:12:358:25 | ...! |
| string.swift:355:36:355:44 | call to source3() :  | string.swift:60:2:60:54 | [summary param] 0 in String.init(data:encoding:) :  |
| string.swift:355:36:355:44 | call to source3() :  | string.swift:355:23:355:77 | call to String.init(data:encoding:) :  |
| string.swift:361:30:361:38 | call to source3() :  | file://:0:0:0:0 | [summary param] 0 in String.init(decoding:as:) :  |
| string.swift:361:30:361:38 | call to source3() :  | string.swift:361:13:361:54 | call to String.init(decoding:as:) |
| string.swift:366:17:366:25 | call to source2() :  | string.swift:403:22:403:22 | tainted :  |
| string.swift:403:22:403:22 | tainted :  | string.swift:111:3:111:74 | [summary param] this in cString(using:) :  |
| string.swift:403:22:403:22 | tainted :  | string.swift:403:22:403:65 | call to cString(using:) :  |
| string.swift:403:22:403:65 | call to cString(using:) :  | string.swift:404:13:404:13 | arrayString2 |
| string.swift:450:28:450:36 | call to source4() :  | string.swift:470:27:470:27 | taintedUInt8Values :  |
| string.swift:450:28:450:36 | call to source4() :  | string.swift:473:29:473:29 | taintedUInt8Values :  |
| string.swift:470:13:470:77 | call to String.init(bytes:encoding:) :  | string.swift:470:13:470:78 | ...! |
| string.swift:470:27:470:27 | taintedUInt8Values :  | string.swift:71:3:71:102 | [summary param] 0 in String.init(bytes:encoding:) :  |
| string.swift:470:27:470:27 | taintedUInt8Values :  | string.swift:470:13:470:77 | call to String.init(bytes:encoding:) :  |
| string.swift:473:29:473:29 | taintedUInt8Values :  | file://:0:0:0:0 | [summary param] 0 in String.init(cString:) :  |
| string.swift:473:29:473:29 | taintedUInt8Values :  | string.swift:473:13:473:47 | call to String.init(cString:) |
| string.swift:506:37:506:45 | call to source5() :  | string.swift:526:29:526:29 | taintedCCharValues :  |
| string.swift:526:29:526:29 | taintedCCharValues :  | file://:0:0:0:0 | [summary param] 0 in String.init(cString:) :  |
| string.swift:526:29:526:29 | taintedCCharValues :  | string.swift:526:13:526:47 | call to String.init(cString:) |
| string.swift:554:17:554:25 | call to source2() :  | string.swift:559:13:559:13 | sub1 |
| string.swift:554:17:554:25 | call to source2() :  | string.swift:560:20:560:20 | sub1 :  |
| string.swift:554:17:554:25 | call to source2() :  | string.swift:562:14:562:14 | tainted :  |
| string.swift:554:17:554:25 | call to source2() :  | string.swift:566:14:566:14 | tainted :  |
| string.swift:554:17:554:25 | call to source2() :  | string.swift:570:14:570:14 | tainted :  |
| string.swift:554:17:554:25 | call to source2() :  | string.swift:574:14:574:14 | tainted :  |
| string.swift:554:17:554:25 | call to source2() :  | string.swift:578:14:578:14 | tainted :  |
| string.swift:560:20:560:20 | sub1 :  | file://:0:0:0:0 | [summary param] 0 in String.init(_:) :  |
| string.swift:560:20:560:20 | sub1 :  | string.swift:560:13:560:24 | call to String.init(_:) |
| string.swift:562:14:562:14 | tainted :  | file://:0:0:0:0 | [summary param] this in prefix(_:) :  |
| string.swift:562:14:562:14 | tainted :  | string.swift:562:14:562:31 | call to prefix(_:) :  |
| string.swift:562:14:562:31 | call to prefix(_:) :  | string.swift:563:13:563:13 | sub2 |
| string.swift:562:14:562:31 | call to prefix(_:) :  | string.swift:564:20:564:20 | sub2 :  |
| string.swift:564:20:564:20 | sub2 :  | file://:0:0:0:0 | [summary param] 0 in String.init(_:) :  |
| string.swift:564:20:564:20 | sub2 :  | string.swift:564:13:564:24 | call to String.init(_:) |
| string.swift:566:14:566:14 | tainted :  | file://:0:0:0:0 | [summary param] this in prefix(through:) :  |
| string.swift:566:14:566:14 | tainted :  | string.swift:566:14:566:54 | call to prefix(through:) :  |
| string.swift:566:14:566:54 | call to prefix(through:) :  | string.swift:567:13:567:13 | sub3 |
| string.swift:566:14:566:54 | call to prefix(through:) :  | string.swift:568:20:568:20 | sub3 :  |
| string.swift:568:20:568:20 | sub3 :  | file://:0:0:0:0 | [summary param] 0 in String.init(_:) :  |
| string.swift:568:20:568:20 | sub3 :  | string.swift:568:13:568:24 | call to String.init(_:) |
| string.swift:570:14:570:14 | tainted :  | file://:0:0:0:0 | [summary param] this in prefix(upTo:) :  |
| string.swift:570:14:570:14 | tainted :  | string.swift:570:14:570:51 | call to prefix(upTo:) :  |
| string.swift:570:14:570:51 | call to prefix(upTo:) :  | string.swift:571:13:571:13 | sub4 |
| string.swift:570:14:570:51 | call to prefix(upTo:) :  | string.swift:572:20:572:20 | sub4 :  |
| string.swift:572:20:572:20 | sub4 :  | file://:0:0:0:0 | [summary param] 0 in String.init(_:) :  |
| string.swift:572:20:572:20 | sub4 :  | string.swift:572:13:572:24 | call to String.init(_:) |
| string.swift:574:14:574:14 | tainted :  | file://:0:0:0:0 | [summary param] this in suffix(_:) :  |
| string.swift:574:14:574:14 | tainted :  | string.swift:574:14:574:31 | call to suffix(_:) :  |
| string.swift:574:14:574:31 | call to suffix(_:) :  | string.swift:575:13:575:13 | sub5 |
| string.swift:574:14:574:31 | call to suffix(_:) :  | string.swift:576:20:576:20 | sub5 :  |
| string.swift:576:20:576:20 | sub5 :  | file://:0:0:0:0 | [summary param] 0 in String.init(_:) :  |
| string.swift:576:20:576:20 | sub5 :  | string.swift:576:13:576:24 | call to String.init(_:) |
| string.swift:578:14:578:14 | tainted :  | file://:0:0:0:0 | [summary param] this in suffix(from:) :  |
| string.swift:578:14:578:14 | tainted :  | string.swift:578:14:578:53 | call to suffix(from:) :  |
| string.swift:578:14:578:53 | call to suffix(from:) :  | string.swift:579:13:579:13 | sub6 |
| string.swift:578:14:578:53 | call to suffix(from:) :  | string.swift:580:20:580:20 | sub6 :  |
| string.swift:580:20:580:20 | sub6 :  | file://:0:0:0:0 | [summary param] 0 in String.init(_:) :  |
| string.swift:580:20:580:20 | sub6 :  | string.swift:580:13:580:24 | call to String.init(_:) |
| string.swift:636:20:636:27 | call to source() :  | file://:0:0:0:0 | [summary param] 0 in String.init(_:) :  |
| string.swift:636:20:636:27 | call to source() :  | string.swift:636:13:636:28 | call to String.init(_:) |
| string.swift:640:32:640:39 | call to source() :  | file://:0:0:0:0 | [summary param] 0 in String.init(describing:) :  |
| string.swift:640:32:640:39 | call to source() :  | string.swift:640:13:640:40 | call to String.init(describing:) |
| subscript.swift:13:15:13:22 | call to source() :  | subscript.swift:13:15:13:25 | ...[...] |
| subscript.swift:14:15:14:23 | call to source2() :  | subscript.swift:14:15:14:26 | ...[...] |
| try.swift:9:17:9:24 | call to source() :  | try.swift:9:13:9:24 | try ... |
| try.swift:15:17:15:24 | call to source() :  | try.swift:15:12:15:24 | try! ... |
| try.swift:18:18:18:25 | call to source() :  | try.swift:18:12:18:27 | ...! |
| ui.swift:16:9:16:9 | self :  | file://:0:0:0:0 | .url :  |
| ui.swift:32:13:32:13 | self :  | file://:0:0:0:0 | .userActivities :  |
| ui.swift:34:13:34:13 | self :  | file://:0:0:0:0 | .urlContexts :  |
| ui.swift:51:19:51:26 | call to source() :  | ui.swift:55:10:55:10 | tainted :  |
| ui.swift:51:19:51:26 | call to source() :  | ui.swift:55:10:55:18 | .url |
| ui.swift:55:10:55:10 | tainted :  | ui.swift:16:9:16:9 | self :  |
| ui.swift:55:10:55:10 | tainted :  | ui.swift:55:10:55:18 | .url |
| ui.swift:61:19:61:26 | call to source() :  | ui.swift:64:10:64:10 | tainted :  |
| ui.swift:61:19:61:26 | call to source() :  | ui.swift:64:10:64:18 | .userActivities |
| ui.swift:61:19:61:26 | call to source() :  | ui.swift:68:10:68:10 | tainted :  |
| ui.swift:61:19:61:26 | call to source() :  | ui.swift:68:10:68:18 | .urlContexts |
| ui.swift:64:10:64:10 | tainted :  | ui.swift:32:13:32:13 | self :  |
| ui.swift:64:10:64:10 | tainted :  | ui.swift:64:10:64:18 | .userActivities |
| ui.swift:68:10:68:10 | tainted :  | ui.swift:34:13:34:13 | self :  |
| ui.swift:68:10:68:10 | tainted :  | ui.swift:68:10:68:18 | .urlContexts |
| url.swift:8:2:8:25 | [summary param] 0 in URL.init(string:) :  | file://:0:0:0:0 | [summary] to write: return (return) in URL.init(string:) :  |
| url.swift:9:2:9:43 | [summary param] 0 in URL.init(string:relativeTo:) :  | file://:0:0:0:0 | [summary] to write: return (return) in URL.init(string:relativeTo:) :  |
| url.swift:9:2:9:43 | [summary param] 1 in URL.init(string:relativeTo:) :  | file://:0:0:0:0 | [summary] to write: return (return) in URL.init(string:relativeTo:) :  |
| url.swift:46:6:46:6 | self :  | file://:0:0:0:0 | .url :  |
| url.swift:47:6:47:6 | self :  | file://:0:0:0:0 | .httpBody :  |
| url.swift:48:6:48:6 | self :  | file://:0:0:0:0 | .httpBodyStream :  |
| url.swift:49:6:49:6 | self :  | file://:0:0:0:0 | .mainDocument :  |
| url.swift:50:6:50:6 | self :  | file://:0:0:0:0 | .allHTTPHeaderFields :  |
| url.swift:76:2:79:55 | [summary param] 0 in dataTask(with:completionHandler:) :  | file://:0:0:0:0 | [summary] to write: argument 1.parameter 0 in dataTask(with:completionHandler:) :  |
| url.swift:91:16:91:23 | call to source() :  | url.swift:93:31:93:31 | tainted :  |
| url.swift:91:16:91:23 | call to source() :  | url.swift:117:24:117:24 | tainted :  |
| url.swift:91:16:91:23 | call to source() :  | url.swift:142:25:142:25 | tainted :  |
| url.swift:91:16:91:23 | call to source() :  | url.swift:151:28:151:28 | tainted :  |
| url.swift:93:19:93:38 | call to URL.init(string:) :  | url.swift:96:12:96:12 | urlTainted |
| url.swift:93:19:93:38 | call to URL.init(string:) :  | url.swift:98:12:98:23 | .absoluteURL |
| url.swift:93:19:93:38 | call to URL.init(string:) :  | url.swift:99:12:99:23 | .baseURL |
| url.swift:93:19:93:38 | call to URL.init(string:) :  | url.swift:100:15:100:34 | ...! |
| url.swift:93:19:93:38 | call to URL.init(string:) :  | url.swift:101:15:101:30 | ...! |
| url.swift:93:19:93:38 | call to URL.init(string:) :  | url.swift:102:15:102:26 | .lastPathComponent |
| url.swift:93:19:93:38 | call to URL.init(string:) :  | url.swift:103:15:103:26 | .path |
| url.swift:93:19:93:38 | call to URL.init(string:) :  | url.swift:104:15:104:42 | ...[...] |
| url.swift:93:19:93:38 | call to URL.init(string:) :  | url.swift:105:15:105:26 | .pathExtension |
| url.swift:93:19:93:38 | call to URL.init(string:) :  | url.swift:106:12:106:27 | ...! |
| url.swift:93:19:93:38 | call to URL.init(string:) :  | url.swift:107:15:107:31 | ...! |
| url.swift:93:19:93:38 | call to URL.init(string:) :  | url.swift:108:15:108:26 | .relativePath |
| url.swift:93:19:93:38 | call to URL.init(string:) :  | url.swift:109:15:109:26 | .relativeString |
| url.swift:93:19:93:38 | call to URL.init(string:) :  | url.swift:110:15:110:32 | ...! |
| url.swift:93:19:93:38 | call to URL.init(string:) :  | url.swift:111:12:111:23 | .standardized |
| url.swift:93:19:93:38 | call to URL.init(string:) :  | url.swift:112:12:112:23 | .standardizedFileURL |
| url.swift:93:19:93:38 | call to URL.init(string:) :  | url.swift:113:15:113:30 | ...! |
| url.swift:93:19:93:38 | call to URL.init(string:) :  | url.swift:114:15:114:34 | ...! |
| url.swift:93:19:93:38 | call to URL.init(string:) :  | url.swift:120:43:120:43 | urlTainted :  |
| url.swift:93:19:93:38 | call to URL.init(string:) :  | url.swift:121:43:121:43 | urlTainted :  |
| url.swift:93:19:93:38 | call to URL.init(string:) :  | url.swift:122:46:122:46 | urlTainted :  |
| url.swift:93:19:93:38 | call to URL.init(string:) :  | url.swift:123:46:123:46 | urlTainted :  |
| url.swift:93:19:93:38 | call to URL.init(string:) :  | url.swift:124:46:124:46 | urlTainted :  |
| url.swift:93:19:93:38 | call to URL.init(string:) :  | url.swift:125:46:125:46 | urlTainted :  |
| url.swift:93:19:93:38 | call to URL.init(string:) :  | url.swift:126:46:126:46 | urlTainted :  |
| url.swift:93:19:93:38 | call to URL.init(string:) :  | url.swift:127:46:127:46 | urlTainted :  |
| url.swift:93:19:93:38 | call to URL.init(string:) :  | url.swift:128:43:128:43 | urlTainted :  |
| url.swift:93:19:93:38 | call to URL.init(string:) :  | url.swift:129:46:129:46 | urlTainted :  |
| url.swift:93:19:93:38 | call to URL.init(string:) :  | url.swift:130:46:130:46 | urlTainted :  |
| url.swift:93:19:93:38 | call to URL.init(string:) :  | url.swift:131:46:131:46 | urlTainted :  |
| url.swift:93:19:93:38 | call to URL.init(string:) :  | url.swift:132:46:132:46 | urlTainted :  |
| url.swift:93:19:93:38 | call to URL.init(string:) :  | url.swift:133:43:133:43 | urlTainted :  |
| url.swift:93:19:93:38 | call to URL.init(string:) :  | url.swift:134:43:134:43 | urlTainted :  |
| url.swift:93:19:93:38 | call to URL.init(string:) :  | url.swift:135:46:135:46 | urlTainted :  |
| url.swift:93:19:93:38 | call to URL.init(string:) :  | url.swift:136:46:136:46 | urlTainted :  |
| url.swift:93:19:93:38 | call to URL.init(string:) :  | url.swift:154:46:154:46 | urlTainted :  |
| url.swift:93:31:93:31 | tainted :  | url.swift:8:2:8:25 | [summary param] 0 in URL.init(string:) :  |
| url.swift:93:31:93:31 | tainted :  | url.swift:93:19:93:38 | call to URL.init(string:) :  |
| url.swift:117:12:117:48 | call to URL.init(string:relativeTo:) :  | url.swift:117:12:117:49 | ...! |
| url.swift:117:24:117:24 | tainted :  | url.swift:9:2:9:43 | [summary param] 0 in URL.init(string:relativeTo:) :  |
| url.swift:117:24:117:24 | tainted :  | url.swift:117:12:117:48 | call to URL.init(string:relativeTo:) :  |
| url.swift:120:12:120:53 | call to URL.init(string:relativeTo:) :  | url.swift:120:12:120:56 | .absoluteURL |
| url.swift:120:43:120:43 | urlTainted :  | url.swift:9:2:9:43 | [summary param] 1 in URL.init(string:relativeTo:) :  |
| url.swift:120:43:120:43 | urlTainted :  | url.swift:120:12:120:53 | call to URL.init(string:relativeTo:) :  |
| url.swift:121:12:121:53 | call to URL.init(string:relativeTo:) :  | url.swift:121:12:121:56 | .baseURL |
| url.swift:121:43:121:43 | urlTainted :  | url.swift:9:2:9:43 | [summary param] 1 in URL.init(string:relativeTo:) :  |
| url.swift:121:43:121:43 | urlTainted :  | url.swift:121:12:121:53 | call to URL.init(string:relativeTo:) :  |
| url.swift:122:15:122:56 | call to URL.init(string:relativeTo:) :  | url.swift:122:15:122:67 | ...! |
| url.swift:122:46:122:46 | urlTainted :  | url.swift:9:2:9:43 | [summary param] 1 in URL.init(string:relativeTo:) :  |
| url.swift:122:46:122:46 | urlTainted :  | url.swift:122:15:122:56 | call to URL.init(string:relativeTo:) :  |
| url.swift:123:15:123:56 | call to URL.init(string:relativeTo:) :  | url.swift:123:15:123:63 | ...! |
| url.swift:123:46:123:46 | urlTainted :  | url.swift:9:2:9:43 | [summary param] 1 in URL.init(string:relativeTo:) :  |
| url.swift:123:46:123:46 | urlTainted :  | url.swift:123:15:123:56 | call to URL.init(string:relativeTo:) :  |
| url.swift:124:15:124:56 | call to URL.init(string:relativeTo:) :  | url.swift:124:15:124:59 | .lastPathComponent |
| url.swift:124:46:124:46 | urlTainted :  | url.swift:9:2:9:43 | [summary param] 1 in URL.init(string:relativeTo:) :  |
| url.swift:124:46:124:46 | urlTainted :  | url.swift:124:15:124:56 | call to URL.init(string:relativeTo:) :  |
| url.swift:125:15:125:56 | call to URL.init(string:relativeTo:) :  | url.swift:125:15:125:59 | .path |
| url.swift:125:46:125:46 | urlTainted :  | url.swift:9:2:9:43 | [summary param] 1 in URL.init(string:relativeTo:) :  |
| url.swift:125:46:125:46 | urlTainted :  | url.swift:125:15:125:56 | call to URL.init(string:relativeTo:) :  |
| url.swift:126:15:126:56 | call to URL.init(string:relativeTo:) :  | url.swift:126:15:126:75 | ...[...] |
| url.swift:126:46:126:46 | urlTainted :  | url.swift:9:2:9:43 | [summary param] 1 in URL.init(string:relativeTo:) :  |
| url.swift:126:46:126:46 | urlTainted :  | url.swift:126:15:126:56 | call to URL.init(string:relativeTo:) :  |
| url.swift:127:15:127:56 | call to URL.init(string:relativeTo:) :  | url.swift:127:15:127:59 | .pathExtension |
| url.swift:127:46:127:46 | urlTainted :  | url.swift:9:2:9:43 | [summary param] 1 in URL.init(string:relativeTo:) :  |
| url.swift:127:46:127:46 | urlTainted :  | url.swift:127:15:127:56 | call to URL.init(string:relativeTo:) :  |
| url.swift:128:12:128:53 | call to URL.init(string:relativeTo:) :  | url.swift:128:12:128:60 | ...! |
| url.swift:128:43:128:43 | urlTainted :  | url.swift:9:2:9:43 | [summary param] 1 in URL.init(string:relativeTo:) :  |
| url.swift:128:43:128:43 | urlTainted :  | url.swift:128:12:128:53 | call to URL.init(string:relativeTo:) :  |
| url.swift:129:15:129:56 | call to URL.init(string:relativeTo:) :  | url.swift:129:15:129:64 | ...! |
| url.swift:129:46:129:46 | urlTainted :  | url.swift:9:2:9:43 | [summary param] 1 in URL.init(string:relativeTo:) :  |
| url.swift:129:46:129:46 | urlTainted :  | url.swift:129:15:129:56 | call to URL.init(string:relativeTo:) :  |
| url.swift:130:15:130:56 | call to URL.init(string:relativeTo:) :  | url.swift:130:15:130:59 | .relativePath |
| url.swift:130:46:130:46 | urlTainted :  | url.swift:9:2:9:43 | [summary param] 1 in URL.init(string:relativeTo:) :  |
| url.swift:130:46:130:46 | urlTainted :  | url.swift:130:15:130:56 | call to URL.init(string:relativeTo:) :  |
| url.swift:131:15:131:56 | call to URL.init(string:relativeTo:) :  | url.swift:131:15:131:59 | .relativeString |
| url.swift:131:46:131:46 | urlTainted :  | url.swift:9:2:9:43 | [summary param] 1 in URL.init(string:relativeTo:) :  |
| url.swift:131:46:131:46 | urlTainted :  | url.swift:131:15:131:56 | call to URL.init(string:relativeTo:) :  |
| url.swift:132:15:132:56 | call to URL.init(string:relativeTo:) :  | url.swift:132:15:132:65 | ...! |
| url.swift:132:46:132:46 | urlTainted :  | url.swift:9:2:9:43 | [summary param] 1 in URL.init(string:relativeTo:) :  |
| url.swift:132:46:132:46 | urlTainted :  | url.swift:132:15:132:56 | call to URL.init(string:relativeTo:) :  |
| url.swift:133:12:133:53 | call to URL.init(string:relativeTo:) :  | url.swift:133:12:133:56 | .standardized |
| url.swift:133:43:133:43 | urlTainted :  | url.swift:9:2:9:43 | [summary param] 1 in URL.init(string:relativeTo:) :  |
| url.swift:133:43:133:43 | urlTainted :  | url.swift:133:12:133:53 | call to URL.init(string:relativeTo:) :  |
| url.swift:134:12:134:53 | call to URL.init(string:relativeTo:) :  | url.swift:134:12:134:56 | .standardizedFileURL |
| url.swift:134:43:134:43 | urlTainted :  | url.swift:9:2:9:43 | [summary param] 1 in URL.init(string:relativeTo:) :  |
| url.swift:134:43:134:43 | urlTainted :  | url.swift:134:12:134:53 | call to URL.init(string:relativeTo:) :  |
| url.swift:135:15:135:56 | call to URL.init(string:relativeTo:) :  | url.swift:135:15:135:63 | ...! |
| url.swift:135:46:135:46 | urlTainted :  | url.swift:9:2:9:43 | [summary param] 1 in URL.init(string:relativeTo:) :  |
| url.swift:135:46:135:46 | urlTainted :  | url.swift:135:15:135:56 | call to URL.init(string:relativeTo:) :  |
| url.swift:136:15:136:56 | call to URL.init(string:relativeTo:) :  | url.swift:136:15:136:67 | ...! |
| url.swift:136:46:136:46 | urlTainted :  | url.swift:9:2:9:43 | [summary param] 1 in URL.init(string:relativeTo:) :  |
| url.swift:136:46:136:46 | urlTainted :  | url.swift:136:15:136:56 | call to URL.init(string:relativeTo:) :  |
| url.swift:142:13:142:32 | call to URL.init(string:) :  | url.swift:143:13:143:13 | y |
| url.swift:142:25:142:25 | tainted :  | url.swift:8:2:8:25 | [summary param] 0 in URL.init(string:) :  |
| url.swift:142:25:142:25 | tainted :  | url.swift:142:13:142:32 | call to URL.init(string:) :  |
| url.swift:151:16:151:35 | call to URL.init(string:) :  | url.swift:152:12:152:12 | ...! |
| url.swift:151:28:151:28 | tainted :  | url.swift:8:2:8:25 | [summary param] 0 in URL.init(string:) :  |
| url.swift:151:28:151:28 | tainted :  | url.swift:151:16:151:35 | call to URL.init(string:) :  |
| url.swift:154:46:154:46 | urlTainted :  | url.swift:76:2:79:55 | [summary param] 0 in dataTask(with:completionHandler:) :  |
| url.swift:154:61:154:61 | data :  | url.swift:155:15:155:19 | ...! |
| url.swift:161:16:161:23 | call to source() :  | url.swift:164:12:164:12 | tainted |
| url.swift:161:16:161:23 | call to source() :  | url.swift:170:12:170:12 | tainted :  |
| url.swift:161:16:161:23 | call to source() :  | url.swift:170:12:170:20 | .url |
| url.swift:161:16:161:23 | call to source() :  | url.swift:172:12:172:12 | tainted :  |
| url.swift:161:16:161:23 | call to source() :  | url.swift:172:12:172:20 | .httpBody |
| url.swift:161:16:161:23 | call to source() :  | url.swift:174:12:174:12 | tainted :  |
| url.swift:161:16:161:23 | call to source() :  | url.swift:174:12:174:20 | .httpBodyStream |
| url.swift:161:16:161:23 | call to source() :  | url.swift:176:12:176:12 | tainted :  |
| url.swift:161:16:161:23 | call to source() :  | url.swift:176:12:176:20 | .mainDocument |
| url.swift:161:16:161:23 | call to source() :  | url.swift:178:12:178:12 | tainted :  |
| url.swift:161:16:161:23 | call to source() :  | url.swift:178:12:178:20 | .allHTTPHeaderFields |
| url.swift:170:12:170:12 | tainted :  | url.swift:46:6:46:6 | self :  |
| url.swift:170:12:170:12 | tainted :  | url.swift:170:12:170:20 | .url |
| url.swift:172:12:172:12 | tainted :  | url.swift:47:6:47:6 | self :  |
| url.swift:172:12:172:12 | tainted :  | url.swift:172:12:172:20 | .httpBody |
| url.swift:174:12:174:12 | tainted :  | url.swift:48:6:48:6 | self :  |
| url.swift:174:12:174:12 | tainted :  | url.swift:174:12:174:20 | .httpBodyStream |
| url.swift:176:12:176:12 | tainted :  | url.swift:49:6:49:6 | self :  |
| url.swift:176:12:176:12 | tainted :  | url.swift:176:12:176:20 | .mainDocument |
| url.swift:178:12:178:12 | tainted :  | url.swift:50:6:50:6 | self :  |
| url.swift:178:12:178:12 | tainted :  | url.swift:178:12:178:20 | .allHTTPHeaderFields |
| webview.swift:27:5:27:39 | [summary param] 0 in JSValue.init(object:in:) :  | file://:0:0:0:0 | [summary] to write: return (return) in JSValue.init(object:in:) :  |
| webview.swift:28:5:28:38 | [summary param] 0 in JSValue.init(bool:in:) :  | file://:0:0:0:0 | [summary] to write: return (return) in JSValue.init(bool:in:) :  |
| webview.swift:29:5:29:42 | [summary param] 0 in JSValue.init(double:in:) :  | file://:0:0:0:0 | [summary] to write: return (return) in JSValue.init(double:in:) :  |
| webview.swift:30:5:30:40 | [summary param] 0 in JSValue.init(int32:in:) :  | file://:0:0:0:0 | [summary] to write: return (return) in JSValue.init(int32:in:) :  |
| webview.swift:31:5:31:42 | [summary param] 0 in JSValue.init(uInt32:in:) :  | file://:0:0:0:0 | [summary] to write: return (return) in JSValue.init(uInt32:in:) :  |
| webview.swift:32:5:32:42 | [summary param] 0 in JSValue.init(point:in:) :  | file://:0:0:0:0 | [summary] to write: return (return) in JSValue.init(point:in:) :  |
| webview.swift:33:5:33:42 | [summary param] 0 in JSValue.init(range:in:) :  | file://:0:0:0:0 | [summary] to write: return (return) in JSValue.init(range:in:) :  |
| webview.swift:34:5:34:40 | [summary param] 0 in JSValue.init(rect:in:) :  | file://:0:0:0:0 | [summary] to write: return (return) in JSValue.init(rect:in:) :  |
| webview.swift:35:5:35:40 | [summary param] 0 in JSValue.init(size:in:) :  | file://:0:0:0:0 | [summary] to write: return (return) in JSValue.init(size:in:) :  |
| webview.swift:36:5:36:41 | [summary param] this in toObject() :  | file://:0:0:0:0 | [summary] to write: return (return) in toObject() :  |
| webview.swift:37:5:37:55 | [summary param] this in toObjectOf(_:) :  | file://:0:0:0:0 | [summary] to write: return (return) in toObjectOf(_:) :  |
| webview.swift:38:5:38:42 | [summary param] this in toBool() :  | file://:0:0:0:0 | [summary] to write: return (return) in toBool() :  |
| webview.swift:39:5:39:44 | [summary param] this in toDouble() :  | file://:0:0:0:0 | [summary] to write: return (return) in toDouble() :  |
| webview.swift:40:5:40:40 | [summary param] this in toInt32() :  | file://:0:0:0:0 | [summary] to write: return (return) in toInt32() :  |
| webview.swift:41:5:41:42 | [summary param] this in toUInt32() :  | file://:0:0:0:0 | [summary] to write: return (return) in toUInt32() :  |
| webview.swift:42:5:42:62 | [summary param] this in toNumber() :  | file://:0:0:0:0 | [summary] to write: return (return) in toNumber() :  |
| webview.swift:43:5:43:44 | [summary param] this in toString() :  | file://:0:0:0:0 | [summary] to write: return (return) in toString() :  |
| webview.swift:44:5:44:44 | [summary param] this in toDate() :  | file://:0:0:0:0 | [summary] to write: return (return) in toDate() :  |
| webview.swift:45:5:45:44 | [summary param] this in toArray() :  | file://:0:0:0:0 | [summary] to write: return (return) in toArray() :  |
| webview.swift:46:5:46:65 | [summary param] this in toDictionary() :  | file://:0:0:0:0 | [summary] to write: return (return) in toDictionary() :  |
| webview.swift:47:5:47:50 | [summary param] this in toPoint() :  | file://:0:0:0:0 | [summary] to write: return (return) in toPoint() :  |
| webview.swift:48:5:48:50 | [summary param] this in toRange() :  | file://:0:0:0:0 | [summary] to write: return (return) in toRange() :  |
| webview.swift:49:5:49:47 | [summary param] this in toRect() :  | file://:0:0:0:0 | [summary] to write: return (return) in toRect() :  |
| webview.swift:50:5:50:47 | [summary param] this in toSize() :  | file://:0:0:0:0 | [summary] to write: return (return) in toSize() :  |
| webview.swift:51:5:51:84 | [summary param] this in atIndex(_:) :  | file://:0:0:0:0 | [summary] to write: return (return) in atIndex(_:) :  |
| webview.swift:52:5:52:53 | [summary param] 1 in defineProperty(_:descriptor:) :  | file://:0:0:0:0 | [summary] to write: argument this in defineProperty(_:descriptor:) :  |
| webview.swift:53:5:53:89 | [summary param] this in forProperty(_:) :  | file://:0:0:0:0 | [summary] to write: return (return) in forProperty(_:) :  |
| webview.swift:54:5:54:38 | [summary param] 0 in setValue(_:at:) :  | file://:0:0:0:0 | [summary] to write: argument this in setValue(_:at:) :  |
| webview.swift:55:5:55:48 | [summary param] 0 in setValue(_:forProperty:) :  | file://:0:0:0:0 | [summary] to write: argument this in setValue(_:forProperty:) :  |
| webview.swift:65:5:65:93 | [summary param] 0 in WKUserScript.init(source:injectionTime:forMainFrameOnly:) :  | file://:0:0:0:0 | [summary] to write: return (return) in WKUserScript.init(source:injectionTime:forMainFrameOnly:) :  |
| webview.swift:66:5:66:126 | [summary param] 0 in WKUserScript.init(source:injectionTime:forMainFrameOnly:in:) :  | file://:0:0:0:0 | [summary] to write: return (return) in WKUserScript.init(source:injectionTime:forMainFrameOnly:in:) :  |
| webview.swift:72:9:72:9 | self :  | file://:0:0:0:0 | .request :  |
| webview.swift:83:11:83:18 | call to source() :  | webview.swift:83:10:83:41 | .body |
| webview.swift:87:13:87:20 | call to source() :  | webview.swift:90:10:90:10 | source :  |
| webview.swift:87:13:87:20 | call to source() :  | webview.swift:91:10:91:10 | source :  |
| webview.swift:87:13:87:20 | call to source() :  | webview.swift:92:10:92:10 | source :  |
| webview.swift:87:13:87:20 | call to source() :  | webview.swift:93:10:93:10 | source :  |
| webview.swift:87:13:87:20 | call to source() :  | webview.swift:94:10:94:10 | source :  |
| webview.swift:87:13:87:20 | call to source() :  | webview.swift:95:10:95:10 | source :  |
| webview.swift:87:13:87:20 | call to source() :  | webview.swift:96:10:96:10 | source :  |
| webview.swift:87:13:87:20 | call to source() :  | webview.swift:97:10:97:10 | source :  |
| webview.swift:87:13:87:20 | call to source() :  | webview.swift:98:10:98:10 | source :  |
| webview.swift:87:13:87:20 | call to source() :  | webview.swift:99:10:99:10 | source :  |
| webview.swift:87:13:87:20 | call to source() :  | webview.swift:100:10:100:10 | source :  |
| webview.swift:87:13:87:20 | call to source() :  | webview.swift:101:10:101:10 | source :  |
| webview.swift:87:13:87:20 | call to source() :  | webview.swift:102:10:102:10 | source :  |
| webview.swift:87:13:87:20 | call to source() :  | webview.swift:103:10:103:10 | source :  |
| webview.swift:87:13:87:20 | call to source() :  | webview.swift:104:10:104:10 | source :  |
| webview.swift:87:13:87:20 | call to source() :  | webview.swift:105:10:105:10 | source :  |
| webview.swift:87:13:87:20 | call to source() :  | webview.swift:106:10:106:10 | source :  |
| webview.swift:87:13:87:20 | call to source() :  | webview.swift:109:26:109:26 | s :  |
| webview.swift:87:13:87:20 | call to source() :  | webview.swift:110:24:110:24 | s :  |
| webview.swift:87:13:87:20 | call to source() :  | webview.swift:111:26:111:26 | s :  |
| webview.swift:87:13:87:20 | call to source() :  | webview.swift:112:25:112:25 | s :  |
| webview.swift:87:13:87:20 | call to source() :  | webview.swift:113:26:113:26 | s :  |
| webview.swift:87:13:87:20 | call to source() :  | webview.swift:114:25:114:25 | s :  |
| webview.swift:87:13:87:20 | call to source() :  | webview.swift:115:25:115:25 | s :  |
| webview.swift:87:13:87:20 | call to source() :  | webview.swift:116:24:116:24 | s :  |
| webview.swift:87:13:87:20 | call to source() :  | webview.swift:117:24:117:24 | s :  |
| webview.swift:87:13:87:20 | call to source() :  | webview.swift:120:39:120:39 | s :  |
| webview.swift:87:13:87:20 | call to source() :  | webview.swift:124:17:124:17 | s :  |
| webview.swift:87:13:87:20 | call to source() :  | webview.swift:128:17:128:17 | s :  |
| webview.swift:90:10:90:10 | source :  | webview.swift:36:5:36:41 | [summary param] this in toObject() :  |
| webview.swift:90:10:90:10 | source :  | webview.swift:90:10:90:26 | call to toObject() |
| webview.swift:91:10:91:10 | source :  | webview.swift:37:5:37:55 | [summary param] this in toObjectOf(_:) :  |
| webview.swift:91:10:91:10 | source :  | webview.swift:91:10:91:41 | call to toObjectOf(_:) |
| webview.swift:92:10:92:10 | source :  | webview.swift:38:5:38:42 | [summary param] this in toBool() :  |
| webview.swift:92:10:92:10 | source :  | webview.swift:92:10:92:24 | call to toBool() |
| webview.swift:93:10:93:10 | source :  | webview.swift:39:5:39:44 | [summary param] this in toDouble() :  |
| webview.swift:93:10:93:10 | source :  | webview.swift:93:10:93:26 | call to toDouble() |
| webview.swift:94:10:94:10 | source :  | webview.swift:40:5:40:40 | [summary param] this in toInt32() :  |
| webview.swift:94:10:94:10 | source :  | webview.swift:94:10:94:25 | call to toInt32() |
| webview.swift:95:10:95:10 | source :  | webview.swift:41:5:41:42 | [summary param] this in toUInt32() :  |
| webview.swift:95:10:95:10 | source :  | webview.swift:95:10:95:26 | call to toUInt32() |
| webview.swift:96:10:96:10 | source :  | webview.swift:42:5:42:62 | [summary param] this in toNumber() :  |
| webview.swift:96:10:96:10 | source :  | webview.swift:96:10:96:26 | call to toNumber() |
| webview.swift:97:10:97:10 | source :  | webview.swift:43:5:43:44 | [summary param] this in toString() :  |
| webview.swift:97:10:97:10 | source :  | webview.swift:97:10:97:26 | call to toString() |
| webview.swift:98:10:98:10 | source :  | webview.swift:44:5:44:44 | [summary param] this in toDate() :  |
| webview.swift:98:10:98:10 | source :  | webview.swift:98:10:98:24 | call to toDate() |
| webview.swift:99:10:99:10 | source :  | webview.swift:45:5:45:44 | [summary param] this in toArray() :  |
| webview.swift:99:10:99:10 | source :  | webview.swift:99:10:99:25 | call to toArray() |
| webview.swift:100:10:100:10 | source :  | webview.swift:46:5:46:65 | [summary param] this in toDictionary() :  |
| webview.swift:100:10:100:10 | source :  | webview.swift:100:10:100:30 | call to toDictionary() |
| webview.swift:101:10:101:10 | source :  | webview.swift:47:5:47:50 | [summary param] this in toPoint() :  |
| webview.swift:101:10:101:10 | source :  | webview.swift:101:10:101:25 | call to toPoint() |
| webview.swift:102:10:102:10 | source :  | webview.swift:48:5:48:50 | [summary param] this in toRange() :  |
| webview.swift:102:10:102:10 | source :  | webview.swift:102:10:102:25 | call to toRange() |
| webview.swift:103:10:103:10 | source :  | webview.swift:49:5:49:47 | [summary param] this in toRect() :  |
| webview.swift:103:10:103:10 | source :  | webview.swift:103:10:103:24 | call to toRect() |
| webview.swift:104:10:104:10 | source :  | webview.swift:50:5:50:47 | [summary param] this in toSize() :  |
| webview.swift:104:10:104:10 | source :  | webview.swift:104:10:104:24 | call to toSize() |
| webview.swift:105:10:105:10 | source :  | webview.swift:51:5:51:84 | [summary param] this in atIndex(_:) :  |
| webview.swift:105:10:105:10 | source :  | webview.swift:105:10:105:26 | call to atIndex(_:) |
| webview.swift:106:10:106:10 | source :  | webview.swift:53:5:53:89 | [summary param] this in forProperty(_:) :  |
| webview.swift:106:10:106:10 | source :  | webview.swift:106:10:106:31 | call to forProperty(_:) |
| webview.swift:109:26:109:26 | s :  | webview.swift:27:5:27:39 | [summary param] 0 in JSValue.init(object:in:) :  |
| webview.swift:109:26:109:26 | s :  | webview.swift:109:10:109:47 | call to JSValue.init(object:in:) |
| webview.swift:110:24:110:24 | s :  | webview.swift:28:5:28:38 | [summary param] 0 in JSValue.init(bool:in:) :  |
| webview.swift:110:24:110:24 | s :  | webview.swift:110:10:110:47 | call to JSValue.init(bool:in:) |
| webview.swift:111:26:111:26 | s :  | webview.swift:29:5:29:42 | [summary param] 0 in JSValue.init(double:in:) :  |
| webview.swift:111:26:111:26 | s :  | webview.swift:111:10:111:51 | call to JSValue.init(double:in:) |
| webview.swift:112:25:112:25 | s :  | webview.swift:30:5:30:40 | [summary param] 0 in JSValue.init(int32:in:) :  |
| webview.swift:112:25:112:25 | s :  | webview.swift:112:10:112:49 | call to JSValue.init(int32:in:) |
| webview.swift:113:26:113:26 | s :  | webview.swift:31:5:31:42 | [summary param] 0 in JSValue.init(uInt32:in:) :  |
| webview.swift:113:26:113:26 | s :  | webview.swift:113:10:113:51 | call to JSValue.init(uInt32:in:) |
| webview.swift:114:25:114:25 | s :  | webview.swift:32:5:32:42 | [summary param] 0 in JSValue.init(point:in:) :  |
| webview.swift:114:25:114:25 | s :  | webview.swift:114:10:114:51 | call to JSValue.init(point:in:) |
| webview.swift:115:25:115:25 | s :  | webview.swift:33:5:33:42 | [summary param] 0 in JSValue.init(range:in:) :  |
| webview.swift:115:25:115:25 | s :  | webview.swift:115:10:115:51 | call to JSValue.init(range:in:) |
| webview.swift:116:24:116:24 | s :  | webview.swift:34:5:34:40 | [summary param] 0 in JSValue.init(rect:in:) :  |
| webview.swift:116:24:116:24 | s :  | webview.swift:116:10:116:49 | call to JSValue.init(rect:in:) |
| webview.swift:117:24:117:24 | s :  | webview.swift:35:5:35:40 | [summary param] 0 in JSValue.init(size:in:) :  |
| webview.swift:117:24:117:24 | s :  | webview.swift:117:10:117:49 | call to JSValue.init(size:in:) |
| webview.swift:120:5:120:5 | [post] v1 :  | webview.swift:121:10:121:10 | v1 |
| webview.swift:120:39:120:39 | s :  | webview.swift:52:5:52:53 | [summary param] 1 in defineProperty(_:descriptor:) :  |
| webview.swift:120:39:120:39 | s :  | webview.swift:120:5:120:5 | [post] v1 :  |
| webview.swift:124:5:124:5 | [post] v2 :  | webview.swift:125:10:125:10 | v2 |
| webview.swift:124:17:124:17 | s :  | webview.swift:54:5:54:38 | [summary param] 0 in setValue(_:at:) :  |
| webview.swift:124:17:124:17 | s :  | webview.swift:124:5:124:5 | [post] v2 :  |
| webview.swift:128:5:128:5 | [post] v3 :  | webview.swift:129:10:129:10 | v3 |
| webview.swift:128:17:128:17 | s :  | webview.swift:55:5:55:48 | [summary param] 0 in setValue(_:forProperty:) :  |
| webview.swift:128:17:128:17 | s :  | webview.swift:128:5:128:5 | [post] v3 :  |
| webview.swift:138:13:138:102 | call to WKUserScript.init(source:injectionTime:forMainFrameOnly:) :  | webview.swift:139:10:139:10 | b |
| webview.swift:138:13:138:102 | call to WKUserScript.init(source:injectionTime:forMainFrameOnly:) :  | webview.swift:140:10:140:12 | .source |
| webview.swift:138:34:138:41 | call to source() :  | webview.swift:65:5:65:93 | [summary param] 0 in WKUserScript.init(source:injectionTime:forMainFrameOnly:) :  |
| webview.swift:138:34:138:41 | call to source() :  | webview.swift:138:13:138:102 | call to WKUserScript.init(source:injectionTime:forMainFrameOnly:) :  |
| webview.swift:143:13:143:113 | call to WKUserScript.init(source:injectionTime:forMainFrameOnly:in:) :  | webview.swift:144:10:144:10 | c |
| webview.swift:143:13:143:113 | call to WKUserScript.init(source:injectionTime:forMainFrameOnly:in:) :  | webview.swift:145:10:145:12 | .source |
| webview.swift:143:34:143:41 | call to source() :  | webview.swift:66:5:66:126 | [summary param] 0 in WKUserScript.init(source:injectionTime:forMainFrameOnly:in:) :  |
| webview.swift:143:34:143:41 | call to source() :  | webview.swift:143:13:143:113 | call to WKUserScript.init(source:injectionTime:forMainFrameOnly:in:) :  |
| webview.swift:149:15:149:22 | call to source() :  | webview.swift:150:10:150:10 | src :  |
| webview.swift:149:15:149:22 | call to source() :  | webview.swift:150:10:150:14 | .request |
| webview.swift:150:10:150:10 | src :  | webview.swift:72:9:72:9 | self :  |
| webview.swift:150:10:150:10 | src :  | webview.swift:150:10:150:14 | .request |
nodes
| data.swift:25:2:25:26 | [summary param] 0 in Data.init(_:) :  | semmle.label | [summary param] 0 in Data.init(_:) :  |
| data.swift:26:2:26:66 | [summary param] 0 in Data.init(base64Encoded:options:) :  | semmle.label | [summary param] 0 in Data.init(base64Encoded:options:) :  |
| data.swift:27:2:27:61 | [summary param] 0 in Data.init(buffer:) :  | semmle.label | [summary param] 0 in Data.init(buffer:) :  |
| data.swift:28:2:28:62 | [summary param] 0 in Data.init(buffer:) :  | semmle.label | [summary param] 0 in Data.init(buffer:) :  |
| data.swift:29:2:29:45 | [summary param] 0 in Data.init(bytes:count:) :  | semmle.label | [summary param] 0 in Data.init(bytes:count:) :  |
| data.swift:30:2:30:82 | [summary param] 0 in Data.init(bytesNoCopy:count:deallocator:) :  | semmle.label | [summary param] 0 in Data.init(bytesNoCopy:count:deallocator:) :  |
| data.swift:31:2:31:50 | [summary param] 0 in Data.init(contentsOf:options:) :  | semmle.label | [summary param] 0 in Data.init(contentsOf:options:) :  |
| data.swift:32:2:32:29 | [summary param] 0 in Data.init(referencing:) :  | semmle.label | [summary param] 0 in Data.init(referencing:) :  |
| data.swift:33:2:33:24 | [summary param] 0 in append(_:) :  | semmle.label | [summary param] 0 in append(_:) :  |
| data.swift:34:2:34:25 | [summary param] 0 in append(_:) :  | semmle.label | [summary param] 0 in append(_:) :  |
| data.swift:35:2:35:63 | [summary param] 0 in append(_:) :  | semmle.label | [summary param] 0 in append(_:) :  |
| data.swift:36:2:36:52 | [summary param] 0 in append(_:count:) :  | semmle.label | [summary param] 0 in append(_:count:) :  |
| data.swift:37:2:37:36 | [summary param] 0 in append(contentsOf:) :  | semmle.label | [summary param] 0 in append(contentsOf:) :  |
| data.swift:38:2:38:88 | [summary param] this in base64EncodedData(options:) :  | semmle.label | [summary param] this in base64EncodedData(options:) :  |
| data.swift:39:2:39:86 | [summary param] this in base64EncodedString(options:) :  | semmle.label | [summary param] this in base64EncodedString(options:) :  |
| data.swift:40:2:40:99 | [summary param] this in compactMap(_:) :  | semmle.label | [summary param] this in compactMap(_:) :  |
| data.swift:41:2:41:53 | [summary param] this in copyBytes(to:) :  | semmle.label | [summary param] this in copyBytes(to:) :  |
| data.swift:44:2:44:137 | [summary param] this in flatMap(_:) :  | semmle.label | [summary param] this in flatMap(_:) :  |
| data.swift:45:2:45:97 | [summary param] this in flatMap(_:) :  | semmle.label | [summary param] this in flatMap(_:) :  |
| data.swift:46:2:46:34 | [summary param] 0 in insert(_:at:) :  | semmle.label | [summary param] 0 in insert(_:at:) :  |
| data.swift:47:2:47:83 | [summary param] 0 in insert(contentsOf:at:) :  | semmle.label | [summary param] 0 in insert(contentsOf:at:) :  |
| data.swift:48:2:48:50 | [summary param] this in map(_:) :  | semmle.label | [summary param] this in map(_:) :  |
| data.swift:49:2:49:115 | [summary param] this in reduce(into:_:) :  | semmle.label | [summary param] this in reduce(into:_:) :  |
| data.swift:50:2:50:180 | [summary param] 1 in replace(_:with:maxReplacements:) :  | semmle.label | [summary param] 1 in replace(_:with:maxReplacements:) :  |
| data.swift:51:2:51:58 | [summary param] 1 in replaceSubrange(_:with:) :  | semmle.label | [summary param] 1 in replaceSubrange(_:with:) :  |
| data.swift:52:2:52:151 | [summary param] 1 in replaceSubrange(_:with:) :  | semmle.label | [summary param] 1 in replaceSubrange(_:with:) :  |
| data.swift:54:2:54:82 | [summary param] 1 in replaceSubrange(_:with:count:) :  | semmle.label | [summary param] 1 in replaceSubrange(_:with:count:) :  |
| data.swift:56:2:56:214 | [summary param] 1 in replacing(_:with:maxReplacements:) :  | semmle.label | [summary param] 1 in replacing(_:with:maxReplacements:) :  |
| data.swift:57:2:57:236 | [summary param] 1 in replacing(_:with:subrange:maxReplacements:) :  | semmle.label | [summary param] 1 in replacing(_:with:subrange:maxReplacements:) :  |
| data.swift:58:2:58:39 | [summary param] this in sorted() :  | semmle.label | [summary param] this in sorted() :  |
| data.swift:59:2:59:81 | [summary param] this in sorted(by:) :  | semmle.label | [summary param] this in sorted(by:) :  |
| data.swift:60:2:60:132 | [summary param] this in sorted(using:) :  | semmle.label | [summary param] this in sorted(using:) :  |
| data.swift:61:2:61:41 | [summary param] this in shuffled() :  | semmle.label | [summary param] this in shuffled() :  |
| data.swift:62:2:62:58 | [summary param] this in shuffled(using:) :  | semmle.label | [summary param] this in shuffled(using:) :  |
| data.swift:63:2:63:123 | [summary param] this in trimmingPrefix(_:) :  | semmle.label | [summary param] this in trimmingPrefix(_:) :  |
| data.swift:64:2:64:72 | [summary param] this in trimmingPrefix(while:) :  | semmle.label | [summary param] this in trimmingPrefix(while:) :  |
| data.swift:81:20:81:51 | call to Data.init(_:) :  | semmle.label | call to Data.init(_:) :  |
| data.swift:81:25:81:47 | .utf8 :  | semmle.label | .utf8 :  |
| data.swift:81:26:81:33 | call to source() :  | semmle.label | call to source() :  |
| data.swift:82:21:82:37 | call to Data.init(_:) :  | semmle.label | call to Data.init(_:) :  |
| data.swift:82:26:82:26 | dataTainted :  | semmle.label | dataTainted :  |
| data.swift:85:12:85:12 | dataTainted | semmle.label | dataTainted |
| data.swift:86:12:86:12 | dataTainted2 | semmle.label | dataTainted2 |
| data.swift:89:21:89:71 | call to Data.init(base64Encoded:options:) :  | semmle.label | call to Data.init(base64Encoded:options:) :  |
| data.swift:89:41:89:48 | call to source() :  | semmle.label | call to source() :  |
| data.swift:90:12:90:12 | dataTainted3 | semmle.label | dataTainted3 |
| data.swift:93:21:93:73 | call to Data.init(buffer:) :  | semmle.label | call to Data.init(buffer:) :  |
| data.swift:93:34:93:41 | call to source() :  | semmle.label | call to source() :  |
| data.swift:94:12:94:12 | dataTainted4 | semmle.label | dataTainted4 |
| data.swift:95:21:95:74 | call to Data.init(buffer:) :  | semmle.label | call to Data.init(buffer:) :  |
| data.swift:95:34:95:41 | call to source() :  | semmle.label | call to source() :  |
| data.swift:96:12:96:12 | dataTainted5 | semmle.label | dataTainted5 |
| data.swift:99:21:99:72 | call to Data.init(bytes:count:) :  | semmle.label | call to Data.init(bytes:count:) :  |
| data.swift:99:33:99:40 | call to source() :  | semmle.label | call to source() :  |
| data.swift:100:12:100:12 | dataTainted6 | semmle.label | dataTainted6 |
| data.swift:103:21:103:114 | call to Data.init(bytesNoCopy:count:deallocator:) :  | semmle.label | call to Data.init(bytesNoCopy:count:deallocator:) :  |
| data.swift:103:39:103:46 | call to source() :  | semmle.label | call to source() :  |
| data.swift:104:12:104:12 | dataTainted7 | semmle.label | dataTainted7 |
| data.swift:107:20:107:27 | call to source() :  | semmle.label | call to source() :  |
| data.swift:108:21:108:62 | call to Data.init(contentsOf:options:) :  | semmle.label | call to Data.init(contentsOf:options:) :  |
| data.swift:108:38:108:38 | urlTainted8 :  | semmle.label | urlTainted8 :  |
| data.swift:109:12:109:12 | dataTainted8 | semmle.label | dataTainted8 |
| data.swift:112:21:112:58 | call to Data.init(referencing:) :  | semmle.label | call to Data.init(referencing:) :  |
| data.swift:112:39:112:46 | call to source() :  | semmle.label | call to source() :  |
| data.swift:113:12:113:12 | dataTainted9 | semmle.label | dataTainted9 |
| data.swift:117:2:117:2 | [post] dataTainted10 :  | semmle.label | [post] dataTainted10 :  |
| data.swift:117:23:117:30 | call to source() :  | semmle.label | call to source() :  |
| data.swift:118:12:118:12 | dataTainted10 | semmle.label | dataTainted10 |
| data.swift:121:2:121:2 | [post] dataTainted11 :  | semmle.label | [post] dataTainted11 :  |
| data.swift:121:23:121:30 | call to source() :  | semmle.label | call to source() :  |
| data.swift:122:12:122:12 | dataTainted11 | semmle.label | dataTainted11 |
| data.swift:125:2:125:2 | [post] dataTainted12 :  | semmle.label | [post] dataTainted12 :  |
| data.swift:125:23:125:30 | call to source() :  | semmle.label | call to source() :  |
| data.swift:126:12:126:12 | dataTainted12 | semmle.label | dataTainted12 |
| data.swift:130:2:130:2 | [post] dataTainted13 :  | semmle.label | [post] dataTainted13 :  |
| data.swift:130:23:130:30 | call to source() :  | semmle.label | call to source() :  |
| data.swift:131:12:131:12 | dataTainted13 | semmle.label | dataTainted13 |
| data.swift:135:2:135:2 | [post] dataTainted14 :  | semmle.label | [post] dataTainted14 :  |
| data.swift:135:35:135:42 | call to source() :  | semmle.label | call to source() :  |
| data.swift:136:12:136:12 | dataTainted14 | semmle.label | dataTainted14 |
| data.swift:139:22:139:29 | call to source() :  | semmle.label | call to source() :  |
| data.swift:140:12:140:12 | dataTainted15 :  | semmle.label | dataTainted15 :  |
| data.swift:140:12:140:55 | call to base64EncodedData(options:) | semmle.label | call to base64EncodedData(options:) |
| data.swift:143:22:143:29 | call to source() :  | semmle.label | call to source() :  |
| data.swift:144:12:144:12 | dataTainted16 :  | semmle.label | dataTainted16 :  |
| data.swift:144:12:144:57 | call to base64EncodedString(options:) | semmle.label | call to base64EncodedString(options:) |
| data.swift:147:22:147:29 | call to source() :  | semmle.label | call to source() :  |
| data.swift:148:29:148:29 | dataTainted17 :  | semmle.label | dataTainted17 :  |
| data.swift:148:29:148:72 | call to compactMap(_:) :  | semmle.label | call to compactMap(_:) :  |
| data.swift:149:12:149:12 | compactMapped | semmle.label | compactMapped |
| data.swift:152:22:152:29 | call to source() :  | semmle.label | call to source() :  |
| data.swift:154:2:154:2 | dataTainted18 :  | semmle.label | dataTainted18 :  |
| data.swift:154:30:154:30 | [post] pointerTainted18 :  | semmle.label | [post] pointerTainted18 :  |
| data.swift:155:12:155:12 | pointerTainted18 | semmle.label | pointerTainted18 |
| data.swift:170:22:170:29 | call to source() :  | semmle.label | call to source() :  |
| data.swift:171:19:171:19 | dataTainted21 :  | semmle.label | dataTainted21 :  |
| data.swift:171:19:171:74 | call to flatMap(_:) :  | semmle.label | call to flatMap(_:) :  |
| data.swift:172:12:172:12 | flatMapped | semmle.label | flatMapped |
| data.swift:174:22:174:29 | call to source() :  | semmle.label | call to source() :  |
| data.swift:175:20:175:20 | dataTainted22 :  | semmle.label | dataTainted22 :  |
| data.swift:175:20:175:60 | call to flatMap(_:) :  | semmle.label | call to flatMap(_:) :  |
| data.swift:176:12:176:12 | flatMapped2 | semmle.label | flatMapped2 |
| data.swift:180:2:180:2 | [post] dataTainted23 :  | semmle.label | [post] dataTainted23 :  |
| data.swift:180:23:180:30 | call to source() :  | semmle.label | call to source() :  |
| data.swift:181:12:181:12 | dataTainted23 | semmle.label | dataTainted23 |
| data.swift:185:2:185:2 | [post] dataTainted24 :  | semmle.label | [post] dataTainted24 :  |
| data.swift:185:35:185:42 | call to source() :  | semmle.label | call to source() :  |
| data.swift:186:12:186:12 | dataTainted24 | semmle.label | dataTainted24 |
| data.swift:189:22:189:29 | call to source() :  | semmle.label | call to source() :  |
| data.swift:190:15:190:15 | dataTainted25 :  | semmle.label | dataTainted25 :  |
| data.swift:190:15:190:38 | call to map(_:) :  | semmle.label | call to map(_:) :  |
| data.swift:191:12:191:12 | mapped | semmle.label | mapped |
| data.swift:194:22:194:29 | call to source() :  | semmle.label | call to source() :  |
| data.swift:195:16:195:16 | dataTainted26 :  | semmle.label | dataTainted26 :  |
| data.swift:195:16:195:80 | call to reduce(into:_:) :  | semmle.label | call to reduce(into:_:) :  |
| data.swift:196:12:196:12 | reduced | semmle.label | reduced |
| data.swift:200:2:200:2 | [post] dataTainted27 :  | semmle.label | [post] dataTainted27 :  |
| data.swift:200:35:200:42 | call to source() :  | semmle.label | call to source() :  |
| data.swift:201:12:201:12 | dataTainted27 | semmle.label | dataTainted27 |
| data.swift:205:2:205:2 | [post] dataTainted28 :  | semmle.label | [post] dataTainted28 :  |
| data.swift:205:45:205:52 | call to source() :  | semmle.label | call to source() :  |
| data.swift:206:12:206:12 | dataTainted28 | semmle.label | dataTainted28 |
| data.swift:209:2:209:2 | [post] dataTainted29 :  | semmle.label | [post] dataTainted29 :  |
| data.swift:209:45:209:52 | call to source() :  | semmle.label | call to source() :  |
| data.swift:210:12:210:12 | dataTainted29 | semmle.label | dataTainted29 |
| data.swift:213:2:213:2 | [post] dataTainted30 :  | semmle.label | [post] dataTainted30 :  |
| data.swift:213:45:213:52 | call to source() :  | semmle.label | call to source() :  |
| data.swift:214:12:214:12 | dataTainted30 | semmle.label | dataTainted30 |
| data.swift:218:2:218:2 | [post] dataTainted31 :  | semmle.label | [post] dataTainted31 :  |
| data.swift:218:45:218:52 | call to source() :  | semmle.label | call to source() :  |
| data.swift:219:12:219:12 | dataTainted31 | semmle.label | dataTainted31 |
| data.swift:223:10:223:10 | [post] dataTainted32 :  | semmle.label | [post] dataTainted32 :  |
| data.swift:223:45:223:52 | call to source() :  | semmle.label | call to source() :  |
| data.swift:224:12:224:12 | dataTainted32 | semmle.label | dataTainted32 |
| data.swift:228:10:228:10 | [post] dataTainted33 :  | semmle.label | [post] dataTainted33 :  |
| data.swift:228:45:228:52 | call to source() :  | semmle.label | call to source() :  |
| data.swift:229:12:229:12 | dataTainted33 | semmle.label | dataTainted33 |
| data.swift:232:22:232:29 | call to source() :  | semmle.label | call to source() :  |
| data.swift:233:12:233:12 | dataTainted34 :  | semmle.label | dataTainted34 :  |
| data.swift:233:12:233:35 | call to reversed() | semmle.label | call to reversed() |
| data.swift:236:22:236:29 | call to source() :  | semmle.label | call to source() :  |
| data.swift:237:12:237:12 | dataTainted35 :  | semmle.label | dataTainted35 :  |
| data.swift:237:12:237:33 | call to sorted() | semmle.label | call to sorted() |
| data.swift:240:22:240:29 | call to source() :  | semmle.label | call to source() :  |
| data.swift:241:12:241:12 | dataTainted36 :  | semmle.label | dataTainted36 :  |
| data.swift:241:12:241:54 | call to sorted(by:) | semmle.label | call to sorted(by:) |
| data.swift:244:22:244:29 | call to source() :  | semmle.label | call to source() :  |
| data.swift:245:12:245:12 | dataTainted37 :  | semmle.label | dataTainted37 :  |
| data.swift:245:12:245:46 | call to sorted(using:) | semmle.label | call to sorted(using:) |
| data.swift:248:22:248:29 | call to source() :  | semmle.label | call to source() :  |
| data.swift:249:12:249:12 | dataTainted38 :  | semmle.label | dataTainted38 :  |
| data.swift:249:12:249:35 | call to shuffled() | semmle.label | call to shuffled() |
| data.swift:252:22:252:29 | call to source() :  | semmle.label | call to source() :  |
| data.swift:254:12:254:12 | dataTainted39 :  | semmle.label | dataTainted39 :  |
| data.swift:254:12:254:46 | call to shuffled(using:) | semmle.label | call to shuffled(using:) |
| data.swift:257:22:257:29 | call to source() :  | semmle.label | call to source() :  |
| data.swift:258:12:258:12 | dataTainted40 :  | semmle.label | dataTainted40 :  |
| data.swift:258:12:258:44 | call to trimmingPrefix(_:) | semmle.label | call to trimmingPrefix(_:) |
| data.swift:261:22:261:29 | call to source() :  | semmle.label | call to source() :  |
| data.swift:262:12:262:12 | dataTainted41 :  | semmle.label | dataTainted41 :  |
| data.swift:262:12:262:54 | call to trimmingPrefix(while:) | semmle.label | call to trimmingPrefix(while:) |
| file://:0:0:0:0 | .allHTTPHeaderFields :  | semmle.label | .allHTTPHeaderFields :  |
| file://:0:0:0:0 | .bytes :  | semmle.label | .bytes :  |
| file://:0:0:0:0 | .description :  | semmle.label | .description :  |
| file://:0:0:0:0 | .httpBody :  | semmle.label | .httpBody :  |
| file://:0:0:0:0 | .httpBodyStream :  | semmle.label | .httpBodyStream :  |
| file://:0:0:0:0 | .mainDocument :  | semmle.label | .mainDocument :  |
| file://:0:0:0:0 | .mutableBytes :  | semmle.label | .mutableBytes :  |
| file://:0:0:0:0 | .request :  | semmle.label | .request :  |
| file://:0:0:0:0 | .url :  | semmle.label | .url :  |
| file://:0:0:0:0 | .url :  | semmle.label | .url :  |
| file://:0:0:0:0 | .urlContexts :  | semmle.label | .urlContexts :  |
| file://:0:0:0:0 | .userActivities :  | semmle.label | .userActivities :  |
| file://:0:0:0:0 | [summary param] 0 in String.init(_:) :  | semmle.label | [summary param] 0 in String.init(_:) :  |
| file://:0:0:0:0 | [summary param] 0 in String.init(_:) :  | semmle.label | [summary param] 0 in String.init(_:) :  |
| file://:0:0:0:0 | [summary param] 0 in String.init(_:) :  | semmle.label | [summary param] 0 in String.init(_:) :  |
| file://:0:0:0:0 | [summary param] 0 in String.init(cString:) :  | semmle.label | [summary param] 0 in String.init(cString:) :  |
| file://:0:0:0:0 | [summary param] 0 in String.init(cString:) :  | semmle.label | [summary param] 0 in String.init(cString:) :  |
| file://:0:0:0:0 | [summary param] 0 in String.init(decoding:as:) :  | semmle.label | [summary param] 0 in String.init(decoding:as:) :  |
| file://:0:0:0:0 | [summary param] 0 in String.init(describing:) :  | semmle.label | [summary param] 0 in String.init(describing:) :  |
| file://:0:0:0:0 | [summary param] 0 in String.init(repeating:count:) :  | semmle.label | [summary param] 0 in String.init(repeating:count:) :  |
| file://:0:0:0:0 | [summary param] 0 in append(_:) :  | semmle.label | [summary param] 0 in append(_:) :  |
| file://:0:0:0:0 | [summary param] 0 in append(contentsOf:) :  | semmle.label | [summary param] 0 in append(contentsOf:) :  |
| file://:0:0:0:0 | [summary param] 0 in insert(contentsOf:at:) :  | semmle.label | [summary param] 0 in insert(contentsOf:at:) :  |
| file://:0:0:0:0 | [summary param] 0 in write(_:) :  | semmle.label | [summary param] 0 in write(_:) :  |
| file://:0:0:0:0 | [summary param] this in dropFirst(_:) :  | semmle.label | [summary param] this in dropFirst(_:) :  |
| file://:0:0:0:0 | [summary param] this in dropLast(_:) :  | semmle.label | [summary param] this in dropLast(_:) :  |
| file://:0:0:0:0 | [summary param] this in lowercased() :  | semmle.label | [summary param] this in lowercased() :  |
| file://:0:0:0:0 | [summary param] this in prefix(_:) :  | semmle.label | [summary param] this in prefix(_:) :  |
| file://:0:0:0:0 | [summary param] this in prefix(through:) :  | semmle.label | [summary param] this in prefix(through:) :  |
| file://:0:0:0:0 | [summary param] this in prefix(upTo:) :  | semmle.label | [summary param] this in prefix(upTo:) :  |
| file://:0:0:0:0 | [summary param] this in remove(at:) :  | semmle.label | [summary param] this in remove(at:) :  |
| file://:0:0:0:0 | [summary param] this in removeFirst() :  | semmle.label | [summary param] this in removeFirst() :  |
| file://:0:0:0:0 | [summary param] this in removeLast() :  | semmle.label | [summary param] this in removeLast() :  |
| file://:0:0:0:0 | [summary param] this in reversed() :  | semmle.label | [summary param] this in reversed() :  |
| file://:0:0:0:0 | [summary param] this in reversed() :  | semmle.label | [summary param] this in reversed() :  |
| file://:0:0:0:0 | [summary param] this in split(maxSplits:omittingEmptySubsequences:whereSeparator:) :  | semmle.label | [summary param] this in split(maxSplits:omittingEmptySubsequences:whereSeparator:) :  |
| file://:0:0:0:0 | [summary param] this in split(separator:maxSplits:omittingEmptySubsequences:) :  | semmle.label | [summary param] this in split(separator:maxSplits:omittingEmptySubsequences:) :  |
| file://:0:0:0:0 | [summary param] this in suffix(_:) :  | semmle.label | [summary param] this in suffix(_:) :  |
| file://:0:0:0:0 | [summary param] this in suffix(from:) :  | semmle.label | [summary param] this in suffix(from:) :  |
| file://:0:0:0:0 | [summary param] this in uppercased() :  | semmle.label | [summary param] this in uppercased() :  |
| file://:0:0:0:0 | [summary] to write: argument 0 in copyBytes(to:) :  | semmle.label | [summary] to write: argument 0 in copyBytes(to:) :  |
| file://:0:0:0:0 | [summary] to write: argument 0 in getBytes(_:) :  | semmle.label | [summary] to write: argument 0 in getBytes(_:) :  |
| file://:0:0:0:0 | [summary] to write: argument 0 in getBytes(_:length:) :  | semmle.label | [summary] to write: argument 0 in getBytes(_:length:) :  |
| file://:0:0:0:0 | [summary] to write: argument 0 in getBytes(_:maxLength:usedLength:encoding:options:range:remaining:) :  | semmle.label | [summary] to write: argument 0 in getBytes(_:maxLength:usedLength:encoding:options:range:remaining:) :  |
| file://:0:0:0:0 | [summary] to write: argument 0 in getBytes(_:range:) :  | semmle.label | [summary] to write: argument 0 in getBytes(_:range:) :  |
| file://:0:0:0:0 | [summary] to write: argument 0.parameter 0 in enumerateBytes(_:) :  | semmle.label | [summary] to write: argument 0.parameter 0 in enumerateBytes(_:) :  |
| file://:0:0:0:0 | [summary] to write: argument 1.parameter 0 in dataTask(with:completionHandler:) :  | semmle.label | [summary] to write: argument 1.parameter 0 in dataTask(with:completionHandler:) :  |
| file://:0:0:0:0 | [summary] to write: argument this in append(_:) :  | semmle.label | [summary] to write: argument this in append(_:) :  |
| file://:0:0:0:0 | [summary] to write: argument this in append(_:) :  | semmle.label | [summary] to write: argument this in append(_:) :  |
| file://:0:0:0:0 | [summary] to write: argument this in append(_:) :  | semmle.label | [summary] to write: argument this in append(_:) :  |
| file://:0:0:0:0 | [summary] to write: argument this in append(_:) :  | semmle.label | [summary] to write: argument this in append(_:) :  |
| file://:0:0:0:0 | [summary] to write: argument this in append(_:) :  | semmle.label | [summary] to write: argument this in append(_:) :  |
| file://:0:0:0:0 | [summary] to write: argument this in append(_:) :  | semmle.label | [summary] to write: argument this in append(_:) :  |
| file://:0:0:0:0 | [summary] to write: argument this in append(_:count:) :  | semmle.label | [summary] to write: argument this in append(_:count:) :  |
| file://:0:0:0:0 | [summary] to write: argument this in append(_:length:) :  | semmle.label | [summary] to write: argument this in append(_:length:) :  |
| file://:0:0:0:0 | [summary] to write: argument this in append(contentsOf:) :  | semmle.label | [summary] to write: argument this in append(contentsOf:) :  |
| file://:0:0:0:0 | [summary] to write: argument this in append(contentsOf:) :  | semmle.label | [summary] to write: argument this in append(contentsOf:) :  |
| file://:0:0:0:0 | [summary] to write: argument this in defineProperty(_:descriptor:) :  | semmle.label | [summary] to write: argument this in defineProperty(_:descriptor:) :  |
| file://:0:0:0:0 | [summary] to write: argument this in insert(_:at:) :  | semmle.label | [summary] to write: argument this in insert(_:at:) :  |
| file://:0:0:0:0 | [summary] to write: argument this in insert(_:at:) :  | semmle.label | [summary] to write: argument this in insert(_:at:) :  |
| file://:0:0:0:0 | [summary] to write: argument this in insert(contentsOf:at:) :  | semmle.label | [summary] to write: argument this in insert(contentsOf:at:) :  |
| file://:0:0:0:0 | [summary] to write: argument this in insert(contentsOf:at:) :  | semmle.label | [summary] to write: argument this in insert(contentsOf:at:) :  |
| file://:0:0:0:0 | [summary] to write: argument this in replace(_:with:maxReplacements:) :  | semmle.label | [summary] to write: argument this in replace(_:with:maxReplacements:) :  |
| file://:0:0:0:0 | [summary] to write: argument this in replaceBytes(in:withBytes:) :  | semmle.label | [summary] to write: argument this in replaceBytes(in:withBytes:) :  |
| file://:0:0:0:0 | [summary] to write: argument this in replaceBytes(in:withBytes:length:) :  | semmle.label | [summary] to write: argument this in replaceBytes(in:withBytes:length:) :  |
| file://:0:0:0:0 | [summary] to write: argument this in replaceCharacters(in:with:) :  | semmle.label | [summary] to write: argument this in replaceCharacters(in:with:) :  |
| file://:0:0:0:0 | [summary] to write: argument this in replaceOccurrences(of:with:options:range:) :  | semmle.label | [summary] to write: argument this in replaceOccurrences(of:with:options:range:) :  |
| file://:0:0:0:0 | [summary] to write: argument this in replaceSubrange(_:with:) :  | semmle.label | [summary] to write: argument this in replaceSubrange(_:with:) :  |
| file://:0:0:0:0 | [summary] to write: argument this in replaceSubrange(_:with:) :  | semmle.label | [summary] to write: argument this in replaceSubrange(_:with:) :  |
| file://:0:0:0:0 | [summary] to write: argument this in replaceSubrange(_:with:) :  | semmle.label | [summary] to write: argument this in replaceSubrange(_:with:) :  |
| file://:0:0:0:0 | [summary] to write: argument this in replaceSubrange(_:with:count:) :  | semmle.label | [summary] to write: argument this in replaceSubrange(_:with:count:) :  |
| file://:0:0:0:0 | [summary] to write: argument this in replacing(_:with:maxReplacements:) :  | semmle.label | [summary] to write: argument this in replacing(_:with:maxReplacements:) :  |
| file://:0:0:0:0 | [summary] to write: argument this in replacing(_:with:subrange:maxReplacements:) :  | semmle.label | [summary] to write: argument this in replacing(_:with:subrange:maxReplacements:) :  |
| file://:0:0:0:0 | [summary] to write: argument this in setData(_:) :  | semmle.label | [summary] to write: argument this in setData(_:) :  |
| file://:0:0:0:0 | [summary] to write: argument this in setString(_:) :  | semmle.label | [summary] to write: argument this in setString(_:) :  |
| file://:0:0:0:0 | [summary] to write: argument this in setValue(_:at:) :  | semmle.label | [summary] to write: argument this in setValue(_:at:) :  |
| file://:0:0:0:0 | [summary] to write: argument this in setValue(_:forProperty:) :  | semmle.label | [summary] to write: argument this in setValue(_:forProperty:) :  |
| file://:0:0:0:0 | [summary] to write: argument this in write(_:) :  | semmle.label | [summary] to write: argument this in write(_:) :  |
| file://:0:0:0:0 | [summary] to write: return (return) in Data.init(_:) :  | semmle.label | [summary] to write: return (return) in Data.init(_:) :  |
| file://:0:0:0:0 | [summary] to write: return (return) in Data.init(base64Encoded:options:) :  | semmle.label | [summary] to write: return (return) in Data.init(base64Encoded:options:) :  |
| file://:0:0:0:0 | [summary] to write: return (return) in Data.init(buffer:) :  | semmle.label | [summary] to write: return (return) in Data.init(buffer:) :  |
| file://:0:0:0:0 | [summary] to write: return (return) in Data.init(buffer:) :  | semmle.label | [summary] to write: return (return) in Data.init(buffer:) :  |
| file://:0:0:0:0 | [summary] to write: return (return) in Data.init(bytes:count:) :  | semmle.label | [summary] to write: return (return) in Data.init(bytes:count:) :  |
| file://:0:0:0:0 | [summary] to write: return (return) in Data.init(bytes:count:) :  | semmle.label | [summary] to write: return (return) in Data.init(bytes:count:) :  |
| file://:0:0:0:0 | [summary] to write: return (return) in Data.init(bytesNoCopy:count:deallocator:) :  | semmle.label | [summary] to write: return (return) in Data.init(bytesNoCopy:count:deallocator:) :  |
| file://:0:0:0:0 | [summary] to write: return (return) in Data.init(contentsOf:options:) :  | semmle.label | [summary] to write: return (return) in Data.init(contentsOf:options:) :  |
| file://:0:0:0:0 | [summary] to write: return (return) in Data.init(referencing:) :  | semmle.label | [summary] to write: return (return) in Data.init(referencing:) :  |
| file://:0:0:0:0 | [summary] to write: return (return) in JSValue.init(bool:in:) :  | semmle.label | [summary] to write: return (return) in JSValue.init(bool:in:) :  |
| file://:0:0:0:0 | [summary] to write: return (return) in JSValue.init(double:in:) :  | semmle.label | [summary] to write: return (return) in JSValue.init(double:in:) :  |
| file://:0:0:0:0 | [summary] to write: return (return) in JSValue.init(int32:in:) :  | semmle.label | [summary] to write: return (return) in JSValue.init(int32:in:) :  |
| file://:0:0:0:0 | [summary] to write: return (return) in JSValue.init(object:in:) :  | semmle.label | [summary] to write: return (return) in JSValue.init(object:in:) :  |
| file://:0:0:0:0 | [summary] to write: return (return) in JSValue.init(point:in:) :  | semmle.label | [summary] to write: return (return) in JSValue.init(point:in:) :  |
| file://:0:0:0:0 | [summary] to write: return (return) in JSValue.init(range:in:) :  | semmle.label | [summary] to write: return (return) in JSValue.init(range:in:) :  |
| file://:0:0:0:0 | [summary] to write: return (return) in JSValue.init(rect:in:) :  | semmle.label | [summary] to write: return (return) in JSValue.init(rect:in:) :  |
| file://:0:0:0:0 | [summary] to write: return (return) in JSValue.init(size:in:) :  | semmle.label | [summary] to write: return (return) in JSValue.init(size:in:) :  |
| file://:0:0:0:0 | [summary] to write: return (return) in JSValue.init(uInt32:in:) :  | semmle.label | [summary] to write: return (return) in JSValue.init(uInt32:in:) :  |
| file://:0:0:0:0 | [summary] to write: return (return) in NSData.init(base64Encoded:options:) :  | semmle.label | [summary] to write: return (return) in NSData.init(base64Encoded:options:) :  |
| file://:0:0:0:0 | [summary] to write: return (return) in NSData.init(base64Encoded:options:) :  | semmle.label | [summary] to write: return (return) in NSData.init(base64Encoded:options:) :  |
| file://:0:0:0:0 | [summary] to write: return (return) in NSData.init(base64Encoding:) :  | semmle.label | [summary] to write: return (return) in NSData.init(base64Encoding:) :  |
| file://:0:0:0:0 | [summary] to write: return (return) in NSData.init(bytes:length:) :  | semmle.label | [summary] to write: return (return) in NSData.init(bytes:length:) :  |
| file://:0:0:0:0 | [summary] to write: return (return) in NSData.init(bytesNoCopy:length:) :  | semmle.label | [summary] to write: return (return) in NSData.init(bytesNoCopy:length:) :  |
| file://:0:0:0:0 | [summary] to write: return (return) in NSData.init(bytesNoCopy:length:deallocator:) :  | semmle.label | [summary] to write: return (return) in NSData.init(bytesNoCopy:length:deallocator:) :  |
| file://:0:0:0:0 | [summary] to write: return (return) in NSData.init(bytesNoCopy:length:freeWhenDone:) :  | semmle.label | [summary] to write: return (return) in NSData.init(bytesNoCopy:length:freeWhenDone:) :  |
| file://:0:0:0:0 | [summary] to write: return (return) in NSData.init(contentsOf:) :  | semmle.label | [summary] to write: return (return) in NSData.init(contentsOf:) :  |
| file://:0:0:0:0 | [summary] to write: return (return) in NSData.init(contentsOf:options:) :  | semmle.label | [summary] to write: return (return) in NSData.init(contentsOf:options:) :  |
| file://:0:0:0:0 | [summary] to write: return (return) in NSData.init(contentsOfFile:) :  | semmle.label | [summary] to write: return (return) in NSData.init(contentsOfFile:) :  |
| file://:0:0:0:0 | [summary] to write: return (return) in NSData.init(contentsOfFile:options:) :  | semmle.label | [summary] to write: return (return) in NSData.init(contentsOfFile:options:) :  |
| file://:0:0:0:0 | [summary] to write: return (return) in NSData.init(contentsOfMappedFile:) :  | semmle.label | [summary] to write: return (return) in NSData.init(contentsOfMappedFile:) :  |
| file://:0:0:0:0 | [summary] to write: return (return) in NSData.init(data:) :  | semmle.label | [summary] to write: return (return) in NSData.init(data:) :  |
| file://:0:0:0:0 | [summary] to write: return (return) in NSString.init(characters:length:) :  | semmle.label | [summary] to write: return (return) in NSString.init(characters:length:) :  |
| file://:0:0:0:0 | [summary] to write: return (return) in NSString.init(charactersNoCopy:length:freeWhenDone:) :  | semmle.label | [summary] to write: return (return) in NSString.init(charactersNoCopy:length:freeWhenDone:) :  |
| file://:0:0:0:0 | [summary] to write: return (return) in NSString.init(string:) :  | semmle.label | [summary] to write: return (return) in NSString.init(string:) :  |
| file://:0:0:0:0 | [summary] to write: return (return) in Self.init(bytes:length:encoding:) :  | semmle.label | [summary] to write: return (return) in Self.init(bytes:length:encoding:) :  |
| file://:0:0:0:0 | [summary] to write: return (return) in Self.init(bytesNoCopy:length:encoding:freeWhenDone:) :  | semmle.label | [summary] to write: return (return) in Self.init(bytesNoCopy:length:encoding:freeWhenDone:) :  |
| file://:0:0:0:0 | [summary] to write: return (return) in Self.init(cString:) :  | semmle.label | [summary] to write: return (return) in Self.init(cString:) :  |
| file://:0:0:0:0 | [summary] to write: return (return) in Self.init(cString:encoding:) :  | semmle.label | [summary] to write: return (return) in Self.init(cString:encoding:) :  |
| file://:0:0:0:0 | [summary] to write: return (return) in Self.init(contentsOf:) :  | semmle.label | [summary] to write: return (return) in Self.init(contentsOf:) :  |
| file://:0:0:0:0 | [summary] to write: return (return) in Self.init(contentsOf:encoding:) :  | semmle.label | [summary] to write: return (return) in Self.init(contentsOf:encoding:) :  |
| file://:0:0:0:0 | [summary] to write: return (return) in Self.init(contentsOf:usedEncoding:) :  | semmle.label | [summary] to write: return (return) in Self.init(contentsOf:usedEncoding:) :  |
| file://:0:0:0:0 | [summary] to write: return (return) in Self.init(contentsOfFile:) :  | semmle.label | [summary] to write: return (return) in Self.init(contentsOfFile:) :  |
| file://:0:0:0:0 | [summary] to write: return (return) in Self.init(contentsOfFile:encoding:) :  | semmle.label | [summary] to write: return (return) in Self.init(contentsOfFile:encoding:) :  |
| file://:0:0:0:0 | [summary] to write: return (return) in Self.init(contentsOfFile:usedEncoding:) :  | semmle.label | [summary] to write: return (return) in Self.init(contentsOfFile:usedEncoding:) :  |
| file://:0:0:0:0 | [summary] to write: return (return) in Self.init(data:encoding:) :  | semmle.label | [summary] to write: return (return) in Self.init(data:encoding:) :  |
| file://:0:0:0:0 | [summary] to write: return (return) in Self.init(format:_:) :  | semmle.label | [summary] to write: return (return) in Self.init(format:_:) :  |
| file://:0:0:0:0 | [summary] to write: return (return) in Self.init(format:arguments:) :  | semmle.label | [summary] to write: return (return) in Self.init(format:arguments:) :  |
| file://:0:0:0:0 | [summary] to write: return (return) in Self.init(format:locale:_:) :  | semmle.label | [summary] to write: return (return) in Self.init(format:locale:_:) :  |
| file://:0:0:0:0 | [summary] to write: return (return) in Self.init(format:locale:arguments:) :  | semmle.label | [summary] to write: return (return) in Self.init(format:locale:arguments:) :  |
| file://:0:0:0:0 | [summary] to write: return (return) in Self.init(utf8String:) :  | semmle.label | [summary] to write: return (return) in Self.init(utf8String:) :  |
| file://:0:0:0:0 | [summary] to write: return (return) in String.init(_:) :  | semmle.label | [summary] to write: return (return) in String.init(_:) :  |
| file://:0:0:0:0 | [summary] to write: return (return) in String.init(_:) :  | semmle.label | [summary] to write: return (return) in String.init(_:) :  |
| file://:0:0:0:0 | [summary] to write: return (return) in String.init(_:) :  | semmle.label | [summary] to write: return (return) in String.init(_:) :  |
| file://:0:0:0:0 | [summary] to write: return (return) in String.init(bytes:encoding:) :  | semmle.label | [summary] to write: return (return) in String.init(bytes:encoding:) :  |
| file://:0:0:0:0 | [summary] to write: return (return) in String.init(cString:) :  | semmle.label | [summary] to write: return (return) in String.init(cString:) :  |
| file://:0:0:0:0 | [summary] to write: return (return) in String.init(cString:) :  | semmle.label | [summary] to write: return (return) in String.init(cString:) :  |
| file://:0:0:0:0 | [summary] to write: return (return) in String.init(data:encoding:) :  | semmle.label | [summary] to write: return (return) in String.init(data:encoding:) :  |
| file://:0:0:0:0 | [summary] to write: return (return) in String.init(decoding:as:) :  | semmle.label | [summary] to write: return (return) in String.init(decoding:as:) :  |
| file://:0:0:0:0 | [summary] to write: return (return) in String.init(describing:) :  | semmle.label | [summary] to write: return (return) in String.init(describing:) :  |
| file://:0:0:0:0 | [summary] to write: return (return) in String.init(format:_:) :  | semmle.label | [summary] to write: return (return) in String.init(format:_:) :  |
| file://:0:0:0:0 | [summary] to write: return (return) in String.init(format:arguments:) :  | semmle.label | [summary] to write: return (return) in String.init(format:arguments:) :  |
| file://:0:0:0:0 | [summary] to write: return (return) in String.init(format:locale:_:) :  | semmle.label | [summary] to write: return (return) in String.init(format:locale:_:) :  |
| file://:0:0:0:0 | [summary] to write: return (return) in String.init(format:locale:arguments:) :  | semmle.label | [summary] to write: return (return) in String.init(format:locale:arguments:) :  |
| file://:0:0:0:0 | [summary] to write: return (return) in String.init(repeating:count:) :  | semmle.label | [summary] to write: return (return) in String.init(repeating:count:) :  |
| file://:0:0:0:0 | [summary] to write: return (return) in URL.init(string:) :  | semmle.label | [summary] to write: return (return) in URL.init(string:) :  |
| file://:0:0:0:0 | [summary] to write: return (return) in URL.init(string:) :  | semmle.label | [summary] to write: return (return) in URL.init(string:) :  |
| file://:0:0:0:0 | [summary] to write: return (return) in URL.init(string:relativeTo:) :  | semmle.label | [summary] to write: return (return) in URL.init(string:relativeTo:) :  |
| file://:0:0:0:0 | [summary] to write: return (return) in URL.init(string:relativeTo:) :  | semmle.label | [summary] to write: return (return) in URL.init(string:relativeTo:) :  |
| file://:0:0:0:0 | [summary] to write: return (return) in WKUserScript.init(source:injectionTime:forMainFrameOnly:) :  | semmle.label | [summary] to write: return (return) in WKUserScript.init(source:injectionTime:forMainFrameOnly:) :  |
| file://:0:0:0:0 | [summary] to write: return (return) in WKUserScript.init(source:injectionTime:forMainFrameOnly:in:) :  | semmle.label | [summary] to write: return (return) in WKUserScript.init(source:injectionTime:forMainFrameOnly:in:) :  |
| file://:0:0:0:0 | [summary] to write: return (return) in appending(_:) :  | semmle.label | [summary] to write: return (return) in appending(_:) :  |
| file://:0:0:0:0 | [summary] to write: return (return) in appending(_:) :  | semmle.label | [summary] to write: return (return) in appending(_:) :  |
| file://:0:0:0:0 | [summary] to write: return (return) in appending(_:) :  | semmle.label | [summary] to write: return (return) in appending(_:) :  |
| file://:0:0:0:0 | [summary] to write: return (return) in appending(_:) :  | semmle.label | [summary] to write: return (return) in appending(_:) :  |
| file://:0:0:0:0 | [summary] to write: return (return) in appendingFormat(_:_:) :  | semmle.label | [summary] to write: return (return) in appendingFormat(_:_:) :  |
| file://:0:0:0:0 | [summary] to write: return (return) in appendingFormat(_:_:) :  | semmle.label | [summary] to write: return (return) in appendingFormat(_:_:) :  |
| file://:0:0:0:0 | [summary] to write: return (return) in appendingPathComponent(_:) :  | semmle.label | [summary] to write: return (return) in appendingPathComponent(_:) :  |
| file://:0:0:0:0 | [summary] to write: return (return) in appendingPathComponent(_:) :  | semmle.label | [summary] to write: return (return) in appendingPathComponent(_:) :  |
| file://:0:0:0:0 | [summary] to write: return (return) in appendingPathComponent(_:conformingTo:) :  | semmle.label | [summary] to write: return (return) in appendingPathComponent(_:conformingTo:) :  |
| file://:0:0:0:0 | [summary] to write: return (return) in appendingPathComponent(_:conformingTo:) :  | semmle.label | [summary] to write: return (return) in appendingPathComponent(_:conformingTo:) :  |
| file://:0:0:0:0 | [summary] to write: return (return) in appendingPathExtension(_:) :  | semmle.label | [summary] to write: return (return) in appendingPathExtension(_:) :  |
| file://:0:0:0:0 | [summary] to write: return (return) in appendingPathExtension(_:) :  | semmle.label | [summary] to write: return (return) in appendingPathExtension(_:) :  |
| file://:0:0:0:0 | [summary] to write: return (return) in applyingTransform(_:reverse:) :  | semmle.label | [summary] to write: return (return) in applyingTransform(_:reverse:) :  |
| file://:0:0:0:0 | [summary] to write: return (return) in atIndex(_:) :  | semmle.label | [summary] to write: return (return) in atIndex(_:) :  |
| file://:0:0:0:0 | [summary] to write: return (return) in base64EncodedData(options:) :  | semmle.label | [summary] to write: return (return) in base64EncodedData(options:) :  |
| file://:0:0:0:0 | [summary] to write: return (return) in base64EncodedData(options:) :  | semmle.label | [summary] to write: return (return) in base64EncodedData(options:) :  |
| file://:0:0:0:0 | [summary] to write: return (return) in base64EncodedString(options:) :  | semmle.label | [summary] to write: return (return) in base64EncodedString(options:) :  |
| file://:0:0:0:0 | [summary] to write: return (return) in base64EncodedString(options:) :  | semmle.label | [summary] to write: return (return) in base64EncodedString(options:) :  |
| file://:0:0:0:0 | [summary] to write: return (return) in base64Encoding() :  | semmle.label | [summary] to write: return (return) in base64Encoding() :  |
| file://:0:0:0:0 | [summary] to write: return (return) in cString() :  | semmle.label | [summary] to write: return (return) in cString() :  |
| file://:0:0:0:0 | [summary] to write: return (return) in cString(using:) :  | semmle.label | [summary] to write: return (return) in cString(using:) :  |
| file://:0:0:0:0 | [summary] to write: return (return) in cString(using:) :  | semmle.label | [summary] to write: return (return) in cString(using:) :  |
| file://:0:0:0:0 | [summary] to write: return (return) in capitalized(with:) :  | semmle.label | [summary] to write: return (return) in capitalized(with:) :  |
| file://:0:0:0:0 | [summary] to write: return (return) in capitalized(with:) :  | semmle.label | [summary] to write: return (return) in capitalized(with:) :  |
| file://:0:0:0:0 | [summary] to write: return (return) in character(at:) :  | semmle.label | [summary] to write: return (return) in character(at:) :  |
| file://:0:0:0:0 | [summary] to write: return (return) in compactMap(_:) :  | semmle.label | [summary] to write: return (return) in compactMap(_:) :  |
| file://:0:0:0:0 | [summary] to write: return (return) in components(separatedBy:) :  | semmle.label | [summary] to write: return (return) in components(separatedBy:) :  |
| file://:0:0:0:0 | [summary] to write: return (return) in components(separatedBy:) :  | semmle.label | [summary] to write: return (return) in components(separatedBy:) :  |
| file://:0:0:0:0 | [summary] to write: return (return) in components(separatedBy:) :  | semmle.label | [summary] to write: return (return) in components(separatedBy:) :  |
| file://:0:0:0:0 | [summary] to write: return (return) in compressed(using:) :  | semmle.label | [summary] to write: return (return) in compressed(using:) :  |
| file://:0:0:0:0 | [summary] to write: return (return) in copy() :  | semmle.label | [summary] to write: return (return) in copy() :  |
| file://:0:0:0:0 | [summary] to write: return (return) in copy(with:) :  | semmle.label | [summary] to write: return (return) in copy(with:) :  |
| file://:0:0:0:0 | [summary] to write: return (return) in data(using:) :  | semmle.label | [summary] to write: return (return) in data(using:) :  |
| file://:0:0:0:0 | [summary] to write: return (return) in data(using:allowLossyConversion:) :  | semmle.label | [summary] to write: return (return) in data(using:allowLossyConversion:) :  |
| file://:0:0:0:0 | [summary] to write: return (return) in dataWithContentsOfMappedFile(_:) :  | semmle.label | [summary] to write: return (return) in dataWithContentsOfMappedFile(_:) :  |
| file://:0:0:0:0 | [summary] to write: return (return) in decompressed(using:) :  | semmle.label | [summary] to write: return (return) in decompressed(using:) :  |
| file://:0:0:0:0 | [summary] to write: return (return) in dropFirst(_:) :  | semmle.label | [summary] to write: return (return) in dropFirst(_:) :  |
| file://:0:0:0:0 | [summary] to write: return (return) in dropLast(_:) :  | semmle.label | [summary] to write: return (return) in dropLast(_:) :  |
| file://:0:0:0:0 | [summary] to write: return (return) in flatMap(_:) :  | semmle.label | [summary] to write: return (return) in flatMap(_:) :  |
| file://:0:0:0:0 | [summary] to write: return (return) in flatMap(_:) :  | semmle.label | [summary] to write: return (return) in flatMap(_:) :  |
| file://:0:0:0:0 | [summary] to write: return (return) in folding(options:locale:) :  | semmle.label | [summary] to write: return (return) in folding(options:locale:) :  |
| file://:0:0:0:0 | [summary] to write: return (return) in folding(options:locale:) :  | semmle.label | [summary] to write: return (return) in folding(options:locale:) :  |
| file://:0:0:0:0 | [summary] to write: return (return) in forProperty(_:) :  | semmle.label | [summary] to write: return (return) in forProperty(_:) :  |
| file://:0:0:0:0 | [summary] to write: return (return) in localizedStringWithFormat(_:_:) :  | semmle.label | [summary] to write: return (return) in localizedStringWithFormat(_:_:) :  |
| file://:0:0:0:0 | [summary] to write: return (return) in localizedStringWithFormat(_:_:) :  | semmle.label | [summary] to write: return (return) in localizedStringWithFormat(_:_:) :  |
| file://:0:0:0:0 | [summary] to write: return (return) in lossyCString() :  | semmle.label | [summary] to write: return (return) in lossyCString() :  |
| file://:0:0:0:0 | [summary] to write: return (return) in lowercased() :  | semmle.label | [summary] to write: return (return) in lowercased() :  |
| file://:0:0:0:0 | [summary] to write: return (return) in lowercased(with:) :  | semmle.label | [summary] to write: return (return) in lowercased(with:) :  |
| file://:0:0:0:0 | [summary] to write: return (return) in lowercased(with:) :  | semmle.label | [summary] to write: return (return) in lowercased(with:) :  |
| file://:0:0:0:0 | [summary] to write: return (return) in map(_:) :  | semmle.label | [summary] to write: return (return) in map(_:) :  |
| file://:0:0:0:0 | [summary] to write: return (return) in mutableCopy() :  | semmle.label | [summary] to write: return (return) in mutableCopy() :  |
| file://:0:0:0:0 | [summary] to write: return (return) in mutableCopy(with:) :  | semmle.label | [summary] to write: return (return) in mutableCopy(with:) :  |
| file://:0:0:0:0 | [summary] to write: return (return) in padding(toLength:withPad:startingAt:) :  | semmle.label | [summary] to write: return (return) in padding(toLength:withPad:startingAt:) :  |
| file://:0:0:0:0 | [summary] to write: return (return) in padding(toLength:withPad:startingAt:) :  | semmle.label | [summary] to write: return (return) in padding(toLength:withPad:startingAt:) :  |
| file://:0:0:0:0 | [summary] to write: return (return) in padding(toLength:withPad:startingAt:) :  | semmle.label | [summary] to write: return (return) in padding(toLength:withPad:startingAt:) :  |
| file://:0:0:0:0 | [summary] to write: return (return) in path(withComponents:) :  | semmle.label | [summary] to write: return (return) in path(withComponents:) :  |
| file://:0:0:0:0 | [summary] to write: return (return) in prefix(_:) :  | semmle.label | [summary] to write: return (return) in prefix(_:) :  |
| file://:0:0:0:0 | [summary] to write: return (return) in prefix(through:) :  | semmle.label | [summary] to write: return (return) in prefix(through:) :  |
| file://:0:0:0:0 | [summary] to write: return (return) in prefix(upTo:) :  | semmle.label | [summary] to write: return (return) in prefix(upTo:) :  |
| file://:0:0:0:0 | [summary] to write: return (return) in propertyList() :  | semmle.label | [summary] to write: return (return) in propertyList() :  |
| file://:0:0:0:0 | [summary] to write: return (return) in propertyListFromStringsFileFormat() :  | semmle.label | [summary] to write: return (return) in propertyListFromStringsFileFormat() :  |
| file://:0:0:0:0 | [summary] to write: return (return) in propertyListFromStringsFileFormat() :  | semmle.label | [summary] to write: return (return) in propertyListFromStringsFileFormat() :  |
| file://:0:0:0:0 | [summary] to write: return (return) in reduce(into:_:) :  | semmle.label | [summary] to write: return (return) in reduce(into:_:) :  |
| file://:0:0:0:0 | [summary] to write: return (return) in remove(at:) :  | semmle.label | [summary] to write: return (return) in remove(at:) :  |
| file://:0:0:0:0 | [summary] to write: return (return) in removeFirst() :  | semmle.label | [summary] to write: return (return) in removeFirst() :  |
| file://:0:0:0:0 | [summary] to write: return (return) in removeLast() :  | semmle.label | [summary] to write: return (return) in removeLast() :  |
<<<<<<< HEAD
| file://:0:0:0:0 | [summary] to write: return (return) in replacingOccurrences(of:with:) :  | semmle.label | [summary] to write: return (return) in replacingOccurrences(of:with:) :  |
| file://:0:0:0:0 | [summary] to write: return (return) in replacingOccurrences(of:with:) :  | semmle.label | [summary] to write: return (return) in replacingOccurrences(of:with:) :  |
=======
>>>>>>> 4356d359
| file://:0:0:0:0 | [summary] to write: return (return) in replacingOccurrences(of:with:options:range:) :  | semmle.label | [summary] to write: return (return) in replacingOccurrences(of:with:options:range:) :  |
| file://:0:0:0:0 | [summary] to write: return (return) in replacingOccurrences(of:with:options:range:) :  | semmle.label | [summary] to write: return (return) in replacingOccurrences(of:with:options:range:) :  |
| file://:0:0:0:0 | [summary] to write: return (return) in reversed() :  | semmle.label | [summary] to write: return (return) in reversed() :  |
| file://:0:0:0:0 | [summary] to write: return (return) in reversed() :  | semmle.label | [summary] to write: return (return) in reversed() :  |
| file://:0:0:0:0 | [summary] to write: return (return) in shuffled() :  | semmle.label | [summary] to write: return (return) in shuffled() :  |
| file://:0:0:0:0 | [summary] to write: return (return) in shuffled(using:) :  | semmle.label | [summary] to write: return (return) in shuffled(using:) :  |
| file://:0:0:0:0 | [summary] to write: return (return) in sorted() :  | semmle.label | [summary] to write: return (return) in sorted() :  |
| file://:0:0:0:0 | [summary] to write: return (return) in sorted(by:) :  | semmle.label | [summary] to write: return (return) in sorted(by:) :  |
| file://:0:0:0:0 | [summary] to write: return (return) in sorted(using:) :  | semmle.label | [summary] to write: return (return) in sorted(using:) :  |
| file://:0:0:0:0 | [summary] to write: return (return) in split(maxSplits:omittingEmptySubsequences:whereSeparator:) :  | semmle.label | [summary] to write: return (return) in split(maxSplits:omittingEmptySubsequences:whereSeparator:) :  |
| file://:0:0:0:0 | [summary] to write: return (return) in split(separator:maxSplits:omittingEmptySubsequences:) :  | semmle.label | [summary] to write: return (return) in split(separator:maxSplits:omittingEmptySubsequences:) :  |
| file://:0:0:0:0 | [summary] to write: return (return) in string(withCString:) :  | semmle.label | [summary] to write: return (return) in string(withCString:) :  |
| file://:0:0:0:0 | [summary] to write: return (return) in string(withCString:length:) :  | semmle.label | [summary] to write: return (return) in string(withCString:length:) :  |
| file://:0:0:0:0 | [summary] to write: return (return) in string(withContentsOf:) :  | semmle.label | [summary] to write: return (return) in string(withContentsOf:) :  |
| file://:0:0:0:0 | [summary] to write: return (return) in string(withContentsOfFile:) :  | semmle.label | [summary] to write: return (return) in string(withContentsOfFile:) :  |
| file://:0:0:0:0 | [summary] to write: return (return) in strings(byAppendingPaths:) :  | semmle.label | [summary] to write: return (return) in strings(byAppendingPaths:) :  |
| file://:0:0:0:0 | [summary] to write: return (return) in subdata(with:) :  | semmle.label | [summary] to write: return (return) in subdata(with:) :  |
| file://:0:0:0:0 | [summary] to write: return (return) in substring(from:) :  | semmle.label | [summary] to write: return (return) in substring(from:) :  |
| file://:0:0:0:0 | [summary] to write: return (return) in substring(from:) :  | semmle.label | [summary] to write: return (return) in substring(from:) :  |
| file://:0:0:0:0 | [summary] to write: return (return) in substring(to:) :  | semmle.label | [summary] to write: return (return) in substring(to:) :  |
| file://:0:0:0:0 | [summary] to write: return (return) in substring(with:) :  | semmle.label | [summary] to write: return (return) in substring(with:) :  |
| file://:0:0:0:0 | [summary] to write: return (return) in suffix(_:) :  | semmle.label | [summary] to write: return (return) in suffix(_:) :  |
| file://:0:0:0:0 | [summary] to write: return (return) in suffix(from:) :  | semmle.label | [summary] to write: return (return) in suffix(from:) :  |
| file://:0:0:0:0 | [summary] to write: return (return) in toArray() :  | semmle.label | [summary] to write: return (return) in toArray() :  |
| file://:0:0:0:0 | [summary] to write: return (return) in toBool() :  | semmle.label | [summary] to write: return (return) in toBool() :  |
| file://:0:0:0:0 | [summary] to write: return (return) in toDate() :  | semmle.label | [summary] to write: return (return) in toDate() :  |
| file://:0:0:0:0 | [summary] to write: return (return) in toDictionary() :  | semmle.label | [summary] to write: return (return) in toDictionary() :  |
| file://:0:0:0:0 | [summary] to write: return (return) in toDouble() :  | semmle.label | [summary] to write: return (return) in toDouble() :  |
| file://:0:0:0:0 | [summary] to write: return (return) in toInt32() :  | semmle.label | [summary] to write: return (return) in toInt32() :  |
| file://:0:0:0:0 | [summary] to write: return (return) in toNumber() :  | semmle.label | [summary] to write: return (return) in toNumber() :  |
| file://:0:0:0:0 | [summary] to write: return (return) in toObject() :  | semmle.label | [summary] to write: return (return) in toObject() :  |
| file://:0:0:0:0 | [summary] to write: return (return) in toObjectOf(_:) :  | semmle.label | [summary] to write: return (return) in toObjectOf(_:) :  |
| file://:0:0:0:0 | [summary] to write: return (return) in toPoint() :  | semmle.label | [summary] to write: return (return) in toPoint() :  |
| file://:0:0:0:0 | [summary] to write: return (return) in toRange() :  | semmle.label | [summary] to write: return (return) in toRange() :  |
| file://:0:0:0:0 | [summary] to write: return (return) in toRect() :  | semmle.label | [summary] to write: return (return) in toRect() :  |
| file://:0:0:0:0 | [summary] to write: return (return) in toSize() :  | semmle.label | [summary] to write: return (return) in toSize() :  |
| file://:0:0:0:0 | [summary] to write: return (return) in toString() :  | semmle.label | [summary] to write: return (return) in toString() :  |
| file://:0:0:0:0 | [summary] to write: return (return) in toUInt32() :  | semmle.label | [summary] to write: return (return) in toUInt32() :  |
| file://:0:0:0:0 | [summary] to write: return (return) in trimmingCharacters(in:) :  | semmle.label | [summary] to write: return (return) in trimmingCharacters(in:) :  |
| file://:0:0:0:0 | [summary] to write: return (return) in trimmingCharacters(in:) :  | semmle.label | [summary] to write: return (return) in trimmingCharacters(in:) :  |
| file://:0:0:0:0 | [summary] to write: return (return) in trimmingPrefix(_:) :  | semmle.label | [summary] to write: return (return) in trimmingPrefix(_:) :  |
| file://:0:0:0:0 | [summary] to write: return (return) in trimmingPrefix(while:) :  | semmle.label | [summary] to write: return (return) in trimmingPrefix(while:) :  |
| file://:0:0:0:0 | [summary] to write: return (return) in uppercased() :  | semmle.label | [summary] to write: return (return) in uppercased() :  |
| file://:0:0:0:0 | [summary] to write: return (return) in uppercased(with:) :  | semmle.label | [summary] to write: return (return) in uppercased(with:) :  |
| file://:0:0:0:0 | [summary] to write: return (return) in uppercased(with:) :  | semmle.label | [summary] to write: return (return) in uppercased(with:) :  |
| file://:0:0:0:0 | [summary] to write: return (return) in variantFittingPresentationWidth(_:) :  | semmle.label | [summary] to write: return (return) in variantFittingPresentationWidth(_:) :  |
| nsdata.swift:22:9:22:9 | self :  | semmle.label | self :  |
| nsdata.swift:23:9:23:9 | self :  | semmle.label | self :  |
| nsdata.swift:24:5:24:50 | [summary param] 0 in NSData.init(bytes:length:) :  | semmle.label | [summary param] 0 in NSData.init(bytes:length:) :  |
| nsdata.swift:25:5:25:68 | [summary param] 0 in NSData.init(bytesNoCopy:length:) :  | semmle.label | [summary param] 0 in NSData.init(bytesNoCopy:length:) :  |
| nsdata.swift:26:5:26:130 | [summary param] 0 in NSData.init(bytesNoCopy:length:deallocator:) :  | semmle.label | [summary param] 0 in NSData.init(bytesNoCopy:length:deallocator:) :  |
| nsdata.swift:27:5:27:90 | [summary param] 0 in NSData.init(bytesNoCopy:length:freeWhenDone:) :  | semmle.label | [summary param] 0 in NSData.init(bytesNoCopy:length:freeWhenDone:) :  |
| nsdata.swift:28:5:28:23 | [summary param] 0 in NSData.init(data:) :  | semmle.label | [summary param] 0 in NSData.init(data:) :  |
| nsdata.swift:29:5:29:36 | [summary param] 0 in NSData.init(contentsOfFile:) :  | semmle.label | [summary param] 0 in NSData.init(contentsOfFile:) :  |
| nsdata.swift:30:5:30:93 | [summary param] 0 in NSData.init(contentsOfFile:options:) :  | semmle.label | [summary param] 0 in NSData.init(contentsOfFile:options:) :  |
| nsdata.swift:31:5:31:29 | [summary param] 0 in NSData.init(contentsOf:) :  | semmle.label | [summary param] 0 in NSData.init(contentsOf:) :  |
| nsdata.swift:32:5:32:61 | [summary param] 0 in NSData.init(contentsOf:options:) :  | semmle.label | [summary param] 0 in NSData.init(contentsOf:options:) :  |
| nsdata.swift:33:5:33:47 | [summary param] 0 in NSData.init(contentsOfMappedFile:) :  | semmle.label | [summary param] 0 in NSData.init(contentsOfMappedFile:) :  |
| nsdata.swift:34:5:34:88 | [summary param] 0 in NSData.init(base64Encoded:options:) :  | semmle.label | [summary param] 0 in NSData.init(base64Encoded:options:) :  |
| nsdata.swift:35:5:35:92 | [summary param] 0 in NSData.init(base64Encoded:options:) :  | semmle.label | [summary param] 0 in NSData.init(base64Encoded:options:) :  |
| nsdata.swift:36:5:36:49 | [summary param] 0 in NSData.init(base64Encoding:) :  | semmle.label | [summary param] 0 in NSData.init(base64Encoding:) :  |
| nsdata.swift:37:5:37:98 | [summary param] this in base64EncodedData(options:) :  | semmle.label | [summary param] this in base64EncodedData(options:) :  |
| nsdata.swift:38:5:38:96 | [summary param] this in base64EncodedString(options:) :  | semmle.label | [summary param] this in base64EncodedString(options:) :  |
| nsdata.swift:39:5:39:49 | [summary param] this in base64Encoding() :  | semmle.label | [summary param] this in base64Encoding() :  |
| nsdata.swift:40:5:40:82 | [summary param] 0 in dataWithContentsOfMappedFile(_:) :  | semmle.label | [summary param] 0 in dataWithContentsOfMappedFile(_:) :  |
| nsdata.swift:41:5:41:104 | [summary param] this in enumerateBytes(_:) :  | semmle.label | [summary param] this in enumerateBytes(_:) :  |
| nsdata.swift:42:5:42:55 | [summary param] this in getBytes(_:) :  | semmle.label | [summary param] this in getBytes(_:) :  |
| nsdata.swift:43:5:43:68 | [summary param] this in getBytes(_:length:) :  | semmle.label | [summary param] this in getBytes(_:length:) :  |
| nsdata.swift:44:5:44:71 | [summary param] this in getBytes(_:range:) :  | semmle.label | [summary param] this in getBytes(_:range:) :  |
| nsdata.swift:45:5:45:65 | [summary param] this in subdata(with:) :  | semmle.label | [summary param] this in subdata(with:) :  |
| nsdata.swift:46:5:46:89 | [summary param] this in compressed(using:) :  | semmle.label | [summary param] this in compressed(using:) :  |
| nsdata.swift:47:5:47:91 | [summary param] this in decompressed(using:) :  | semmle.label | [summary param] this in decompressed(using:) :  |
| nsdata.swift:57:26:57:80 | call to NSData.init(bytes:length:) :  | semmle.label | call to NSData.init(bytes:length:) :  |
| nsdata.swift:57:40:57:47 | call to source() :  | semmle.label | call to source() :  |
| nsdata.swift:58:15:58:15 | nsDataTainted1 | semmle.label | nsDataTainted1 |
| nsdata.swift:60:26:60:93 | call to NSData.init(bytesNoCopy:length:) :  | semmle.label | call to NSData.init(bytesNoCopy:length:) :  |
| nsdata.swift:60:46:60:53 | call to source() :  | semmle.label | call to source() :  |
| nsdata.swift:61:15:61:15 | nsDataTainted2 | semmle.label | nsDataTainted2 |
| nsdata.swift:63:26:63:111 | call to NSData.init(bytesNoCopy:length:deallocator:) :  | semmle.label | call to NSData.init(bytesNoCopy:length:deallocator:) :  |
| nsdata.swift:63:46:63:53 | call to source() :  | semmle.label | call to source() :  |
| nsdata.swift:64:15:64:15 | nsDataTainted3 | semmle.label | nsDataTainted3 |
| nsdata.swift:66:26:66:113 | call to NSData.init(bytesNoCopy:length:freeWhenDone:) :  | semmle.label | call to NSData.init(bytesNoCopy:length:freeWhenDone:) :  |
| nsdata.swift:66:46:66:53 | call to source() :  | semmle.label | call to source() :  |
| nsdata.swift:67:15:67:15 | nsDataTainted4 | semmle.label | nsDataTainted4 |
| nsdata.swift:69:26:69:56 | call to NSData.init(data:) :  | semmle.label | call to NSData.init(data:) :  |
| nsdata.swift:69:39:69:46 | call to source() :  | semmle.label | call to source() :  |
| nsdata.swift:70:15:70:15 | nsDataTainted5 | semmle.label | nsDataTainted5 |
| nsdata.swift:72:26:72:68 | call to NSData.init(contentsOfFile:) :  | semmle.label | call to NSData.init(contentsOfFile:) :  |
| nsdata.swift:72:49:72:56 | call to source() :  | semmle.label | call to source() :  |
| nsdata.swift:73:15:73:29 | ...! | semmle.label | ...! |
| nsdata.swift:75:26:75:81 | call to NSData.init(contentsOfFile:options:) :  | semmle.label | call to NSData.init(contentsOfFile:options:) :  |
| nsdata.swift:75:49:75:56 | call to source() :  | semmle.label | call to source() :  |
| nsdata.swift:76:15:76:15 | nsDataTainted7 | semmle.label | nsDataTainted7 |
| nsdata.swift:78:26:78:61 | call to NSData.init(contentsOf:) :  | semmle.label | call to NSData.init(contentsOf:) :  |
| nsdata.swift:78:45:78:52 | call to source() :  | semmle.label | call to source() :  |
| nsdata.swift:79:15:79:29 | ...! | semmle.label | ...! |
| nsdata.swift:81:26:81:74 | call to NSData.init(contentsOf:options:) :  | semmle.label | call to NSData.init(contentsOf:options:) :  |
| nsdata.swift:81:45:81:52 | call to source() :  | semmle.label | call to source() :  |
| nsdata.swift:82:15:82:29 | ...! | semmle.label | ...! |
| nsdata.swift:84:27:84:75 | call to NSData.init(contentsOfMappedFile:) :  | semmle.label | call to NSData.init(contentsOfMappedFile:) :  |
| nsdata.swift:84:56:84:63 | call to source() :  | semmle.label | call to source() :  |
| nsdata.swift:85:15:85:30 | ...! | semmle.label | ...! |
| nsdata.swift:87:27:87:79 | call to NSData.init(base64Encoded:options:) :  | semmle.label | call to NSData.init(base64Encoded:options:) :  |
| nsdata.swift:87:49:87:56 | call to source() :  | semmle.label | call to source() :  |
| nsdata.swift:88:15:88:30 | ...! | semmle.label | ...! |
| nsdata.swift:89:27:89:81 | call to NSData.init(base64Encoded:options:) :  | semmle.label | call to NSData.init(base64Encoded:options:) :  |
| nsdata.swift:89:49:89:56 | call to source() :  | semmle.label | call to source() :  |
| nsdata.swift:90:15:90:30 | ...! | semmle.label | ...! |
| nsdata.swift:92:27:92:69 | call to NSData.init(base64Encoding:) :  | semmle.label | call to NSData.init(base64Encoding:) :  |
| nsdata.swift:92:50:92:57 | call to source() :  | semmle.label | call to source() :  |
| nsdata.swift:93:15:93:30 | ...! | semmle.label | ...! |
| nsdata.swift:95:27:95:34 | call to source() :  | semmle.label | call to source() :  |
| nsdata.swift:96:15:96:15 | nsDataTainted14 :  | semmle.label | nsDataTainted14 :  |
| nsdata.swift:96:15:96:49 | call to base64EncodedData(options:) | semmle.label | call to base64EncodedData(options:) |
| nsdata.swift:97:15:97:15 | nsDataTainted14 :  | semmle.label | nsDataTainted14 :  |
| nsdata.swift:97:15:97:60 | call to base64EncodedData(options:) | semmle.label | call to base64EncodedData(options:) |
| nsdata.swift:99:27:99:34 | call to source() :  | semmle.label | call to source() :  |
| nsdata.swift:100:15:100:15 | nsDataTainted15 :  | semmle.label | nsDataTainted15 :  |
| nsdata.swift:100:15:100:51 | call to base64EncodedString(options:) | semmle.label | call to base64EncodedString(options:) |
| nsdata.swift:101:15:101:15 | nsDataTainted15 :  | semmle.label | nsDataTainted15 :  |
| nsdata.swift:101:15:101:62 | call to base64EncodedString(options:) | semmle.label | call to base64EncodedString(options:) |
| nsdata.swift:103:27:103:34 | call to source() :  | semmle.label | call to source() :  |
| nsdata.swift:104:15:104:15 | nsDataTainted16 :  | semmle.label | nsDataTainted16 :  |
| nsdata.swift:104:15:104:46 | call to base64Encoding() | semmle.label | call to base64Encoding() |
| nsdata.swift:106:15:106:70 | call to dataWithContentsOfMappedFile(_:) :  | semmle.label | call to dataWithContentsOfMappedFile(_:) :  |
| nsdata.swift:106:15:106:71 | ...! | semmle.label | ...! |
| nsdata.swift:106:51:106:58 | call to source() :  | semmle.label | call to source() :  |
| nsdata.swift:108:27:108:34 | call to source() :  | semmle.label | call to source() :  |
| nsdata.swift:109:5:109:5 | nsDataTainted17 :  | semmle.label | nsDataTainted17 :  |
| nsdata.swift:110:9:110:9 | bytes :  | semmle.label | bytes :  |
| nsdata.swift:110:45:110:45 | bytes | semmle.label | bytes |
| nsdata.swift:113:27:113:34 | call to source() :  | semmle.label | call to source() :  |
| nsdata.swift:115:5:115:5 | nsDataTainted18 :  | semmle.label | nsDataTainted18 :  |
| nsdata.swift:115:30:115:30 | [post] bufferTainted18 :  | semmle.label | [post] bufferTainted18 :  |
| nsdata.swift:116:15:116:15 | bufferTainted18 | semmle.label | bufferTainted18 |
| nsdata.swift:118:27:118:34 | call to source() :  | semmle.label | call to source() :  |
| nsdata.swift:120:5:120:5 | nsDataTainted19 :  | semmle.label | nsDataTainted19 :  |
| nsdata.swift:120:30:120:30 | [post] bufferTainted19 :  | semmle.label | [post] bufferTainted19 :  |
| nsdata.swift:121:15:121:15 | bufferTainted19 | semmle.label | bufferTainted19 |
| nsdata.swift:123:27:123:34 | call to source() :  | semmle.label | call to source() :  |
| nsdata.swift:125:5:125:5 | nsDataTainted20 :  | semmle.label | nsDataTainted20 :  |
| nsdata.swift:125:30:125:30 | [post] bufferTainted20 :  | semmle.label | [post] bufferTainted20 :  |
| nsdata.swift:126:15:126:15 | bufferTainted20 | semmle.label | bufferTainted20 |
| nsdata.swift:128:27:128:34 | call to source() :  | semmle.label | call to source() :  |
| nsdata.swift:129:15:129:15 | nsDataTainted21 :  | semmle.label | nsDataTainted21 :  |
| nsdata.swift:129:15:129:54 | call to subdata(with:) | semmle.label | call to subdata(with:) |
| nsdata.swift:131:27:131:34 | call to source() :  | semmle.label | call to source() :  |
| nsdata.swift:132:15:132:15 | nsDataTainted22 :  | semmle.label | nsDataTainted22 :  |
| nsdata.swift:132:15:132:81 | call to compressed(using:) | semmle.label | call to compressed(using:) |
| nsdata.swift:134:27:134:34 | call to source() :  | semmle.label | call to source() :  |
| nsdata.swift:135:15:135:15 | nsDataTainted23 :  | semmle.label | nsDataTainted23 :  |
| nsdata.swift:135:15:135:83 | call to decompressed(using:) | semmle.label | call to decompressed(using:) |
| nsdata.swift:138:27:138:34 | call to source() :  | semmle.label | call to source() :  |
| nsdata.swift:139:15:139:15 | nsDataTainted24 :  | semmle.label | nsDataTainted24 :  |
| nsdata.swift:139:15:139:31 | .bytes | semmle.label | .bytes |
| nsdata.swift:140:15:140:15 | nsDataTainted24 :  | semmle.label | nsDataTainted24 :  |
| nsdata.swift:140:15:140:31 | .description | semmle.label | .description |
| nsmutabledata.swift:13:9:13:9 | self :  | semmle.label | self :  |
| nsmutabledata.swift:14:5:14:58 | [summary param] 0 in append(_:length:) :  | semmle.label | [summary param] 0 in append(_:length:) :  |
| nsmutabledata.swift:15:5:15:33 | [summary param] 0 in append(_:) :  | semmle.label | [summary param] 0 in append(_:) :  |
| nsmutabledata.swift:16:5:16:78 | [summary param] 1 in replaceBytes(in:withBytes:) :  | semmle.label | [summary param] 1 in replaceBytes(in:withBytes:) :  |
| nsmutabledata.swift:17:5:17:121 | [summary param] 1 in replaceBytes(in:withBytes:length:) :  | semmle.label | [summary param] 1 in replaceBytes(in:withBytes:length:) :  |
| nsmutabledata.swift:18:5:18:33 | [summary param] 0 in setData(_:) :  | semmle.label | [summary param] 0 in setData(_:) :  |
| nsmutabledata.swift:28:5:28:5 | [post] nsMutableDataTainted1 :  | semmle.label | [post] nsMutableDataTainted1 :  |
| nsmutabledata.swift:28:34:28:41 | call to source() :  | semmle.label | call to source() :  |
| nsmutabledata.swift:29:15:29:15 | nsMutableDataTainted1 | semmle.label | nsMutableDataTainted1 |
| nsmutabledata.swift:32:5:32:5 | [post] nsMutableDataTainted2 :  | semmle.label | [post] nsMutableDataTainted2 :  |
| nsmutabledata.swift:32:34:32:41 | call to source() :  | semmle.label | call to source() :  |
| nsmutabledata.swift:33:15:33:15 | nsMutableDataTainted2 | semmle.label | nsMutableDataTainted2 |
| nsmutabledata.swift:36:5:36:5 | [post] nsMutableDataTainted3 :  | semmle.label | [post] nsMutableDataTainted3 :  |
| nsmutabledata.swift:36:66:36:73 | call to source() :  | semmle.label | call to source() :  |
| nsmutabledata.swift:37:15:37:15 | nsMutableDataTainted3 | semmle.label | nsMutableDataTainted3 |
| nsmutabledata.swift:40:5:40:5 | [post] nsMutableDataTainted4 :  | semmle.label | [post] nsMutableDataTainted4 :  |
| nsmutabledata.swift:40:66:40:73 | call to source() :  | semmle.label | call to source() :  |
| nsmutabledata.swift:41:15:41:15 | nsMutableDataTainted4 | semmle.label | nsMutableDataTainted4 |
| nsmutabledata.swift:44:5:44:5 | [post] nsMutableDataTainted5 :  | semmle.label | [post] nsMutableDataTainted5 :  |
| nsmutabledata.swift:44:35:44:42 | call to source() :  | semmle.label | call to source() :  |
| nsmutabledata.swift:45:15:45:15 | nsMutableDataTainted5 | semmle.label | nsMutableDataTainted5 |
| nsmutabledata.swift:48:33:48:40 | call to source() :  | semmle.label | call to source() :  |
| nsmutabledata.swift:49:15:49:15 | nsMutableDataTainted6 :  | semmle.label | nsMutableDataTainted6 :  |
| nsmutabledata.swift:49:15:49:37 | .mutableBytes | semmle.label | .mutableBytes |
| nsstring.swift:7:3:7:33 | [summary param] this in copy() :  | semmle.label | [summary param] this in copy() :  |
| nsstring.swift:8:3:8:40 | [summary param] this in mutableCopy() :  | semmle.label | [summary param] this in mutableCopy() :  |
| nsstring.swift:31:3:31:58 | [summary param] 0 in NSString.init(characters:length:) :  | semmle.label | [summary param] 0 in NSString.init(characters:length:) :  |
| nsstring.swift:32:3:32:113 | [summary param] 0 in NSString.init(charactersNoCopy:length:freeWhenDone:) :  | semmle.label | [summary param] 0 in NSString.init(charactersNoCopy:length:freeWhenDone:) :  |
| nsstring.swift:33:3:33:33 | [summary param] 0 in NSString.init(string:) :  | semmle.label | [summary param] 0 in NSString.init(string:) :  |
| nsstring.swift:35:15:35:95 | [summary param] 0 in Self.init(format:arguments:) :  | semmle.label | [summary param] 0 in Self.init(format:arguments:) :  |
| nsstring.swift:36:15:36:109 | [summary param] 0 in Self.init(format:locale:arguments:) :  | semmle.label | [summary param] 0 in Self.init(format:locale:arguments:) :  |
| nsstring.swift:37:15:37:82 | [summary param] 0 in Self.init(format:_:) :  | semmle.label | [summary param] 0 in Self.init(format:_:) :  |
| nsstring.swift:38:15:38:99 | [summary param] 0 in Self.init(format:locale:_:) :  | semmle.label | [summary param] 0 in Self.init(format:locale:_:) :  |
| nsstring.swift:39:15:39:100 | [summary param] 0 in Self.init(contentsOfFile:encoding:) :  | semmle.label | [summary param] 0 in Self.init(contentsOfFile:encoding:) :  |
| nsstring.swift:40:15:40:127 | [summary param] 0 in Self.init(contentsOfFile:usedEncoding:) :  | semmle.label | [summary param] 0 in Self.init(contentsOfFile:usedEncoding:) :  |
| nsstring.swift:41:15:41:92 | [summary param] 0 in Self.init(contentsOf:encoding:) :  | semmle.label | [summary param] 0 in Self.init(contentsOf:encoding:) :  |
| nsstring.swift:42:15:42:119 | [summary param] 0 in Self.init(contentsOf:usedEncoding:) :  | semmle.label | [summary param] 0 in Self.init(contentsOf:usedEncoding:) :  |
| nsstring.swift:43:15:43:103 | [summary param] 0 in Self.init(bytes:length:encoding:) :  | semmle.label | [summary param] 0 in Self.init(bytes:length:encoding:) :  |
| nsstring.swift:44:15:44:153 | [summary param] 0 in Self.init(bytesNoCopy:length:encoding:freeWhenDone:) :  | semmle.label | [summary param] 0 in Self.init(bytesNoCopy:length:encoding:freeWhenDone:) :  |
| nsstring.swift:45:15:45:114 | [summary param] 0 in Self.init(cString:encoding:) :  | semmle.label | [summary param] 0 in Self.init(cString:encoding:) :  |
| nsstring.swift:46:15:46:82 | [summary param] 0 in Self.init(cString:) :  | semmle.label | [summary param] 0 in Self.init(cString:) :  |
| nsstring.swift:47:15:47:101 | [summary param] 0 in Self.init(utf8String:) :  | semmle.label | [summary param] 0 in Self.init(utf8String:) :  |
| nsstring.swift:48:15:48:73 | [summary param] 0 in Self.init(data:encoding:) :  | semmle.label | [summary param] 0 in Self.init(data:encoding:) :  |
| nsstring.swift:49:15:49:74 | [summary param] 0 in Self.init(contentsOfFile:) :  | semmle.label | [summary param] 0 in Self.init(contentsOfFile:) :  |
| nsstring.swift:50:15:50:66 | [summary param] 0 in Self.init(contentsOf:) :  | semmle.label | [summary param] 0 in Self.init(contentsOf:) :  |
| nsstring.swift:52:3:52:57 | [summary param] this in copy(with:) :  | semmle.label | [summary param] this in copy(with:) :  |
| nsstring.swift:53:3:53:64 | [summary param] this in mutableCopy(with:) :  | semmle.label | [summary param] this in mutableCopy(with:) :  |
| nsstring.swift:55:3:55:110 | [summary param] 0 in localizedStringWithFormat(_:_:) :  | semmle.label | [summary param] 0 in localizedStringWithFormat(_:_:) :  |
| nsstring.swift:56:3:56:78 | [summary param] 0 in path(withComponents:) :  | semmle.label | [summary param] 0 in path(withComponents:) :  |
| nsstring.swift:57:3:57:83 | [summary param] 0 in string(withCString:) :  | semmle.label | [summary param] 0 in string(withCString:) :  |
| nsstring.swift:58:3:58:96 | [summary param] 0 in string(withCString:length:) :  | semmle.label | [summary param] 0 in string(withCString:length:) :  |
| nsstring.swift:59:3:59:75 | [summary param] 0 in string(withContentsOfFile:) :  | semmle.label | [summary param] 0 in string(withContentsOfFile:) :  |
| nsstring.swift:60:3:60:67 | [summary param] 0 in string(withContentsOf:) :  | semmle.label | [summary param] 0 in string(withContentsOf:) :  |
| nsstring.swift:62:3:62:55 | [summary param] this in character(at:) :  | semmle.label | [summary param] this in character(at:) :  |
| nsstring.swift:65:3:65:281 | [summary param] this in getBytes(_:maxLength:usedLength:encoding:options:range:remaining:) :  | semmle.label | [summary param] this in getBytes(_:maxLength:usedLength:encoding:options:range:remaining:) :  |
| nsstring.swift:66:3:66:76 | [summary param] this in cString(using:) :  | semmle.label | [summary param] this in cString(using:) :  |
| nsstring.swift:67:3:67:56 | [summary param] this in cString() :  | semmle.label | [summary param] this in cString() :  |
| nsstring.swift:68:3:68:61 | [summary param] this in lossyCString() :  | semmle.label | [summary param] this in lossyCString() :  |
| nsstring.swift:71:3:71:106 | [summary param] 0 in appendingFormat(_:_:) :  | semmle.label | [summary param] 0 in appendingFormat(_:_:) :  |
| nsstring.swift:71:3:71:106 | [summary param] this in appendingFormat(_:_:) :  | semmle.label | [summary param] this in appendingFormat(_:_:) :  |
| nsstring.swift:72:3:72:59 | [summary param] 0 in appending(_:) :  | semmle.label | [summary param] 0 in appending(_:) :  |
| nsstring.swift:72:3:72:59 | [summary param] this in appending(_:) :  | semmle.label | [summary param] this in appending(_:) :  |
| nsstring.swift:73:3:73:116 | [summary param] 1 in padding(toLength:withPad:startingAt:) :  | semmle.label | [summary param] 1 in padding(toLength:withPad:startingAt:) :  |
| nsstring.swift:73:3:73:116 | [summary param] this in padding(toLength:withPad:startingAt:) :  | semmle.label | [summary param] this in padding(toLength:withPad:startingAt:) :  |
| nsstring.swift:74:3:74:63 | [summary param] this in lowercased(with:) :  | semmle.label | [summary param] this in lowercased(with:) :  |
| nsstring.swift:75:3:75:63 | [summary param] this in uppercased(with:) :  | semmle.label | [summary param] this in uppercased(with:) :  |
| nsstring.swift:76:3:76:64 | [summary param] this in capitalized(with:) :  | semmle.label | [summary param] this in capitalized(with:) :  |
| nsstring.swift:77:3:77:74 | [summary param] this in components(separatedBy:) :  | semmle.label | [summary param] this in components(separatedBy:) :  |
| nsstring.swift:78:3:78:80 | [summary param] this in components(separatedBy:) :  | semmle.label | [summary param] this in components(separatedBy:) :  |
| nsstring.swift:79:3:79:71 | [summary param] this in trimmingCharacters(in:) :  | semmle.label | [summary param] this in trimmingCharacters(in:) :  |
| nsstring.swift:80:3:80:51 | [summary param] this in substring(from:) :  | semmle.label | [summary param] this in substring(from:) :  |
| nsstring.swift:81:3:81:61 | [summary param] this in substring(with:) :  | semmle.label | [summary param] this in substring(with:) :  |
| nsstring.swift:82:3:82:49 | [summary param] this in substring(to:) :  | semmle.label | [summary param] this in substring(to:) :  |
| nsstring.swift:83:3:83:94 | [summary param] this in folding(options:locale:) :  | semmle.label | [summary param] this in folding(options:locale:) :  |
| nsstring.swift:84:3:84:94 | [summary param] this in applyingTransform(_:reverse:) :  | semmle.label | [summary param] this in applyingTransform(_:reverse:) :  |
| nsstring.swift:86:3:86:96 | [summary param] 1 in replacingOccurrences(of:with:) :  | semmle.label | [summary param] 1 in replacingOccurrences(of:with:) :  |
| nsstring.swift:86:3:86:96 | [summary param] this in replacingOccurrences(of:with:) :  | semmle.label | [summary param] this in replacingOccurrences(of:with:) :  |
| nsstring.swift:87:3:87:163 | [summary param] 1 in replacingOccurrences(of:with:options:range:) :  | semmle.label | [summary param] 1 in replacingOccurrences(of:with:options:range:) :  |
| nsstring.swift:87:3:87:163 | [summary param] this in replacingOccurrences(of:with:options:range:) :  | semmle.label | [summary param] this in replacingOccurrences(of:with:options:range:) :  |
| nsstring.swift:88:3:88:41 | [summary param] this in propertyList() :  | semmle.label | [summary param] this in propertyList() :  |
| nsstring.swift:89:3:89:80 | [summary param] this in propertyListFromStringsFileFormat() :  | semmle.label | [summary param] this in propertyListFromStringsFileFormat() :  |
| nsstring.swift:90:3:90:76 | [summary param] this in variantFittingPresentationWidth(_:) :  | semmle.label | [summary param] this in variantFittingPresentationWidth(_:) :  |
| nsstring.swift:91:3:91:57 | [summary param] this in data(using:) :  | semmle.label | [summary param] this in data(using:) :  |
| nsstring.swift:92:3:92:91 | [summary param] this in data(using:allowLossyConversion:) :  | semmle.label | [summary param] this in data(using:allowLossyConversion:) :  |
| nsstring.swift:93:3:93:68 | [summary param] 0 in appendingPathComponent(_:) :  | semmle.label | [summary param] 0 in appendingPathComponent(_:) :  |
| nsstring.swift:93:3:93:68 | [summary param] this in appendingPathComponent(_:) :  | semmle.label | [summary param] this in appendingPathComponent(_:) :  |
| nsstring.swift:94:3:94:110 | [summary param] 0 in appendingPathComponent(_:conformingTo:) :  | semmle.label | [summary param] 0 in appendingPathComponent(_:conformingTo:) :  |
| nsstring.swift:94:3:94:110 | [summary param] this in appendingPathComponent(_:conformingTo:) :  | semmle.label | [summary param] this in appendingPathComponent(_:conformingTo:) :  |
| nsstring.swift:95:3:95:69 | [summary param] 0 in appendingPathExtension(_:) :  | semmle.label | [summary param] 0 in appendingPathExtension(_:) :  |
| nsstring.swift:95:3:95:69 | [summary param] this in appendingPathExtension(_:) :  | semmle.label | [summary param] this in appendingPathExtension(_:) :  |
| nsstring.swift:96:3:96:74 | [summary param] this in strings(byAppendingPaths:) :  | semmle.label | [summary param] this in strings(byAppendingPaths:) :  |
| nsstring.swift:132:3:132:35 | [summary param] 0 in append(_:) :  | semmle.label | [summary param] 0 in append(_:) :  |
| nsstring.swift:133:3:133:48 | [summary param] 0 in insert(_:at:) :  | semmle.label | [summary param] 0 in insert(_:at:) :  |
| nsstring.swift:134:3:134:68 | [summary param] 1 in replaceCharacters(in:with:) :  | semmle.label | [summary param] 1 in replaceCharacters(in:with:) :  |
| nsstring.swift:135:3:135:157 | [summary param] 1 in replaceOccurrences(of:with:options:range:) :  | semmle.label | [summary param] 1 in replaceOccurrences(of:with:options:range:) :  |
| nsstring.swift:136:3:136:38 | [summary param] 0 in setString(_:) :  | semmle.label | [summary param] 0 in setString(_:) :  |
| nsstring.swift:150:2:150:25 | [summary param] 0 in URL.init(string:) :  | semmle.label | [summary param] 0 in URL.init(string:) :  |
| nsstring.swift:155:3:155:46 | [summary param] 0 in Data.init(bytes:count:) :  | semmle.label | [summary param] 0 in Data.init(bytes:count:) :  |
| nsstring.swift:194:13:194:68 | call to NSString.init(characters:length:) | semmle.label | call to NSString.init(characters:length:) |
| nsstring.swift:194:34:194:54 | call to sourceUnicharString() :  | semmle.label | call to sourceUnicharString() :  |
| nsstring.swift:195:13:195:102 | call to NSString.init(charactersNoCopy:length:freeWhenDone:) | semmle.label | call to NSString.init(charactersNoCopy:length:freeWhenDone:) |
| nsstring.swift:195:40:195:67 | call to sourceMutableUnicharString() :  | semmle.label | call to sourceMutableUnicharString() :  |
| nsstring.swift:196:13:196:44 | call to NSString.init(string:) | semmle.label | call to NSString.init(string:) |
| nsstring.swift:196:30:196:43 | call to sourceString() :  | semmle.label | call to sourceString() :  |
| nsstring.swift:197:13:197:82 | call to Self.init(format:arguments:) | semmle.label | call to Self.init(format:arguments:) |
| nsstring.swift:197:30:197:43 | call to sourceString() :  | semmle.label | call to sourceString() :  |
| nsstring.swift:198:13:198:95 | call to Self.init(format:locale:arguments:) | semmle.label | call to Self.init(format:locale:arguments:) |
| nsstring.swift:198:30:198:43 | call to sourceString() :  | semmle.label | call to sourceString() :  |
| nsstring.swift:199:13:199:46 | call to Self.init(format:_:) | semmle.label | call to Self.init(format:_:) |
| nsstring.swift:199:30:199:45 | call to sourceNSString() :  | semmle.label | call to sourceNSString() :  |
| nsstring.swift:200:13:200:59 | call to Self.init(format:locale:_:) | semmle.label | call to Self.init(format:locale:_:) |
| nsstring.swift:200:30:200:45 | call to sourceNSString() :  | semmle.label | call to sourceNSString() :  |
| nsstring.swift:204:13:204:70 | try! ... | semmle.label | try! ... |
| nsstring.swift:204:18:204:70 | call to Self.init(contentsOfFile:encoding:) :  | semmle.label | call to Self.init(contentsOfFile:encoding:) :  |
| nsstring.swift:204:43:204:56 | call to sourceString() :  | semmle.label | call to sourceString() :  |
| nsstring.swift:205:13:205:76 | try! ... | semmle.label | try! ... |
| nsstring.swift:205:18:205:76 | call to Self.init(contentsOfFile:usedEncoding:) :  | semmle.label | call to Self.init(contentsOfFile:usedEncoding:) :  |
| nsstring.swift:205:43:205:56 | call to sourceString() :  | semmle.label | call to sourceString() :  |
| nsstring.swift:206:13:206:63 | try! ... | semmle.label | try! ... |
| nsstring.swift:206:18:206:63 | call to Self.init(contentsOf:encoding:) :  | semmle.label | call to Self.init(contentsOf:encoding:) :  |
| nsstring.swift:206:39:206:49 | call to sourceURL() :  | semmle.label | call to sourceURL() :  |
| nsstring.swift:207:13:207:80 | try! ... | semmle.label | try! ... |
| nsstring.swift:207:18:207:80 | call to Self.init(contentsOf:encoding:) :  | semmle.label | call to Self.init(contentsOf:encoding:) :  |
| nsstring.swift:207:39:207:65 | call to URL.init(string:) :  | semmle.label | call to URL.init(string:) :  |
| nsstring.swift:207:39:207:66 | ...! :  | semmle.label | ...! :  |
| nsstring.swift:207:51:207:64 | call to sourceString() :  | semmle.label | call to sourceString() :  |
| nsstring.swift:208:13:208:69 | try! ... | semmle.label | try! ... |
| nsstring.swift:208:18:208:69 | call to Self.init(contentsOf:usedEncoding:) :  | semmle.label | call to Self.init(contentsOf:usedEncoding:) :  |
| nsstring.swift:208:39:208:49 | call to sourceURL() :  | semmle.label | call to sourceURL() :  |
| nsstring.swift:209:13:209:86 | try! ... | semmle.label | try! ... |
| nsstring.swift:209:18:209:86 | call to Self.init(contentsOf:usedEncoding:) :  | semmle.label | call to Self.init(contentsOf:usedEncoding:) :  |
| nsstring.swift:209:39:209:65 | call to URL.init(string:) :  | semmle.label | call to URL.init(string:) :  |
| nsstring.swift:209:39:209:66 | ...! :  | semmle.label | ...! :  |
| nsstring.swift:209:51:209:64 | call to sourceString() :  | semmle.label | call to sourceString() :  |
| nsstring.swift:213:13:213:80 | call to Self.init(bytes:length:encoding:) | semmle.label | call to Self.init(bytes:length:encoding:) |
| nsstring.swift:213:29:213:52 | call to sourceUnsafeRawPointer() :  | semmle.label | call to sourceUnsafeRawPointer() :  |
| nsstring.swift:214:13:214:80 | call to Self.init(bytes:length:encoding:) :  | semmle.label | call to Self.init(bytes:length:encoding:) :  |
| nsstring.swift:214:13:214:81 | ...! | semmle.label | ...! |
| nsstring.swift:214:29:214:52 | call to sourceUnsafeRawPointer() :  | semmle.label | call to sourceUnsafeRawPointer() :  |
| nsstring.swift:217:13:217:114 | call to Self.init(bytesNoCopy:length:encoding:freeWhenDone:) | semmle.label | call to Self.init(bytesNoCopy:length:encoding:freeWhenDone:) |
| nsstring.swift:217:35:217:65 | call to sourceUnsafeMutableRawPointer() :  | semmle.label | call to sourceUnsafeMutableRawPointer() :  |
| nsstring.swift:218:13:218:114 | call to Self.init(bytesNoCopy:length:encoding:freeWhenDone:) :  | semmle.label | call to Self.init(bytesNoCopy:length:encoding:freeWhenDone:) :  |
| nsstring.swift:218:13:218:115 | ...! | semmle.label | ...! |
| nsstring.swift:218:35:218:65 | call to sourceUnsafeMutableRawPointer() :  | semmle.label | call to sourceUnsafeMutableRawPointer() :  |
| nsstring.swift:221:13:221:59 | call to Self.init(cString:encoding:) | semmle.label | call to Self.init(cString:encoding:) |
| nsstring.swift:221:31:221:45 | call to sourceCString() :  | semmle.label | call to sourceCString() :  |
| nsstring.swift:222:13:222:59 | call to Self.init(cString:encoding:) :  | semmle.label | call to Self.init(cString:encoding:) :  |
| nsstring.swift:222:13:222:60 | ...! | semmle.label | ...! |
| nsstring.swift:222:31:222:45 | call to sourceCString() :  | semmle.label | call to sourceCString() :  |
| nsstring.swift:225:13:225:46 | call to Self.init(cString:) | semmle.label | call to Self.init(cString:) |
| nsstring.swift:225:31:225:45 | call to sourceCString() :  | semmle.label | call to sourceCString() :  |
| nsstring.swift:226:13:226:46 | call to Self.init(cString:) :  | semmle.label | call to Self.init(cString:) :  |
| nsstring.swift:226:13:226:47 | ...! | semmle.label | ...! |
| nsstring.swift:226:31:226:45 | call to sourceCString() :  | semmle.label | call to sourceCString() :  |
| nsstring.swift:229:13:229:49 | call to Self.init(utf8String:) | semmle.label | call to Self.init(utf8String:) |
| nsstring.swift:229:34:229:48 | call to sourceCString() :  | semmle.label | call to sourceCString() :  |
| nsstring.swift:230:13:230:49 | call to Self.init(utf8String:) :  | semmle.label | call to Self.init(utf8String:) :  |
| nsstring.swift:230:13:230:50 | ...! | semmle.label | ...! |
| nsstring.swift:230:34:230:48 | call to sourceCString() :  | semmle.label | call to sourceCString() :  |
| nsstring.swift:233:13:233:53 | call to Self.init(data:encoding:) | semmle.label | call to Self.init(data:encoding:) |
| nsstring.swift:233:28:233:39 | call to sourceData() :  | semmle.label | call to sourceData() :  |
| nsstring.swift:234:13:234:53 | call to Self.init(data:encoding:) :  | semmle.label | call to Self.init(data:encoding:) :  |
| nsstring.swift:234:13:234:54 | ...! | semmle.label | ...! |
| nsstring.swift:234:28:234:39 | call to sourceData() :  | semmle.label | call to sourceData() :  |
| nsstring.swift:235:13:235:91 | call to Self.init(data:encoding:) :  | semmle.label | call to Self.init(data:encoding:) :  |
| nsstring.swift:235:13:235:92 | ...! | semmle.label | ...! |
| nsstring.swift:235:28:235:77 | call to Data.init(bytes:count:) :  | semmle.label | call to Data.init(bytes:count:) :  |
| nsstring.swift:235:40:235:63 | call to sourceUnsafeRawPointer() :  | semmle.label | call to sourceUnsafeRawPointer() :  |
| nsstring.swift:237:13:237:52 | call to Self.init(contentsOfFile:) | semmle.label | call to Self.init(contentsOfFile:) |
| nsstring.swift:237:38:237:51 | call to sourceString() :  | semmle.label | call to sourceString() :  |
| nsstring.swift:238:13:238:52 | call to Self.init(contentsOfFile:) :  | semmle.label | call to Self.init(contentsOfFile:) :  |
| nsstring.swift:238:13:238:53 | ...! | semmle.label | ...! |
| nsstring.swift:238:38:238:51 | call to sourceString() :  | semmle.label | call to sourceString() :  |
| nsstring.swift:240:13:240:45 | call to Self.init(contentsOf:) | semmle.label | call to Self.init(contentsOf:) |
| nsstring.swift:240:34:240:44 | call to sourceURL() :  | semmle.label | call to sourceURL() :  |
| nsstring.swift:241:13:241:45 | call to Self.init(contentsOf:) :  | semmle.label | call to Self.init(contentsOf:) :  |
| nsstring.swift:241:13:241:46 | ...! | semmle.label | ...! |
| nsstring.swift:241:34:241:44 | call to sourceURL() :  | semmle.label | call to sourceURL() :  |
| nsstring.swift:248:13:248:84 | call to localizedStringWithFormat(_:_:) | semmle.label | call to localizedStringWithFormat(_:_:) |
| nsstring.swift:248:48:248:63 | call to sourceNSString() :  | semmle.label | call to sourceNSString() :  |
| nsstring.swift:249:13:249:28 | call to sourceNSString() :  | semmle.label | call to sourceNSString() :  |
| nsstring.swift:249:13:249:45 | call to character(at:) | semmle.label | call to character(at:) |
| nsstring.swift:250:13:250:28 | call to sourceNSString() :  | semmle.label | call to sourceNSString() :  |
| nsstring.swift:250:13:250:46 | call to cString(using:) :  | semmle.label | call to cString(using:) :  |
| nsstring.swift:250:13:250:47 | ...! | semmle.label | ...! |
| nsstring.swift:251:13:251:28 | call to sourceNSString() :  | semmle.label | call to sourceNSString() :  |
| nsstring.swift:251:13:251:38 | call to cString() | semmle.label | call to cString() |
| nsstring.swift:252:13:252:28 | call to sourceNSString() :  | semmle.label | call to sourceNSString() :  |
| nsstring.swift:252:13:252:43 | call to lossyCString() | semmle.label | call to lossyCString() |
| nsstring.swift:253:13:253:28 | call to sourceNSString() :  | semmle.label | call to sourceNSString() :  |
| nsstring.swift:253:13:253:80 | call to padding(toLength:withPad:startingAt:) | semmle.label | call to padding(toLength:withPad:startingAt:) |
| nsstring.swift:254:13:254:83 | call to padding(toLength:withPad:startingAt:) | semmle.label | call to padding(toLength:withPad:startingAt:) |
| nsstring.swift:254:54:254:67 | call to sourceString() :  | semmle.label | call to sourceString() :  |
| nsstring.swift:255:13:255:28 | call to sourceNSString() :  | semmle.label | call to sourceNSString() :  |
| nsstring.swift:255:13:255:50 | call to lowercased(with:) | semmle.label | call to lowercased(with:) |
| nsstring.swift:256:13:256:28 | call to sourceNSString() :  | semmle.label | call to sourceNSString() :  |
| nsstring.swift:256:13:256:50 | call to uppercased(with:) | semmle.label | call to uppercased(with:) |
| nsstring.swift:257:13:257:28 | call to sourceNSString() :  | semmle.label | call to sourceNSString() :  |
| nsstring.swift:257:13:257:51 | call to capitalized(with:) | semmle.label | call to capitalized(with:) |
| nsstring.swift:258:13:258:28 | call to sourceNSString() :  | semmle.label | call to sourceNSString() :  |
| nsstring.swift:258:13:258:57 | call to components(separatedBy:) | semmle.label | call to components(separatedBy:) |
| nsstring.swift:259:13:259:28 | call to sourceNSString() :  | semmle.label | call to sourceNSString() :  |
| nsstring.swift:259:13:259:57 | call to components(separatedBy:) :  | semmle.label | call to components(separatedBy:) :  |
| nsstring.swift:259:13:259:60 | ...[...] | semmle.label | ...[...] |
| nsstring.swift:260:13:260:28 | call to sourceNSString() :  | semmle.label | call to sourceNSString() :  |
| nsstring.swift:260:13:260:78 | call to components(separatedBy:) | semmle.label | call to components(separatedBy:) |
| nsstring.swift:261:13:261:28 | call to sourceNSString() :  | semmle.label | call to sourceNSString() :  |
| nsstring.swift:261:13:261:78 | call to components(separatedBy:) :  | semmle.label | call to components(separatedBy:) :  |
| nsstring.swift:261:13:261:81 | ...[...] | semmle.label | ...[...] |
| nsstring.swift:262:13:262:28 | call to sourceNSString() :  | semmle.label | call to sourceNSString() :  |
| nsstring.swift:262:13:262:77 | call to trimmingCharacters(in:) | semmle.label | call to trimmingCharacters(in:) |
| nsstring.swift:263:13:263:28 | call to sourceNSString() :  | semmle.label | call to sourceNSString() :  |
| nsstring.swift:263:13:263:47 | call to substring(from:) | semmle.label | call to substring(from:) |
| nsstring.swift:264:13:264:28 | call to sourceNSString() :  | semmle.label | call to sourceNSString() :  |
| nsstring.swift:264:13:264:53 | call to substring(with:) | semmle.label | call to substring(with:) |
| nsstring.swift:265:13:265:28 | call to sourceNSString() :  | semmle.label | call to sourceNSString() :  |
| nsstring.swift:265:13:265:46 | call to substring(to:) | semmle.label | call to substring(to:) |
| nsstring.swift:266:13:266:28 | call to sourceNSString() :  | semmle.label | call to sourceNSString() :  |
| nsstring.swift:266:13:266:49 | call to folding(options:locale:) | semmle.label | call to folding(options:locale:) |
| nsstring.swift:267:13:267:28 | call to sourceNSString() :  | semmle.label | call to sourceNSString() :  |
| nsstring.swift:267:13:267:87 | call to applyingTransform(_:reverse:) | semmle.label | call to applyingTransform(_:reverse:) |
| nsstring.swift:268:13:268:28 | call to sourceNSString() :  | semmle.label | call to sourceNSString() :  |
| nsstring.swift:268:13:268:43 | call to propertyList() | semmle.label | call to propertyList() |
| nsstring.swift:269:13:269:28 | call to sourceNSString() :  | semmle.label | call to sourceNSString() :  |
| nsstring.swift:269:13:269:64 | call to propertyListFromStringsFileFormat() | semmle.label | call to propertyListFromStringsFileFormat() |
| nsstring.swift:270:13:270:28 | call to sourceNSString() :  | semmle.label | call to sourceNSString() :  |
| nsstring.swift:270:13:270:64 | call to variantFittingPresentationWidth(_:) | semmle.label | call to variantFittingPresentationWidth(_:) |
| nsstring.swift:271:13:271:28 | call to sourceNSString() :  | semmle.label | call to sourceNSString() :  |
| nsstring.swift:271:13:271:43 | call to data(using:) | semmle.label | call to data(using:) |
| nsstring.swift:272:13:272:28 | call to sourceNSString() :  | semmle.label | call to sourceNSString() :  |
| nsstring.swift:272:13:272:72 | call to data(using:allowLossyConversion:) | semmle.label | call to data(using:allowLossyConversion:) |
| nsstring.swift:273:13:273:28 | call to sourceNSString() :  | semmle.label | call to sourceNSString() :  |
| nsstring.swift:273:13:273:69 | call to replacingOccurrences(of:with:) | semmle.label | call to replacingOccurrences(of:with:) |
| nsstring.swift:274:13:274:72 | call to replacingOccurrences(of:with:) | semmle.label | call to replacingOccurrences(of:with:) |
| nsstring.swift:274:58:274:71 | call to sourceString() :  | semmle.label | call to sourceString() :  |
| nsstring.swift:275:13:275:28 | call to sourceNSString() :  | semmle.label | call to sourceNSString() :  |
| nsstring.swift:275:13:275:110 | call to replacingOccurrences(of:with:options:range:) | semmle.label | call to replacingOccurrences(of:with:options:range:) |
| nsstring.swift:276:13:276:113 | call to replacingOccurrences(of:with:options:range:) | semmle.label | call to replacingOccurrences(of:with:options:range:) |
| nsstring.swift:276:58:276:71 | call to sourceString() :  | semmle.label | call to sourceString() :  |
| nsstring.swift:278:13:278:62 | call to path(withComponents:) | semmle.label | call to path(withComponents:) |
| nsstring.swift:278:43:278:61 | call to sourceStringArray() :  | semmle.label | call to sourceStringArray() :  |
| nsstring.swift:280:13:280:57 | call to string(withCString:) | semmle.label | call to string(withCString:) |
| nsstring.swift:280:42:280:56 | call to sourceCString() :  | semmle.label | call to sourceCString() :  |
| nsstring.swift:281:13:281:70 | call to string(withCString:length:) | semmle.label | call to string(withCString:length:) |
| nsstring.swift:281:42:281:56 | call to sourceCString() :  | semmle.label | call to sourceCString() :  |
| nsstring.swift:282:13:282:63 | call to string(withContentsOfFile:) | semmle.label | call to string(withContentsOfFile:) |
| nsstring.swift:282:49:282:62 | call to sourceString() :  | semmle.label | call to sourceString() :  |
| nsstring.swift:283:13:283:56 | call to string(withContentsOf:) | semmle.label | call to string(withContentsOf:) |
| nsstring.swift:283:45:283:55 | call to sourceURL() :  | semmle.label | call to sourceURL() :  |
| nsstring.swift:288:13:288:74 | call to appendingFormat(_:_:) | semmle.label | call to appendingFormat(_:_:) |
| nsstring.swift:288:38:288:53 | call to sourceNSString() :  | semmle.label | call to sourceNSString() :  |
| nsstring.swift:289:13:289:28 | call to sourceNSString() :  | semmle.label | call to sourceNSString() :  |
| nsstring.swift:289:13:289:74 | call to appendingFormat(_:_:) | semmle.label | call to appendingFormat(_:_:) |
| nsstring.swift:292:13:292:59 | call to appendingPathComponent(_:) | semmle.label | call to appendingPathComponent(_:) |
| nsstring.swift:292:45:292:58 | call to sourceString() :  | semmle.label | call to sourceString() :  |
| nsstring.swift:293:13:293:28 | call to sourceNSString() :  | semmle.label | call to sourceNSString() :  |
| nsstring.swift:293:13:293:55 | call to appendingPathComponent(_:) | semmle.label | call to appendingPathComponent(_:) |
| nsstring.swift:296:13:296:92 | call to appendingPathComponent(_:conformingTo:) | semmle.label | call to appendingPathComponent(_:conformingTo:) |
| nsstring.swift:296:45:296:58 | call to sourceString() :  | semmle.label | call to sourceString() :  |
| nsstring.swift:297:13:297:28 | call to sourceNSString() :  | semmle.label | call to sourceNSString() :  |
| nsstring.swift:297:13:297:88 | call to appendingPathComponent(_:conformingTo:) | semmle.label | call to appendingPathComponent(_:conformingTo:) |
| nsstring.swift:300:13:300:59 | call to appendingPathExtension(_:) | semmle.label | call to appendingPathExtension(_:) |
| nsstring.swift:300:45:300:58 | call to sourceString() :  | semmle.label | call to sourceString() :  |
| nsstring.swift:301:13:301:28 | call to sourceNSString() :  | semmle.label | call to sourceNSString() :  |
| nsstring.swift:301:13:301:55 | call to appendingPathExtension(_:) | semmle.label | call to appendingPathExtension(_:) |
| nsstring.swift:304:13:304:28 | call to sourceNSString() :  | semmle.label | call to sourceNSString() :  |
| nsstring.swift:304:13:304:42 | call to appending(_:) | semmle.label | call to appending(_:) |
| nsstring.swift:305:13:305:46 | call to appending(_:) | semmle.label | call to appending(_:) |
| nsstring.swift:305:32:305:45 | call to sourceString() :  | semmle.label | call to sourceString() :  |
| nsstring.swift:311:13:311:28 | call to sourceNSString() :  | semmle.label | call to sourceNSString() :  |
| nsstring.swift:311:13:311:60 | call to strings(byAppendingPaths:) | semmle.label | call to strings(byAppendingPaths:) |
| nsstring.swift:312:13:312:28 | call to sourceNSString() :  | semmle.label | call to sourceNSString() :  |
| nsstring.swift:312:13:312:60 | call to strings(byAppendingPaths:) :  | semmle.label | call to strings(byAppendingPaths:) :  |
| nsstring.swift:312:13:312:63 | ...[...] | semmle.label | ...[...] |
| nsstring.swift:334:3:334:18 | call to sourceNSString() :  | semmle.label | call to sourceNSString() :  |
| nsstring.swift:334:29:334:29 | [post] ptr3 :  | semmle.label | [post] ptr3 :  |
| nsstring.swift:335:13:335:13 | ptr3 | semmle.label | ptr3 |
| nsstring.swift:383:15:383:30 | call to sourceNSString() :  | semmle.label | call to sourceNSString() :  |
| nsstring.swift:385:13:385:13 | str20 :  | semmle.label | str20 :  |
| nsstring.swift:385:13:385:24 | call to copy() | semmle.label | call to copy() |
| nsstring.swift:386:13:386:13 | str20 :  | semmle.label | str20 :  |
| nsstring.swift:386:13:386:31 | call to mutableCopy() | semmle.label | call to mutableCopy() |
| nsstring.swift:387:13:387:13 | str20 :  | semmle.label | str20 :  |
| nsstring.swift:387:13:387:33 | call to copy(with:) | semmle.label | call to copy(with:) |
| nsstring.swift:388:13:388:13 | str20 :  | semmle.label | str20 :  |
| nsstring.swift:388:13:388:40 | call to mutableCopy(with:) | semmle.label | call to mutableCopy(with:) |
| nsstring.swift:392:13:392:35 | call to sourceNSMutableString() :  | semmle.label | call to sourceNSMutableString() :  |
| nsstring.swift:392:13:392:58 | call to capitalized(with:) | semmle.label | call to capitalized(with:) |
| nsstring.swift:396:3:396:3 | [post] str30 :  | semmle.label | [post] str30 :  |
| nsstring.swift:396:16:396:29 | call to sourceString() :  | semmle.label | call to sourceString() :  |
| nsstring.swift:397:13:397:13 | str30 | semmle.label | str30 |
| nsstring.swift:401:3:401:3 | [post] str31 :  | semmle.label | [post] str31 :  |
| nsstring.swift:401:16:401:29 | call to sourceString() :  | semmle.label | call to sourceString() :  |
| nsstring.swift:402:13:402:13 | str31 | semmle.label | str31 |
| nsstring.swift:406:3:406:3 | [post] str32 :  | semmle.label | [post] str32 :  |
| nsstring.swift:406:46:406:59 | call to sourceString() :  | semmle.label | call to sourceString() :  |
| nsstring.swift:407:13:407:13 | str32 | semmle.label | str32 |
| nsstring.swift:411:3:411:3 | [post] str33 :  | semmle.label | [post] str33 :  |
| nsstring.swift:411:43:411:56 | call to sourceString() :  | semmle.label | call to sourceString() :  |
| nsstring.swift:412:13:412:13 | str33 | semmle.label | str33 |
| nsstring.swift:416:3:416:3 | [post] str34 :  | semmle.label | [post] str34 :  |
| nsstring.swift:416:19:416:32 | call to sourceString() :  | semmle.label | call to sourceString() :  |
| nsstring.swift:417:13:417:13 | str34 | semmle.label | str34 |
| nsstring.swift:419:13:419:13 | str34 | semmle.label | str34 |
| nsstring.swift:421:13:421:13 | str34 | semmle.label | str34 |
| nsstring.swift:425:13:425:28 | call to sourceNSString() :  | semmle.label | call to sourceNSString() :  |
| nsstring.swift:425:13:425:30 | .utf8String | semmle.label | .utf8String |
| nsstring.swift:426:13:426:62 | call to Self.init(utf8String:) :  | semmle.label | call to Self.init(utf8String:) :  |
| nsstring.swift:426:13:426:63 | ...! | semmle.label | ...! |
| nsstring.swift:426:34:426:49 | call to sourceNSString() :  | semmle.label | call to sourceNSString() :  |
| nsstring.swift:426:34:426:61 | ...! :  | semmle.label | ...! :  |
| nsstring.swift:427:13:427:28 | call to sourceNSString() :  | semmle.label | call to sourceNSString() :  |
| nsstring.swift:427:13:427:30 | .lowercased | semmle.label | .lowercased |
| nsstring.swift:429:13:429:28 | call to sourceNSString() :  | semmle.label | call to sourceNSString() :  |
| nsstring.swift:429:13:429:30 | .uppercased | semmle.label | .uppercased |
| nsstring.swift:430:13:430:28 | call to sourceNSString() :  | semmle.label | call to sourceNSString() :  |
| nsstring.swift:430:13:430:30 | .localizedUppercase | semmle.label | .localizedUppercase |
| nsstring.swift:431:13:431:28 | call to sourceNSString() :  | semmle.label | call to sourceNSString() :  |
| nsstring.swift:431:13:431:30 | .capitalized | semmle.label | .capitalized |
| nsstring.swift:432:13:432:28 | call to sourceNSString() :  | semmle.label | call to sourceNSString() :  |
| nsstring.swift:432:13:432:30 | .localizedCapitalized | semmle.label | .localizedCapitalized |
| nsstring.swift:433:13:433:28 | call to sourceNSString() :  | semmle.label | call to sourceNSString() :  |
| nsstring.swift:433:13:433:30 | .decomposedStringWithCanonicalMapping | semmle.label | .decomposedStringWithCanonicalMapping |
| nsstring.swift:434:13:434:28 | call to sourceNSString() :  | semmle.label | call to sourceNSString() :  |
| nsstring.swift:434:13:434:30 | .decomposedStringWithCompatibilityMapping | semmle.label | .decomposedStringWithCompatibilityMapping |
| nsstring.swift:435:13:435:28 | call to sourceNSString() :  | semmle.label | call to sourceNSString() :  |
| nsstring.swift:435:13:435:30 | .precomposedStringWithCanonicalMapping | semmle.label | .precomposedStringWithCanonicalMapping |
| nsstring.swift:436:13:436:28 | call to sourceNSString() :  | semmle.label | call to sourceNSString() :  |
| nsstring.swift:436:13:436:30 | .precomposedStringWithCompatibilityMapping | semmle.label | .precomposedStringWithCompatibilityMapping |
| nsstring.swift:437:13:437:28 | call to sourceNSString() :  | semmle.label | call to sourceNSString() :  |
| nsstring.swift:437:13:437:30 | .doubleValue | semmle.label | .doubleValue |
| nsstring.swift:438:13:438:28 | call to sourceNSString() :  | semmle.label | call to sourceNSString() :  |
| nsstring.swift:438:13:438:30 | .floatValue | semmle.label | .floatValue |
| nsstring.swift:439:13:439:28 | call to sourceNSString() :  | semmle.label | call to sourceNSString() :  |
| nsstring.swift:439:13:439:30 | .intValue | semmle.label | .intValue |
| nsstring.swift:440:13:440:28 | call to sourceNSString() :  | semmle.label | call to sourceNSString() :  |
| nsstring.swift:440:13:440:30 | .integerValue | semmle.label | .integerValue |
| nsstring.swift:441:13:441:28 | call to sourceNSString() :  | semmle.label | call to sourceNSString() :  |
| nsstring.swift:441:13:441:30 | .longLongValue | semmle.label | .longLongValue |
| nsstring.swift:442:13:442:28 | call to sourceNSString() :  | semmle.label | call to sourceNSString() :  |
| nsstring.swift:442:13:442:30 | .boolValue | semmle.label | .boolValue |
| nsstring.swift:443:13:443:28 | call to sourceNSString() :  | semmle.label | call to sourceNSString() :  |
| nsstring.swift:443:13:443:30 | .description | semmle.label | .description |
| nsstring.swift:444:13:444:28 | call to sourceNSString() :  | semmle.label | call to sourceNSString() :  |
| nsstring.swift:444:13:444:30 | .pathComponents | semmle.label | .pathComponents |
| nsstring.swift:445:13:445:28 | call to sourceNSString() :  | semmle.label | call to sourceNSString() :  |
| nsstring.swift:445:13:445:46 | ...[...] | semmle.label | ...[...] |
| nsstring.swift:446:13:446:28 | call to sourceNSString() :  | semmle.label | call to sourceNSString() :  |
| nsstring.swift:446:13:446:30 | .fileSystemRepresentation | semmle.label | .fileSystemRepresentation |
| nsstring.swift:447:13:447:28 | call to sourceNSString() :  | semmle.label | call to sourceNSString() :  |
| nsstring.swift:447:13:447:30 | .lastPathComponent | semmle.label | .lastPathComponent |
| nsstring.swift:448:13:448:28 | call to sourceNSString() :  | semmle.label | call to sourceNSString() :  |
| nsstring.swift:448:13:448:30 | .pathExtension | semmle.label | .pathExtension |
| nsstring.swift:449:13:449:28 | call to sourceNSString() :  | semmle.label | call to sourceNSString() :  |
| nsstring.swift:449:13:449:30 | .abbreviatingWithTildeInPath | semmle.label | .abbreviatingWithTildeInPath |
| nsstring.swift:450:13:450:28 | call to sourceNSString() :  | semmle.label | call to sourceNSString() :  |
| nsstring.swift:450:13:450:30 | .deletingLastPathComponent | semmle.label | .deletingLastPathComponent |
| nsstring.swift:451:13:451:28 | call to sourceNSString() :  | semmle.label | call to sourceNSString() :  |
| nsstring.swift:451:13:451:30 | .deletingPathExtension | semmle.label | .deletingPathExtension |
| nsstring.swift:452:13:452:28 | call to sourceNSString() :  | semmle.label | call to sourceNSString() :  |
| nsstring.swift:452:13:452:30 | .expandingTildeInPath | semmle.label | .expandingTildeInPath |
| nsstring.swift:453:13:453:28 | call to sourceNSString() :  | semmle.label | call to sourceNSString() :  |
| nsstring.swift:453:13:453:30 | .resolvingSymlinksInPath | semmle.label | .resolvingSymlinksInPath |
| nsstring.swift:454:13:454:28 | call to sourceNSString() :  | semmle.label | call to sourceNSString() :  |
| nsstring.swift:454:13:454:30 | .standardizingPath | semmle.label | .standardizingPath |
| nsstring.swift:455:13:455:28 | call to sourceNSString() :  | semmle.label | call to sourceNSString() :  |
| nsstring.swift:455:13:455:30 | .removingPercentEncoding | semmle.label | .removingPercentEncoding |
| string.swift:60:2:60:54 | [summary param] 0 in String.init(data:encoding:) :  | semmle.label | [summary param] 0 in String.init(data:encoding:) :  |
| string.swift:64:3:64:63 | [summary param] 0 in String.init(format:_:) :  | semmle.label | [summary param] 0 in String.init(format:_:) :  |
| string.swift:65:3:65:60 | [summary param] 0 in String.init(format:arguments:) :  | semmle.label | [summary param] 0 in String.init(format:arguments:) :  |
| string.swift:66:3:66:75 | [summary param] 0 in String.init(format:locale:_:) :  | semmle.label | [summary param] 0 in String.init(format:locale:_:) :  |
| string.swift:67:3:67:77 | [summary param] 0 in String.init(format:locale:arguments:) :  | semmle.label | [summary param] 0 in String.init(format:locale:arguments:) :  |
| string.swift:69:3:69:106 | [summary param] 0 in localizedStringWithFormat(_:_:) :  | semmle.label | [summary param] 0 in localizedStringWithFormat(_:_:) :  |
| string.swift:71:3:71:102 | [summary param] 0 in String.init(bytes:encoding:) :  | semmle.label | [summary param] 0 in String.init(bytes:encoding:) :  |
| string.swift:86:12:87:51 | [summary param] 1 in replaceSubrange(_:with:) :  | semmle.label | [summary param] 1 in replaceSubrange(_:with:) :  |
| string.swift:101:3:101:63 | [summary param] this in lowercased(with:) :  | semmle.label | [summary param] this in lowercased(with:) :  |
| string.swift:102:3:102:63 | [summary param] this in uppercased(with:) :  | semmle.label | [summary param] this in uppercased(with:) :  |
| string.swift:103:3:103:64 | [summary param] this in capitalized(with:) :  | semmle.label | [summary param] this in capitalized(with:) :  |
| string.swift:104:3:104:64 | [summary param] this in substring(from:) :  | semmle.label | [summary param] this in substring(from:) :  |
| string.swift:105:3:105:71 | [summary param] this in trimmingCharacters(in:) :  | semmle.label | [summary param] this in trimmingCharacters(in:) :  |
| string.swift:106:3:106:82 | [summary param] 0 in appending(_:) :  | semmle.label | [summary param] 0 in appending(_:) :  |
| string.swift:106:3:106:82 | [summary param] this in appending(_:) :  | semmle.label | [summary param] this in appending(_:) :  |
| string.swift:107:3:107:138 | [summary param] this in padding(toLength:withPad:startingAt:) :  | semmle.label | [summary param] this in padding(toLength:withPad:startingAt:) :  |
| string.swift:108:3:108:80 | [summary param] this in components(separatedBy:) :  | semmle.label | [summary param] this in components(separatedBy:) :  |
| string.swift:109:3:109:92 | [summary param] this in folding(options:locale:) :  | semmle.label | [summary param] this in folding(options:locale:) :  |
| string.swift:110:3:110:78 | [summary param] this in propertyListFromStringsFileFormat() :  | semmle.label | [summary param] this in propertyListFromStringsFileFormat() :  |
| string.swift:111:3:111:74 | [summary param] this in cString(using:) :  | semmle.label | [summary param] this in cString(using:) :  |
| string.swift:112:3:112:79 | self[return] :  | semmle.label | self[return] :  |
| string.swift:112:8:112:8 | self :  | semmle.label | self :  |
| string.swift:113:3:114:77 | [summary param] 1 in replacingOccurrences(of:with:options:range:) :  | semmle.label | [summary param] 1 in replacingOccurrences(of:with:options:range:) :  |
| string.swift:113:3:114:77 | [summary param] this in replacingOccurrences(of:with:options:range:) :  | semmle.label | [summary param] this in replacingOccurrences(of:with:options:range:) :  |
| string.swift:137:11:137:18 | call to source() :  | semmle.label | call to source() :  |
| string.swift:139:13:139:13 | "..." | semmle.label | "..." |
| string.swift:141:13:141:13 | "..." | semmle.label | "..." |
| string.swift:143:13:143:13 | "..." | semmle.label | "..." |
| string.swift:149:13:149:13 | "..." | semmle.label | "..." |
| string.swift:151:13:151:13 | "..." | semmle.label | "..." |
| string.swift:161:17:161:25 | call to source2() :  | semmle.label | call to source2() :  |
| string.swift:164:13:164:13 | tainted | semmle.label | tainted |
| string.swift:167:13:167:21 | ... .+(_:_:) ... | semmle.label | ... .+(_:_:) ... |
| string.swift:168:13:168:23 | ... .+(_:_:) ... | semmle.label | ... .+(_:_:) ... |
| string.swift:169:13:169:23 | ... .+(_:_:) ... | semmle.label | ... .+(_:_:) ... |
| string.swift:172:13:172:29 | ... .+(_:_:) ... | semmle.label | ... .+(_:_:) ... |
| string.swift:175:13:175:36 | call to appending(_:) | semmle.label | call to appending(_:) |
| string.swift:175:29:175:29 | tainted :  | semmle.label | tainted :  |
| string.swift:176:13:176:13 | tainted :  | semmle.label | tainted :  |
| string.swift:176:13:176:36 | call to appending(_:) | semmle.label | call to appending(_:) |
| string.swift:177:13:177:13 | tainted :  | semmle.label | tainted :  |
| string.swift:177:13:177:38 | call to appending(_:) | semmle.label | call to appending(_:) |
| string.swift:177:31:177:31 | tainted :  | semmle.label | tainted :  |
| string.swift:190:3:190:3 | [post] &... :  | semmle.label | [post] &... :  |
| string.swift:190:15:190:23 | call to source2() :  | semmle.label | call to source2() :  |
| string.swift:191:13:191:13 | str2 | semmle.label | str2 |
| string.swift:197:3:197:3 | [post] &... :  | semmle.label | [post] &... :  |
| string.swift:197:27:197:35 | call to source2() :  | semmle.label | call to source2() :  |
| string.swift:198:13:198:13 | str3 | semmle.label | str3 |
| string.swift:204:3:204:3 | [post] &... :  | semmle.label | [post] &... :  |
| string.swift:204:14:204:22 | call to source2() :  | semmle.label | call to source2() :  |
| string.swift:205:13:205:13 | str4 | semmle.label | str4 |
| string.swift:211:3:211:3 | [post] &... :  | semmle.label | [post] &... :  |
| string.swift:211:27:211:35 | call to source2() :  | semmle.label | call to source2() :  |
| string.swift:212:13:212:13 | str5 | semmle.label | str5 |
| string.swift:217:17:217:25 | call to source2() :  | semmle.label | call to source2() :  |
| string.swift:218:20:218:27 | call to source() :  | semmle.label | call to source() :  |
| string.swift:221:13:221:27 | call to String.init(_:) | semmle.label | call to String.init(_:) |
| string.swift:221:20:221:20 | tainted :  | semmle.label | tainted :  |
| string.swift:222:13:222:30 | call to String.init(_:) | semmle.label | call to String.init(_:) |
| string.swift:222:20:222:20 | taintedInt :  | semmle.label | taintedInt :  |
| string.swift:224:13:224:44 | call to String.init(format:_:) | semmle.label | call to String.init(format:_:) |
| string.swift:224:28:224:28 | tainted :  | semmle.label | tainted :  |
| string.swift:225:13:225:50 | call to String.init(format:arguments:) | semmle.label | call to String.init(format:arguments:) |
| string.swift:225:28:225:28 | tainted :  | semmle.label | tainted :  |
| string.swift:226:13:226:57 | call to String.init(format:locale:_:) | semmle.label | call to String.init(format:locale:_:) |
| string.swift:226:28:226:28 | tainted :  | semmle.label | tainted :  |
| string.swift:227:13:227:63 | call to String.init(format:locale:arguments:) | semmle.label | call to String.init(format:locale:arguments:) |
| string.swift:227:28:227:28 | tainted :  | semmle.label | tainted :  |
| string.swift:228:13:228:62 | call to localizedStringWithFormat(_:_:) | semmle.label | call to localizedStringWithFormat(_:_:) |
| string.swift:228:46:228:46 | tainted :  | semmle.label | tainted :  |
| string.swift:233:13:233:48 | call to String.init(repeating:count:) | semmle.label | call to String.init(repeating:count:) |
| string.swift:233:31:233:31 | tainted :  | semmle.label | tainted :  |
| string.swift:235:13:235:13 | tainted :  | semmle.label | tainted :  |
| string.swift:235:13:235:33 | call to dropFirst(_:) | semmle.label | call to dropFirst(_:) |
| string.swift:236:13:236:13 | tainted :  | semmle.label | tainted :  |
| string.swift:236:13:236:32 | call to dropLast(_:) | semmle.label | call to dropLast(_:) |
| string.swift:237:13:237:13 | tainted :  | semmle.label | tainted :  |
| string.swift:237:13:237:55 | call to substring(from:) | semmle.label | call to substring(from:) |
| string.swift:239:13:239:13 | tainted :  | semmle.label | tainted :  |
| string.swift:239:13:239:32 | call to lowercased() | semmle.label | call to lowercased() |
| string.swift:240:13:240:13 | tainted :  | semmle.label | tainted :  |
| string.swift:240:13:240:32 | call to uppercased() | semmle.label | call to uppercased() |
| string.swift:241:13:241:13 | tainted :  | semmle.label | tainted :  |
| string.swift:241:13:241:41 | call to lowercased(with:) | semmle.label | call to lowercased(with:) |
| string.swift:242:13:242:13 | tainted :  | semmle.label | tainted :  |
| string.swift:242:13:242:41 | call to uppercased(with:) | semmle.label | call to uppercased(with:) |
| string.swift:243:13:243:13 | tainted :  | semmle.label | tainted :  |
| string.swift:243:13:243:42 | call to capitalized(with:) | semmle.label | call to capitalized(with:) |
| string.swift:244:13:244:13 | tainted :  | semmle.label | tainted :  |
| string.swift:244:13:244:30 | call to reversed() | semmle.label | call to reversed() |
| string.swift:246:13:246:13 | tainted :  | semmle.label | tainted :  |
| string.swift:246:13:246:41 | call to split(separator:maxSplits:omittingEmptySubsequences:) | semmle.label | call to split(separator:maxSplits:omittingEmptySubsequences:) |
| string.swift:247:13:247:13 | tainted :  | semmle.label | tainted :  |
| string.swift:247:13:249:4 | call to split(maxSplits:omittingEmptySubsequences:whereSeparator:) | semmle.label | call to split(maxSplits:omittingEmptySubsequences:whereSeparator:) |
| string.swift:250:13:250:13 | tainted :  | semmle.label | tainted :  |
| string.swift:250:13:250:68 | call to trimmingCharacters(in:) | semmle.label | call to trimmingCharacters(in:) |
| string.swift:251:13:251:13 | tainted :  | semmle.label | tainted :  |
| string.swift:251:13:251:70 | call to padding(toLength:withPad:startingAt:) | semmle.label | call to padding(toLength:withPad:startingAt:) |
| string.swift:252:13:252:13 | tainted :  | semmle.label | tainted :  |
| string.swift:252:13:252:69 | call to components(separatedBy:) | semmle.label | call to components(separatedBy:) |
| string.swift:253:13:253:13 | tainted :  | semmle.label | tainted :  |
| string.swift:253:13:253:69 | call to components(separatedBy:) :  | semmle.label | call to components(separatedBy:) :  |
| string.swift:253:13:253:72 | ...[...] | semmle.label | ...[...] |
| string.swift:254:13:254:13 | tainted :  | semmle.label | tainted :  |
| string.swift:254:13:254:40 | call to folding(options:locale:) | semmle.label | call to folding(options:locale:) |
| string.swift:255:13:255:13 | tainted :  | semmle.label | tainted :  |
| string.swift:255:13:255:55 | call to propertyListFromStringsFileFormat() | semmle.label | call to propertyListFromStringsFileFormat() |
| string.swift:256:13:256:13 | tainted :  | semmle.label | tainted :  |
| string.swift:256:13:256:55 | call to propertyListFromStringsFileFormat() :  | semmle.label | call to propertyListFromStringsFileFormat() :  |
| string.swift:256:13:256:63 | ...! | semmle.label | ...! |
| string.swift:263:13:263:13 | [post] tainted :  | semmle.label | [post] tainted :  |
| string.swift:263:13:263:13 | tainted :  | semmle.label | tainted :  |
| string.swift:275:13:275:21 | .description | semmle.label | .description |
| string.swift:277:13:277:21 | .debugDescription | semmle.label | .debugDescription |
| string.swift:279:13:279:21 | .utf8 | semmle.label | .utf8 |
| string.swift:281:13:281:21 | .utf16 | semmle.label | .utf16 |
| string.swift:283:13:283:21 | .unicodeScalars | semmle.label | .unicodeScalars |
| string.swift:285:13:285:21 | .utf8CString | semmle.label | .utf8CString |
| string.swift:287:13:287:21 | .lazy | semmle.label | .lazy |
| string.swift:289:13:289:21 | .capitalized | semmle.label | .capitalized |
| string.swift:291:13:291:21 | .localizedCapitalized | semmle.label | .localizedCapitalized |
| string.swift:293:13:293:21 | .localizedLowercase | semmle.label | .localizedLowercase |
| string.swift:295:13:295:21 | .localizedUppercase | semmle.label | .localizedUppercase |
| string.swift:297:13:297:21 | .decomposedStringWithCanonicalMapping | semmle.label | .decomposedStringWithCanonicalMapping |
| string.swift:299:13:299:21 | .precomposedStringWithCompatibilityMapping | semmle.label | .precomposedStringWithCompatibilityMapping |
| string.swift:301:13:301:44 | ...! | semmle.label | ...! |
| string.swift:304:13:304:13 | tainted :  | semmle.label | tainted :  |
| string.swift:304:13:304:60 | call to replacingOccurrences(of:with:options:range:) | semmle.label | call to replacingOccurrences(of:with:options:range:) |
| string.swift:305:13:305:64 | call to replacingOccurrences(of:with:options:range:) | semmle.label | call to replacingOccurrences(of:with:options:range:) |
| string.swift:305:55:305:63 | call to source2() :  | semmle.label | call to source2() :  |
| string.swift:309:14:309:22 | call to source2() :  | semmle.label | call to source2() :  |
| string.swift:310:13:310:13 | str1 | semmle.label | str1 |
| string.swift:311:13:311:13 | &... :  | semmle.label | &... :  |
| string.swift:311:13:311:44 | call to remove(at:) | semmle.label | call to remove(at:) |
| string.swift:312:13:312:13 | str1 | semmle.label | str1 |
| string.swift:314:14:314:22 | call to source2() :  | semmle.label | call to source2() :  |
| string.swift:315:13:315:13 | str2 | semmle.label | str2 |
| string.swift:317:13:317:13 | str2 | semmle.label | str2 |
| string.swift:319:14:319:22 | call to source2() :  | semmle.label | call to source2() :  |
| string.swift:320:13:320:13 | str3 | semmle.label | str3 |
| string.swift:322:13:322:13 | str3 | semmle.label | str3 |
| string.swift:324:14:324:22 | call to source2() :  | semmle.label | call to source2() :  |
| string.swift:325:13:325:13 | str4 | semmle.label | str4 |
| string.swift:326:13:326:13 | &... :  | semmle.label | &... :  |
| string.swift:326:13:326:30 | call to removeFirst() | semmle.label | call to removeFirst() |
| string.swift:327:13:327:13 | str4 | semmle.label | str4 |
| string.swift:329:13:329:13 | str4 | semmle.label | str4 |
| string.swift:330:13:330:13 | &... :  | semmle.label | &... :  |
| string.swift:330:13:330:29 | call to removeLast() | semmle.label | call to removeLast() |
| string.swift:331:13:331:13 | str4 | semmle.label | str4 |
| string.swift:333:13:333:13 | str4 | semmle.label | str4 |
| string.swift:335:14:335:22 | call to source2() :  | semmle.label | call to source2() :  |
| string.swift:336:13:336:13 | str5 | semmle.label | str5 |
| string.swift:338:13:338:13 | str5 | semmle.label | str5 |
| string.swift:340:14:340:22 | call to source2() :  | semmle.label | call to source2() :  |
| string.swift:341:13:341:13 | str6 | semmle.label | str6 |
| string.swift:343:13:343:13 | str6 | semmle.label | str6 |
| string.swift:347:3:347:3 | [post] &... :  | semmle.label | [post] &... :  |
| string.swift:347:62:347:70 | call to source2() :  | semmle.label | call to source2() :  |
| string.swift:348:13:348:13 | str7 | semmle.label | str7 |
| string.swift:355:23:355:77 | call to String.init(data:encoding:) :  | semmle.label | call to String.init(data:encoding:) :  |
| string.swift:355:36:355:44 | call to source3() :  | semmle.label | call to source3() :  |
| string.swift:358:12:358:25 | ...! | semmle.label | ...! |
| string.swift:361:13:361:54 | call to String.init(decoding:as:) | semmle.label | call to String.init(decoding:as:) |
| string.swift:361:30:361:38 | call to source3() :  | semmle.label | call to source3() :  |
| string.swift:366:17:366:25 | call to source2() :  | semmle.label | call to source2() :  |
| string.swift:403:22:403:22 | tainted :  | semmle.label | tainted :  |
| string.swift:403:22:403:65 | call to cString(using:) :  | semmle.label | call to cString(using:) :  |
| string.swift:404:13:404:13 | arrayString2 | semmle.label | arrayString2 |
| string.swift:450:28:450:36 | call to source4() :  | semmle.label | call to source4() :  |
| string.swift:470:13:470:77 | call to String.init(bytes:encoding:) :  | semmle.label | call to String.init(bytes:encoding:) :  |
| string.swift:470:13:470:78 | ...! | semmle.label | ...! |
| string.swift:470:27:470:27 | taintedUInt8Values :  | semmle.label | taintedUInt8Values :  |
| string.swift:473:13:473:47 | call to String.init(cString:) | semmle.label | call to String.init(cString:) |
| string.swift:473:29:473:29 | taintedUInt8Values :  | semmle.label | taintedUInt8Values :  |
| string.swift:506:37:506:45 | call to source5() :  | semmle.label | call to source5() :  |
| string.swift:526:13:526:47 | call to String.init(cString:) | semmle.label | call to String.init(cString:) |
| string.swift:526:29:526:29 | taintedCCharValues :  | semmle.label | taintedCCharValues :  |
| string.swift:554:17:554:25 | call to source2() :  | semmle.label | call to source2() :  |
| string.swift:556:13:556:21 | call to source7() | semmle.label | call to source7() |
| string.swift:559:13:559:13 | sub1 | semmle.label | sub1 |
| string.swift:560:13:560:24 | call to String.init(_:) | semmle.label | call to String.init(_:) |
| string.swift:560:20:560:20 | sub1 :  | semmle.label | sub1 :  |
| string.swift:562:14:562:14 | tainted :  | semmle.label | tainted :  |
| string.swift:562:14:562:31 | call to prefix(_:) :  | semmle.label | call to prefix(_:) :  |
| string.swift:563:13:563:13 | sub2 | semmle.label | sub2 |
| string.swift:564:13:564:24 | call to String.init(_:) | semmle.label | call to String.init(_:) |
| string.swift:564:20:564:20 | sub2 :  | semmle.label | sub2 :  |
| string.swift:566:14:566:14 | tainted :  | semmle.label | tainted :  |
| string.swift:566:14:566:54 | call to prefix(through:) :  | semmle.label | call to prefix(through:) :  |
| string.swift:567:13:567:13 | sub3 | semmle.label | sub3 |
| string.swift:568:13:568:24 | call to String.init(_:) | semmle.label | call to String.init(_:) |
| string.swift:568:20:568:20 | sub3 :  | semmle.label | sub3 :  |
| string.swift:570:14:570:14 | tainted :  | semmle.label | tainted :  |
| string.swift:570:14:570:51 | call to prefix(upTo:) :  | semmle.label | call to prefix(upTo:) :  |
| string.swift:571:13:571:13 | sub4 | semmle.label | sub4 |
| string.swift:572:13:572:24 | call to String.init(_:) | semmle.label | call to String.init(_:) |
| string.swift:572:20:572:20 | sub4 :  | semmle.label | sub4 :  |
| string.swift:574:14:574:14 | tainted :  | semmle.label | tainted :  |
| string.swift:574:14:574:31 | call to suffix(_:) :  | semmle.label | call to suffix(_:) :  |
| string.swift:575:13:575:13 | sub5 | semmle.label | sub5 |
| string.swift:576:13:576:24 | call to String.init(_:) | semmle.label | call to String.init(_:) |
| string.swift:576:20:576:20 | sub5 :  | semmle.label | sub5 :  |
| string.swift:578:14:578:14 | tainted :  | semmle.label | tainted :  |
| string.swift:578:14:578:53 | call to suffix(from:) :  | semmle.label | call to suffix(from:) :  |
| string.swift:579:13:579:13 | sub6 | semmle.label | sub6 |
| string.swift:580:13:580:24 | call to String.init(_:) | semmle.label | call to String.init(_:) |
| string.swift:580:20:580:20 | sub6 :  | semmle.label | sub6 :  |
| string.swift:636:13:636:28 | call to String.init(_:) | semmle.label | call to String.init(_:) |
| string.swift:636:20:636:27 | call to source() :  | semmle.label | call to source() :  |
| string.swift:640:13:640:40 | call to String.init(describing:) | semmle.label | call to String.init(describing:) |
| string.swift:640:32:640:39 | call to source() :  | semmle.label | call to source() :  |
| subscript.swift:13:15:13:22 | call to source() :  | semmle.label | call to source() :  |
| subscript.swift:13:15:13:25 | ...[...] | semmle.label | ...[...] |
| subscript.swift:14:15:14:23 | call to source2() :  | semmle.label | call to source2() :  |
| subscript.swift:14:15:14:26 | ...[...] | semmle.label | ...[...] |
| try.swift:9:13:9:24 | try ... | semmle.label | try ... |
| try.swift:9:17:9:24 | call to source() :  | semmle.label | call to source() :  |
| try.swift:15:12:15:24 | try! ... | semmle.label | try! ... |
| try.swift:15:17:15:24 | call to source() :  | semmle.label | call to source() :  |
| try.swift:18:12:18:27 | ...! | semmle.label | ...! |
| try.swift:18:18:18:25 | call to source() :  | semmle.label | call to source() :  |
| ui.swift:16:9:16:9 | self :  | semmle.label | self :  |
| ui.swift:32:13:32:13 | self :  | semmle.label | self :  |
| ui.swift:34:13:34:13 | self :  | semmle.label | self :  |
| ui.swift:51:19:51:26 | call to source() :  | semmle.label | call to source() :  |
| ui.swift:55:10:55:10 | tainted :  | semmle.label | tainted :  |
| ui.swift:55:10:55:18 | .url | semmle.label | .url |
| ui.swift:61:19:61:26 | call to source() :  | semmle.label | call to source() :  |
| ui.swift:64:10:64:10 | tainted :  | semmle.label | tainted :  |
| ui.swift:64:10:64:18 | .userActivities | semmle.label | .userActivities |
| ui.swift:68:10:68:10 | tainted :  | semmle.label | tainted :  |
| ui.swift:68:10:68:18 | .urlContexts | semmle.label | .urlContexts |
| url.swift:8:2:8:25 | [summary param] 0 in URL.init(string:) :  | semmle.label | [summary param] 0 in URL.init(string:) :  |
| url.swift:9:2:9:43 | [summary param] 0 in URL.init(string:relativeTo:) :  | semmle.label | [summary param] 0 in URL.init(string:relativeTo:) :  |
| url.swift:9:2:9:43 | [summary param] 1 in URL.init(string:relativeTo:) :  | semmle.label | [summary param] 1 in URL.init(string:relativeTo:) :  |
| url.swift:46:6:46:6 | self :  | semmle.label | self :  |
| url.swift:47:6:47:6 | self :  | semmle.label | self :  |
| url.swift:48:6:48:6 | self :  | semmle.label | self :  |
| url.swift:49:6:49:6 | self :  | semmle.label | self :  |
| url.swift:50:6:50:6 | self :  | semmle.label | self :  |
| url.swift:76:2:79:55 | [summary param] 0 in dataTask(with:completionHandler:) :  | semmle.label | [summary param] 0 in dataTask(with:completionHandler:) :  |
| url.swift:91:16:91:23 | call to source() :  | semmle.label | call to source() :  |
| url.swift:93:19:93:38 | call to URL.init(string:) :  | semmle.label | call to URL.init(string:) :  |
| url.swift:93:31:93:31 | tainted :  | semmle.label | tainted :  |
| url.swift:96:12:96:12 | urlTainted | semmle.label | urlTainted |
| url.swift:98:12:98:23 | .absoluteURL | semmle.label | .absoluteURL |
| url.swift:99:12:99:23 | .baseURL | semmle.label | .baseURL |
| url.swift:100:15:100:34 | ...! | semmle.label | ...! |
| url.swift:101:15:101:30 | ...! | semmle.label | ...! |
| url.swift:102:15:102:26 | .lastPathComponent | semmle.label | .lastPathComponent |
| url.swift:103:15:103:26 | .path | semmle.label | .path |
| url.swift:104:15:104:42 | ...[...] | semmle.label | ...[...] |
| url.swift:105:15:105:26 | .pathExtension | semmle.label | .pathExtension |
| url.swift:106:12:106:27 | ...! | semmle.label | ...! |
| url.swift:107:15:107:31 | ...! | semmle.label | ...! |
| url.swift:108:15:108:26 | .relativePath | semmle.label | .relativePath |
| url.swift:109:15:109:26 | .relativeString | semmle.label | .relativeString |
| url.swift:110:15:110:32 | ...! | semmle.label | ...! |
| url.swift:111:12:111:23 | .standardized | semmle.label | .standardized |
| url.swift:112:12:112:23 | .standardizedFileURL | semmle.label | .standardizedFileURL |
| url.swift:113:15:113:30 | ...! | semmle.label | ...! |
| url.swift:114:15:114:34 | ...! | semmle.label | ...! |
| url.swift:117:12:117:48 | call to URL.init(string:relativeTo:) :  | semmle.label | call to URL.init(string:relativeTo:) :  |
| url.swift:117:12:117:49 | ...! | semmle.label | ...! |
| url.swift:117:24:117:24 | tainted :  | semmle.label | tainted :  |
| url.swift:120:12:120:53 | call to URL.init(string:relativeTo:) :  | semmle.label | call to URL.init(string:relativeTo:) :  |
| url.swift:120:12:120:56 | .absoluteURL | semmle.label | .absoluteURL |
| url.swift:120:43:120:43 | urlTainted :  | semmle.label | urlTainted :  |
| url.swift:121:12:121:53 | call to URL.init(string:relativeTo:) :  | semmle.label | call to URL.init(string:relativeTo:) :  |
| url.swift:121:12:121:56 | .baseURL | semmle.label | .baseURL |
| url.swift:121:43:121:43 | urlTainted :  | semmle.label | urlTainted :  |
| url.swift:122:15:122:56 | call to URL.init(string:relativeTo:) :  | semmle.label | call to URL.init(string:relativeTo:) :  |
| url.swift:122:15:122:67 | ...! | semmle.label | ...! |
| url.swift:122:46:122:46 | urlTainted :  | semmle.label | urlTainted :  |
| url.swift:123:15:123:56 | call to URL.init(string:relativeTo:) :  | semmle.label | call to URL.init(string:relativeTo:) :  |
| url.swift:123:15:123:63 | ...! | semmle.label | ...! |
| url.swift:123:46:123:46 | urlTainted :  | semmle.label | urlTainted :  |
| url.swift:124:15:124:56 | call to URL.init(string:relativeTo:) :  | semmle.label | call to URL.init(string:relativeTo:) :  |
| url.swift:124:15:124:59 | .lastPathComponent | semmle.label | .lastPathComponent |
| url.swift:124:46:124:46 | urlTainted :  | semmle.label | urlTainted :  |
| url.swift:125:15:125:56 | call to URL.init(string:relativeTo:) :  | semmle.label | call to URL.init(string:relativeTo:) :  |
| url.swift:125:15:125:59 | .path | semmle.label | .path |
| url.swift:125:46:125:46 | urlTainted :  | semmle.label | urlTainted :  |
| url.swift:126:15:126:56 | call to URL.init(string:relativeTo:) :  | semmle.label | call to URL.init(string:relativeTo:) :  |
| url.swift:126:15:126:75 | ...[...] | semmle.label | ...[...] |
| url.swift:126:46:126:46 | urlTainted :  | semmle.label | urlTainted :  |
| url.swift:127:15:127:56 | call to URL.init(string:relativeTo:) :  | semmle.label | call to URL.init(string:relativeTo:) :  |
| url.swift:127:15:127:59 | .pathExtension | semmle.label | .pathExtension |
| url.swift:127:46:127:46 | urlTainted :  | semmle.label | urlTainted :  |
| url.swift:128:12:128:53 | call to URL.init(string:relativeTo:) :  | semmle.label | call to URL.init(string:relativeTo:) :  |
| url.swift:128:12:128:60 | ...! | semmle.label | ...! |
| url.swift:128:43:128:43 | urlTainted :  | semmle.label | urlTainted :  |
| url.swift:129:15:129:56 | call to URL.init(string:relativeTo:) :  | semmle.label | call to URL.init(string:relativeTo:) :  |
| url.swift:129:15:129:64 | ...! | semmle.label | ...! |
| url.swift:129:46:129:46 | urlTainted :  | semmle.label | urlTainted :  |
| url.swift:130:15:130:56 | call to URL.init(string:relativeTo:) :  | semmle.label | call to URL.init(string:relativeTo:) :  |
| url.swift:130:15:130:59 | .relativePath | semmle.label | .relativePath |
| url.swift:130:46:130:46 | urlTainted :  | semmle.label | urlTainted :  |
| url.swift:131:15:131:56 | call to URL.init(string:relativeTo:) :  | semmle.label | call to URL.init(string:relativeTo:) :  |
| url.swift:131:15:131:59 | .relativeString | semmle.label | .relativeString |
| url.swift:131:46:131:46 | urlTainted :  | semmle.label | urlTainted :  |
| url.swift:132:15:132:56 | call to URL.init(string:relativeTo:) :  | semmle.label | call to URL.init(string:relativeTo:) :  |
| url.swift:132:15:132:65 | ...! | semmle.label | ...! |
| url.swift:132:46:132:46 | urlTainted :  | semmle.label | urlTainted :  |
| url.swift:133:12:133:53 | call to URL.init(string:relativeTo:) :  | semmle.label | call to URL.init(string:relativeTo:) :  |
| url.swift:133:12:133:56 | .standardized | semmle.label | .standardized |
| url.swift:133:43:133:43 | urlTainted :  | semmle.label | urlTainted :  |
| url.swift:134:12:134:53 | call to URL.init(string:relativeTo:) :  | semmle.label | call to URL.init(string:relativeTo:) :  |
| url.swift:134:12:134:56 | .standardizedFileURL | semmle.label | .standardizedFileURL |
| url.swift:134:43:134:43 | urlTainted :  | semmle.label | urlTainted :  |
| url.swift:135:15:135:56 | call to URL.init(string:relativeTo:) :  | semmle.label | call to URL.init(string:relativeTo:) :  |
| url.swift:135:15:135:63 | ...! | semmle.label | ...! |
| url.swift:135:46:135:46 | urlTainted :  | semmle.label | urlTainted :  |
| url.swift:136:15:136:56 | call to URL.init(string:relativeTo:) :  | semmle.label | call to URL.init(string:relativeTo:) :  |
| url.swift:136:15:136:67 | ...! | semmle.label | ...! |
| url.swift:136:46:136:46 | urlTainted :  | semmle.label | urlTainted :  |
| url.swift:142:13:142:32 | call to URL.init(string:) :  | semmle.label | call to URL.init(string:) :  |
| url.swift:142:25:142:25 | tainted :  | semmle.label | tainted :  |
| url.swift:143:13:143:13 | y | semmle.label | y |
| url.swift:151:16:151:35 | call to URL.init(string:) :  | semmle.label | call to URL.init(string:) :  |
| url.swift:151:28:151:28 | tainted :  | semmle.label | tainted :  |
| url.swift:152:12:152:12 | ...! | semmle.label | ...! |
| url.swift:154:46:154:46 | urlTainted :  | semmle.label | urlTainted :  |
| url.swift:154:61:154:61 | data :  | semmle.label | data :  |
| url.swift:155:15:155:19 | ...! | semmle.label | ...! |
| url.swift:161:16:161:23 | call to source() :  | semmle.label | call to source() :  |
| url.swift:164:12:164:12 | tainted | semmle.label | tainted |
| url.swift:170:12:170:12 | tainted :  | semmle.label | tainted :  |
| url.swift:170:12:170:20 | .url | semmle.label | .url |
| url.swift:172:12:172:12 | tainted :  | semmle.label | tainted :  |
| url.swift:172:12:172:20 | .httpBody | semmle.label | .httpBody |
| url.swift:174:12:174:12 | tainted :  | semmle.label | tainted :  |
| url.swift:174:12:174:20 | .httpBodyStream | semmle.label | .httpBodyStream |
| url.swift:176:12:176:12 | tainted :  | semmle.label | tainted :  |
| url.swift:176:12:176:20 | .mainDocument | semmle.label | .mainDocument |
| url.swift:178:12:178:12 | tainted :  | semmle.label | tainted :  |
| url.swift:178:12:178:20 | .allHTTPHeaderFields | semmle.label | .allHTTPHeaderFields |
| webview.swift:27:5:27:39 | [summary param] 0 in JSValue.init(object:in:) :  | semmle.label | [summary param] 0 in JSValue.init(object:in:) :  |
| webview.swift:28:5:28:38 | [summary param] 0 in JSValue.init(bool:in:) :  | semmle.label | [summary param] 0 in JSValue.init(bool:in:) :  |
| webview.swift:29:5:29:42 | [summary param] 0 in JSValue.init(double:in:) :  | semmle.label | [summary param] 0 in JSValue.init(double:in:) :  |
| webview.swift:30:5:30:40 | [summary param] 0 in JSValue.init(int32:in:) :  | semmle.label | [summary param] 0 in JSValue.init(int32:in:) :  |
| webview.swift:31:5:31:42 | [summary param] 0 in JSValue.init(uInt32:in:) :  | semmle.label | [summary param] 0 in JSValue.init(uInt32:in:) :  |
| webview.swift:32:5:32:42 | [summary param] 0 in JSValue.init(point:in:) :  | semmle.label | [summary param] 0 in JSValue.init(point:in:) :  |
| webview.swift:33:5:33:42 | [summary param] 0 in JSValue.init(range:in:) :  | semmle.label | [summary param] 0 in JSValue.init(range:in:) :  |
| webview.swift:34:5:34:40 | [summary param] 0 in JSValue.init(rect:in:) :  | semmle.label | [summary param] 0 in JSValue.init(rect:in:) :  |
| webview.swift:35:5:35:40 | [summary param] 0 in JSValue.init(size:in:) :  | semmle.label | [summary param] 0 in JSValue.init(size:in:) :  |
| webview.swift:36:5:36:41 | [summary param] this in toObject() :  | semmle.label | [summary param] this in toObject() :  |
| webview.swift:37:5:37:55 | [summary param] this in toObjectOf(_:) :  | semmle.label | [summary param] this in toObjectOf(_:) :  |
| webview.swift:38:5:38:42 | [summary param] this in toBool() :  | semmle.label | [summary param] this in toBool() :  |
| webview.swift:39:5:39:44 | [summary param] this in toDouble() :  | semmle.label | [summary param] this in toDouble() :  |
| webview.swift:40:5:40:40 | [summary param] this in toInt32() :  | semmle.label | [summary param] this in toInt32() :  |
| webview.swift:41:5:41:42 | [summary param] this in toUInt32() :  | semmle.label | [summary param] this in toUInt32() :  |
| webview.swift:42:5:42:62 | [summary param] this in toNumber() :  | semmle.label | [summary param] this in toNumber() :  |
| webview.swift:43:5:43:44 | [summary param] this in toString() :  | semmle.label | [summary param] this in toString() :  |
| webview.swift:44:5:44:44 | [summary param] this in toDate() :  | semmle.label | [summary param] this in toDate() :  |
| webview.swift:45:5:45:44 | [summary param] this in toArray() :  | semmle.label | [summary param] this in toArray() :  |
| webview.swift:46:5:46:65 | [summary param] this in toDictionary() :  | semmle.label | [summary param] this in toDictionary() :  |
| webview.swift:47:5:47:50 | [summary param] this in toPoint() :  | semmle.label | [summary param] this in toPoint() :  |
| webview.swift:48:5:48:50 | [summary param] this in toRange() :  | semmle.label | [summary param] this in toRange() :  |
| webview.swift:49:5:49:47 | [summary param] this in toRect() :  | semmle.label | [summary param] this in toRect() :  |
| webview.swift:50:5:50:47 | [summary param] this in toSize() :  | semmle.label | [summary param] this in toSize() :  |
| webview.swift:51:5:51:84 | [summary param] this in atIndex(_:) :  | semmle.label | [summary param] this in atIndex(_:) :  |
| webview.swift:52:5:52:53 | [summary param] 1 in defineProperty(_:descriptor:) :  | semmle.label | [summary param] 1 in defineProperty(_:descriptor:) :  |
| webview.swift:53:5:53:89 | [summary param] this in forProperty(_:) :  | semmle.label | [summary param] this in forProperty(_:) :  |
| webview.swift:54:5:54:38 | [summary param] 0 in setValue(_:at:) :  | semmle.label | [summary param] 0 in setValue(_:at:) :  |
| webview.swift:55:5:55:48 | [summary param] 0 in setValue(_:forProperty:) :  | semmle.label | [summary param] 0 in setValue(_:forProperty:) :  |
| webview.swift:65:5:65:93 | [summary param] 0 in WKUserScript.init(source:injectionTime:forMainFrameOnly:) :  | semmle.label | [summary param] 0 in WKUserScript.init(source:injectionTime:forMainFrameOnly:) :  |
| webview.swift:66:5:66:126 | [summary param] 0 in WKUserScript.init(source:injectionTime:forMainFrameOnly:in:) :  | semmle.label | [summary param] 0 in WKUserScript.init(source:injectionTime:forMainFrameOnly:in:) :  |
| webview.swift:72:9:72:9 | self :  | semmle.label | self :  |
| webview.swift:83:10:83:41 | .body | semmle.label | .body |
| webview.swift:83:11:83:18 | call to source() :  | semmle.label | call to source() :  |
| webview.swift:87:13:87:20 | call to source() :  | semmle.label | call to source() :  |
| webview.swift:90:10:90:10 | source :  | semmle.label | source :  |
| webview.swift:90:10:90:26 | call to toObject() | semmle.label | call to toObject() |
| webview.swift:91:10:91:10 | source :  | semmle.label | source :  |
| webview.swift:91:10:91:41 | call to toObjectOf(_:) | semmle.label | call to toObjectOf(_:) |
| webview.swift:92:10:92:10 | source :  | semmle.label | source :  |
| webview.swift:92:10:92:24 | call to toBool() | semmle.label | call to toBool() |
| webview.swift:93:10:93:10 | source :  | semmle.label | source :  |
| webview.swift:93:10:93:26 | call to toDouble() | semmle.label | call to toDouble() |
| webview.swift:94:10:94:10 | source :  | semmle.label | source :  |
| webview.swift:94:10:94:25 | call to toInt32() | semmle.label | call to toInt32() |
| webview.swift:95:10:95:10 | source :  | semmle.label | source :  |
| webview.swift:95:10:95:26 | call to toUInt32() | semmle.label | call to toUInt32() |
| webview.swift:96:10:96:10 | source :  | semmle.label | source :  |
| webview.swift:96:10:96:26 | call to toNumber() | semmle.label | call to toNumber() |
| webview.swift:97:10:97:10 | source :  | semmle.label | source :  |
| webview.swift:97:10:97:26 | call to toString() | semmle.label | call to toString() |
| webview.swift:98:10:98:10 | source :  | semmle.label | source :  |
| webview.swift:98:10:98:24 | call to toDate() | semmle.label | call to toDate() |
| webview.swift:99:10:99:10 | source :  | semmle.label | source :  |
| webview.swift:99:10:99:25 | call to toArray() | semmle.label | call to toArray() |
| webview.swift:100:10:100:10 | source :  | semmle.label | source :  |
| webview.swift:100:10:100:30 | call to toDictionary() | semmle.label | call to toDictionary() |
| webview.swift:101:10:101:10 | source :  | semmle.label | source :  |
| webview.swift:101:10:101:25 | call to toPoint() | semmle.label | call to toPoint() |
| webview.swift:102:10:102:10 | source :  | semmle.label | source :  |
| webview.swift:102:10:102:25 | call to toRange() | semmle.label | call to toRange() |
| webview.swift:103:10:103:10 | source :  | semmle.label | source :  |
| webview.swift:103:10:103:24 | call to toRect() | semmle.label | call to toRect() |
| webview.swift:104:10:104:10 | source :  | semmle.label | source :  |
| webview.swift:104:10:104:24 | call to toSize() | semmle.label | call to toSize() |
| webview.swift:105:10:105:10 | source :  | semmle.label | source :  |
| webview.swift:105:10:105:26 | call to atIndex(_:) | semmle.label | call to atIndex(_:) |
| webview.swift:106:10:106:10 | source :  | semmle.label | source :  |
| webview.swift:106:10:106:31 | call to forProperty(_:) | semmle.label | call to forProperty(_:) |
| webview.swift:109:10:109:47 | call to JSValue.init(object:in:) | semmle.label | call to JSValue.init(object:in:) |
| webview.swift:109:26:109:26 | s :  | semmle.label | s :  |
| webview.swift:110:10:110:47 | call to JSValue.init(bool:in:) | semmle.label | call to JSValue.init(bool:in:) |
| webview.swift:110:24:110:24 | s :  | semmle.label | s :  |
| webview.swift:111:10:111:51 | call to JSValue.init(double:in:) | semmle.label | call to JSValue.init(double:in:) |
| webview.swift:111:26:111:26 | s :  | semmle.label | s :  |
| webview.swift:112:10:112:49 | call to JSValue.init(int32:in:) | semmle.label | call to JSValue.init(int32:in:) |
| webview.swift:112:25:112:25 | s :  | semmle.label | s :  |
| webview.swift:113:10:113:51 | call to JSValue.init(uInt32:in:) | semmle.label | call to JSValue.init(uInt32:in:) |
| webview.swift:113:26:113:26 | s :  | semmle.label | s :  |
| webview.swift:114:10:114:51 | call to JSValue.init(point:in:) | semmle.label | call to JSValue.init(point:in:) |
| webview.swift:114:25:114:25 | s :  | semmle.label | s :  |
| webview.swift:115:10:115:51 | call to JSValue.init(range:in:) | semmle.label | call to JSValue.init(range:in:) |
| webview.swift:115:25:115:25 | s :  | semmle.label | s :  |
| webview.swift:116:10:116:49 | call to JSValue.init(rect:in:) | semmle.label | call to JSValue.init(rect:in:) |
| webview.swift:116:24:116:24 | s :  | semmle.label | s :  |
| webview.swift:117:10:117:49 | call to JSValue.init(size:in:) | semmle.label | call to JSValue.init(size:in:) |
| webview.swift:117:24:117:24 | s :  | semmle.label | s :  |
| webview.swift:120:5:120:5 | [post] v1 :  | semmle.label | [post] v1 :  |
| webview.swift:120:39:120:39 | s :  | semmle.label | s :  |
| webview.swift:121:10:121:10 | v1 | semmle.label | v1 |
| webview.swift:124:5:124:5 | [post] v2 :  | semmle.label | [post] v2 :  |
| webview.swift:124:17:124:17 | s :  | semmle.label | s :  |
| webview.swift:125:10:125:10 | v2 | semmle.label | v2 |
| webview.swift:128:5:128:5 | [post] v3 :  | semmle.label | [post] v3 :  |
| webview.swift:128:17:128:17 | s :  | semmle.label | s :  |
| webview.swift:129:10:129:10 | v3 | semmle.label | v3 |
| webview.swift:138:13:138:102 | call to WKUserScript.init(source:injectionTime:forMainFrameOnly:) :  | semmle.label | call to WKUserScript.init(source:injectionTime:forMainFrameOnly:) :  |
| webview.swift:138:34:138:41 | call to source() :  | semmle.label | call to source() :  |
| webview.swift:139:10:139:10 | b | semmle.label | b |
| webview.swift:140:10:140:12 | .source | semmle.label | .source |
| webview.swift:143:13:143:113 | call to WKUserScript.init(source:injectionTime:forMainFrameOnly:in:) :  | semmle.label | call to WKUserScript.init(source:injectionTime:forMainFrameOnly:in:) :  |
| webview.swift:143:34:143:41 | call to source() :  | semmle.label | call to source() :  |
| webview.swift:144:10:144:10 | c | semmle.label | c |
| webview.swift:145:10:145:12 | .source | semmle.label | .source |
| webview.swift:149:15:149:22 | call to source() :  | semmle.label | call to source() :  |
| webview.swift:150:10:150:10 | src :  | semmle.label | src :  |
| webview.swift:150:10:150:14 | .request | semmle.label | .request |
subpaths
| data.swift:81:25:81:47 | .utf8 :  | data.swift:25:2:25:26 | [summary param] 0 in Data.init(_:) :  | file://:0:0:0:0 | [summary] to write: return (return) in Data.init(_:) :  | data.swift:81:20:81:51 | call to Data.init(_:) :  |
| data.swift:82:26:82:26 | dataTainted :  | data.swift:25:2:25:26 | [summary param] 0 in Data.init(_:) :  | file://:0:0:0:0 | [summary] to write: return (return) in Data.init(_:) :  | data.swift:82:21:82:37 | call to Data.init(_:) :  |
| data.swift:89:41:89:48 | call to source() :  | data.swift:26:2:26:66 | [summary param] 0 in Data.init(base64Encoded:options:) :  | file://:0:0:0:0 | [summary] to write: return (return) in Data.init(base64Encoded:options:) :  | data.swift:89:21:89:71 | call to Data.init(base64Encoded:options:) :  |
| data.swift:93:34:93:41 | call to source() :  | data.swift:27:2:27:61 | [summary param] 0 in Data.init(buffer:) :  | file://:0:0:0:0 | [summary] to write: return (return) in Data.init(buffer:) :  | data.swift:93:21:93:73 | call to Data.init(buffer:) :  |
| data.swift:95:34:95:41 | call to source() :  | data.swift:28:2:28:62 | [summary param] 0 in Data.init(buffer:) :  | file://:0:0:0:0 | [summary] to write: return (return) in Data.init(buffer:) :  | data.swift:95:21:95:74 | call to Data.init(buffer:) :  |
| data.swift:99:33:99:40 | call to source() :  | data.swift:29:2:29:45 | [summary param] 0 in Data.init(bytes:count:) :  | file://:0:0:0:0 | [summary] to write: return (return) in Data.init(bytes:count:) :  | data.swift:99:21:99:72 | call to Data.init(bytes:count:) :  |
| data.swift:103:39:103:46 | call to source() :  | data.swift:30:2:30:82 | [summary param] 0 in Data.init(bytesNoCopy:count:deallocator:) :  | file://:0:0:0:0 | [summary] to write: return (return) in Data.init(bytesNoCopy:count:deallocator:) :  | data.swift:103:21:103:114 | call to Data.init(bytesNoCopy:count:deallocator:) :  |
| data.swift:108:38:108:38 | urlTainted8 :  | data.swift:31:2:31:50 | [summary param] 0 in Data.init(contentsOf:options:) :  | file://:0:0:0:0 | [summary] to write: return (return) in Data.init(contentsOf:options:) :  | data.swift:108:21:108:62 | call to Data.init(contentsOf:options:) :  |
| data.swift:112:39:112:46 | call to source() :  | data.swift:32:2:32:29 | [summary param] 0 in Data.init(referencing:) :  | file://:0:0:0:0 | [summary] to write: return (return) in Data.init(referencing:) :  | data.swift:112:21:112:58 | call to Data.init(referencing:) :  |
| data.swift:117:23:117:30 | call to source() :  | data.swift:33:2:33:24 | [summary param] 0 in append(_:) :  | file://:0:0:0:0 | [summary] to write: argument this in append(_:) :  | data.swift:117:2:117:2 | [post] dataTainted10 :  |
| data.swift:121:23:121:30 | call to source() :  | data.swift:34:2:34:25 | [summary param] 0 in append(_:) :  | file://:0:0:0:0 | [summary] to write: argument this in append(_:) :  | data.swift:121:2:121:2 | [post] dataTainted11 :  |
| data.swift:125:23:125:30 | call to source() :  | data.swift:35:2:35:63 | [summary param] 0 in append(_:) :  | file://:0:0:0:0 | [summary] to write: argument this in append(_:) :  | data.swift:125:2:125:2 | [post] dataTainted12 :  |
| data.swift:130:23:130:30 | call to source() :  | data.swift:36:2:36:52 | [summary param] 0 in append(_:count:) :  | file://:0:0:0:0 | [summary] to write: argument this in append(_:count:) :  | data.swift:130:2:130:2 | [post] dataTainted13 :  |
| data.swift:135:35:135:42 | call to source() :  | data.swift:37:2:37:36 | [summary param] 0 in append(contentsOf:) :  | file://:0:0:0:0 | [summary] to write: argument this in append(contentsOf:) :  | data.swift:135:2:135:2 | [post] dataTainted14 :  |
| data.swift:140:12:140:12 | dataTainted15 :  | data.swift:38:2:38:88 | [summary param] this in base64EncodedData(options:) :  | file://:0:0:0:0 | [summary] to write: return (return) in base64EncodedData(options:) :  | data.swift:140:12:140:55 | call to base64EncodedData(options:) |
| data.swift:144:12:144:12 | dataTainted16 :  | data.swift:39:2:39:86 | [summary param] this in base64EncodedString(options:) :  | file://:0:0:0:0 | [summary] to write: return (return) in base64EncodedString(options:) :  | data.swift:144:12:144:57 | call to base64EncodedString(options:) |
| data.swift:148:29:148:29 | dataTainted17 :  | data.swift:40:2:40:99 | [summary param] this in compactMap(_:) :  | file://:0:0:0:0 | [summary] to write: return (return) in compactMap(_:) :  | data.swift:148:29:148:72 | call to compactMap(_:) :  |
| data.swift:154:2:154:2 | dataTainted18 :  | data.swift:41:2:41:53 | [summary param] this in copyBytes(to:) :  | file://:0:0:0:0 | [summary] to write: argument 0 in copyBytes(to:) :  | data.swift:154:30:154:30 | [post] pointerTainted18 :  |
| data.swift:171:19:171:19 | dataTainted21 :  | data.swift:44:2:44:137 | [summary param] this in flatMap(_:) :  | file://:0:0:0:0 | [summary] to write: return (return) in flatMap(_:) :  | data.swift:171:19:171:74 | call to flatMap(_:) :  |
| data.swift:175:20:175:20 | dataTainted22 :  | data.swift:45:2:45:97 | [summary param] this in flatMap(_:) :  | file://:0:0:0:0 | [summary] to write: return (return) in flatMap(_:) :  | data.swift:175:20:175:60 | call to flatMap(_:) :  |
| data.swift:180:23:180:30 | call to source() :  | data.swift:46:2:46:34 | [summary param] 0 in insert(_:at:) :  | file://:0:0:0:0 | [summary] to write: argument this in insert(_:at:) :  | data.swift:180:2:180:2 | [post] dataTainted23 :  |
| data.swift:185:35:185:42 | call to source() :  | data.swift:47:2:47:83 | [summary param] 0 in insert(contentsOf:at:) :  | file://:0:0:0:0 | [summary] to write: argument this in insert(contentsOf:at:) :  | data.swift:185:2:185:2 | [post] dataTainted24 :  |
| data.swift:190:15:190:15 | dataTainted25 :  | data.swift:48:2:48:50 | [summary param] this in map(_:) :  | file://:0:0:0:0 | [summary] to write: return (return) in map(_:) :  | data.swift:190:15:190:38 | call to map(_:) :  |
| data.swift:195:16:195:16 | dataTainted26 :  | data.swift:49:2:49:115 | [summary param] this in reduce(into:_:) :  | file://:0:0:0:0 | [summary] to write: return (return) in reduce(into:_:) :  | data.swift:195:16:195:80 | call to reduce(into:_:) :  |
| data.swift:200:35:200:42 | call to source() :  | data.swift:50:2:50:180 | [summary param] 1 in replace(_:with:maxReplacements:) :  | file://:0:0:0:0 | [summary] to write: argument this in replace(_:with:maxReplacements:) :  | data.swift:200:2:200:2 | [post] dataTainted27 :  |
| data.swift:205:45:205:52 | call to source() :  | data.swift:51:2:51:58 | [summary param] 1 in replaceSubrange(_:with:) :  | file://:0:0:0:0 | [summary] to write: argument this in replaceSubrange(_:with:) :  | data.swift:205:2:205:2 | [post] dataTainted28 :  |
| data.swift:209:45:209:52 | call to source() :  | data.swift:52:2:52:151 | [summary param] 1 in replaceSubrange(_:with:) :  | file://:0:0:0:0 | [summary] to write: argument this in replaceSubrange(_:with:) :  | data.swift:209:2:209:2 | [post] dataTainted29 :  |
| data.swift:213:45:213:52 | call to source() :  | data.swift:52:2:52:151 | [summary param] 1 in replaceSubrange(_:with:) :  | file://:0:0:0:0 | [summary] to write: argument this in replaceSubrange(_:with:) :  | data.swift:213:2:213:2 | [post] dataTainted30 :  |
| data.swift:218:45:218:52 | call to source() :  | data.swift:54:2:54:82 | [summary param] 1 in replaceSubrange(_:with:count:) :  | file://:0:0:0:0 | [summary] to write: argument this in replaceSubrange(_:with:count:) :  | data.swift:218:2:218:2 | [post] dataTainted31 :  |
| data.swift:223:45:223:52 | call to source() :  | data.swift:56:2:56:214 | [summary param] 1 in replacing(_:with:maxReplacements:) :  | file://:0:0:0:0 | [summary] to write: argument this in replacing(_:with:maxReplacements:) :  | data.swift:223:10:223:10 | [post] dataTainted32 :  |
| data.swift:228:45:228:52 | call to source() :  | data.swift:57:2:57:236 | [summary param] 1 in replacing(_:with:subrange:maxReplacements:) :  | file://:0:0:0:0 | [summary] to write: argument this in replacing(_:with:subrange:maxReplacements:) :  | data.swift:228:10:228:10 | [post] dataTainted33 :  |
| data.swift:233:12:233:12 | dataTainted34 :  | file://:0:0:0:0 | [summary param] this in reversed() :  | file://:0:0:0:0 | [summary] to write: return (return) in reversed() :  | data.swift:233:12:233:35 | call to reversed() |
| data.swift:237:12:237:12 | dataTainted35 :  | data.swift:58:2:58:39 | [summary param] this in sorted() :  | file://:0:0:0:0 | [summary] to write: return (return) in sorted() :  | data.swift:237:12:237:33 | call to sorted() |
| data.swift:241:12:241:12 | dataTainted36 :  | data.swift:59:2:59:81 | [summary param] this in sorted(by:) :  | file://:0:0:0:0 | [summary] to write: return (return) in sorted(by:) :  | data.swift:241:12:241:54 | call to sorted(by:) |
| data.swift:245:12:245:12 | dataTainted37 :  | data.swift:60:2:60:132 | [summary param] this in sorted(using:) :  | file://:0:0:0:0 | [summary] to write: return (return) in sorted(using:) :  | data.swift:245:12:245:46 | call to sorted(using:) |
| data.swift:249:12:249:12 | dataTainted38 :  | data.swift:61:2:61:41 | [summary param] this in shuffled() :  | file://:0:0:0:0 | [summary] to write: return (return) in shuffled() :  | data.swift:249:12:249:35 | call to shuffled() |
| data.swift:254:12:254:12 | dataTainted39 :  | data.swift:62:2:62:58 | [summary param] this in shuffled(using:) :  | file://:0:0:0:0 | [summary] to write: return (return) in shuffled(using:) :  | data.swift:254:12:254:46 | call to shuffled(using:) |
| data.swift:258:12:258:12 | dataTainted40 :  | data.swift:63:2:63:123 | [summary param] this in trimmingPrefix(_:) :  | file://:0:0:0:0 | [summary] to write: return (return) in trimmingPrefix(_:) :  | data.swift:258:12:258:44 | call to trimmingPrefix(_:) |
| data.swift:262:12:262:12 | dataTainted41 :  | data.swift:64:2:64:72 | [summary param] this in trimmingPrefix(while:) :  | file://:0:0:0:0 | [summary] to write: return (return) in trimmingPrefix(while:) :  | data.swift:262:12:262:54 | call to trimmingPrefix(while:) |
| nsdata.swift:57:40:57:47 | call to source() :  | nsdata.swift:24:5:24:50 | [summary param] 0 in NSData.init(bytes:length:) :  | file://:0:0:0:0 | [summary] to write: return (return) in NSData.init(bytes:length:) :  | nsdata.swift:57:26:57:80 | call to NSData.init(bytes:length:) :  |
| nsdata.swift:60:46:60:53 | call to source() :  | nsdata.swift:25:5:25:68 | [summary param] 0 in NSData.init(bytesNoCopy:length:) :  | file://:0:0:0:0 | [summary] to write: return (return) in NSData.init(bytesNoCopy:length:) :  | nsdata.swift:60:26:60:93 | call to NSData.init(bytesNoCopy:length:) :  |
| nsdata.swift:63:46:63:53 | call to source() :  | nsdata.swift:26:5:26:130 | [summary param] 0 in NSData.init(bytesNoCopy:length:deallocator:) :  | file://:0:0:0:0 | [summary] to write: return (return) in NSData.init(bytesNoCopy:length:deallocator:) :  | nsdata.swift:63:26:63:111 | call to NSData.init(bytesNoCopy:length:deallocator:) :  |
| nsdata.swift:66:46:66:53 | call to source() :  | nsdata.swift:27:5:27:90 | [summary param] 0 in NSData.init(bytesNoCopy:length:freeWhenDone:) :  | file://:0:0:0:0 | [summary] to write: return (return) in NSData.init(bytesNoCopy:length:freeWhenDone:) :  | nsdata.swift:66:26:66:113 | call to NSData.init(bytesNoCopy:length:freeWhenDone:) :  |
| nsdata.swift:69:39:69:46 | call to source() :  | nsdata.swift:28:5:28:23 | [summary param] 0 in NSData.init(data:) :  | file://:0:0:0:0 | [summary] to write: return (return) in NSData.init(data:) :  | nsdata.swift:69:26:69:56 | call to NSData.init(data:) :  |
| nsdata.swift:72:49:72:56 | call to source() :  | nsdata.swift:29:5:29:36 | [summary param] 0 in NSData.init(contentsOfFile:) :  | file://:0:0:0:0 | [summary] to write: return (return) in NSData.init(contentsOfFile:) :  | nsdata.swift:72:26:72:68 | call to NSData.init(contentsOfFile:) :  |
| nsdata.swift:75:49:75:56 | call to source() :  | nsdata.swift:30:5:30:93 | [summary param] 0 in NSData.init(contentsOfFile:options:) :  | file://:0:0:0:0 | [summary] to write: return (return) in NSData.init(contentsOfFile:options:) :  | nsdata.swift:75:26:75:81 | call to NSData.init(contentsOfFile:options:) :  |
| nsdata.swift:78:45:78:52 | call to source() :  | nsdata.swift:31:5:31:29 | [summary param] 0 in NSData.init(contentsOf:) :  | file://:0:0:0:0 | [summary] to write: return (return) in NSData.init(contentsOf:) :  | nsdata.swift:78:26:78:61 | call to NSData.init(contentsOf:) :  |
| nsdata.swift:81:45:81:52 | call to source() :  | nsdata.swift:32:5:32:61 | [summary param] 0 in NSData.init(contentsOf:options:) :  | file://:0:0:0:0 | [summary] to write: return (return) in NSData.init(contentsOf:options:) :  | nsdata.swift:81:26:81:74 | call to NSData.init(contentsOf:options:) :  |
| nsdata.swift:84:56:84:63 | call to source() :  | nsdata.swift:33:5:33:47 | [summary param] 0 in NSData.init(contentsOfMappedFile:) :  | file://:0:0:0:0 | [summary] to write: return (return) in NSData.init(contentsOfMappedFile:) :  | nsdata.swift:84:27:84:75 | call to NSData.init(contentsOfMappedFile:) :  |
| nsdata.swift:87:49:87:56 | call to source() :  | nsdata.swift:34:5:34:88 | [summary param] 0 in NSData.init(base64Encoded:options:) :  | file://:0:0:0:0 | [summary] to write: return (return) in NSData.init(base64Encoded:options:) :  | nsdata.swift:87:27:87:79 | call to NSData.init(base64Encoded:options:) :  |
| nsdata.swift:89:49:89:56 | call to source() :  | nsdata.swift:35:5:35:92 | [summary param] 0 in NSData.init(base64Encoded:options:) :  | file://:0:0:0:0 | [summary] to write: return (return) in NSData.init(base64Encoded:options:) :  | nsdata.swift:89:27:89:81 | call to NSData.init(base64Encoded:options:) :  |
| nsdata.swift:92:50:92:57 | call to source() :  | nsdata.swift:36:5:36:49 | [summary param] 0 in NSData.init(base64Encoding:) :  | file://:0:0:0:0 | [summary] to write: return (return) in NSData.init(base64Encoding:) :  | nsdata.swift:92:27:92:69 | call to NSData.init(base64Encoding:) :  |
| nsdata.swift:96:15:96:15 | nsDataTainted14 :  | nsdata.swift:37:5:37:98 | [summary param] this in base64EncodedData(options:) :  | file://:0:0:0:0 | [summary] to write: return (return) in base64EncodedData(options:) :  | nsdata.swift:96:15:96:49 | call to base64EncodedData(options:) |
| nsdata.swift:97:15:97:15 | nsDataTainted14 :  | nsdata.swift:37:5:37:98 | [summary param] this in base64EncodedData(options:) :  | file://:0:0:0:0 | [summary] to write: return (return) in base64EncodedData(options:) :  | nsdata.swift:97:15:97:60 | call to base64EncodedData(options:) |
| nsdata.swift:100:15:100:15 | nsDataTainted15 :  | nsdata.swift:38:5:38:96 | [summary param] this in base64EncodedString(options:) :  | file://:0:0:0:0 | [summary] to write: return (return) in base64EncodedString(options:) :  | nsdata.swift:100:15:100:51 | call to base64EncodedString(options:) |
| nsdata.swift:101:15:101:15 | nsDataTainted15 :  | nsdata.swift:38:5:38:96 | [summary param] this in base64EncodedString(options:) :  | file://:0:0:0:0 | [summary] to write: return (return) in base64EncodedString(options:) :  | nsdata.swift:101:15:101:62 | call to base64EncodedString(options:) |
| nsdata.swift:104:15:104:15 | nsDataTainted16 :  | nsdata.swift:39:5:39:49 | [summary param] this in base64Encoding() :  | file://:0:0:0:0 | [summary] to write: return (return) in base64Encoding() :  | nsdata.swift:104:15:104:46 | call to base64Encoding() |
| nsdata.swift:106:51:106:58 | call to source() :  | nsdata.swift:40:5:40:82 | [summary param] 0 in dataWithContentsOfMappedFile(_:) :  | file://:0:0:0:0 | [summary] to write: return (return) in dataWithContentsOfMappedFile(_:) :  | nsdata.swift:106:15:106:70 | call to dataWithContentsOfMappedFile(_:) :  |
| nsdata.swift:115:5:115:5 | nsDataTainted18 :  | nsdata.swift:42:5:42:55 | [summary param] this in getBytes(_:) :  | file://:0:0:0:0 | [summary] to write: argument 0 in getBytes(_:) :  | nsdata.swift:115:30:115:30 | [post] bufferTainted18 :  |
| nsdata.swift:120:5:120:5 | nsDataTainted19 :  | nsdata.swift:43:5:43:68 | [summary param] this in getBytes(_:length:) :  | file://:0:0:0:0 | [summary] to write: argument 0 in getBytes(_:length:) :  | nsdata.swift:120:30:120:30 | [post] bufferTainted19 :  |
| nsdata.swift:125:5:125:5 | nsDataTainted20 :  | nsdata.swift:44:5:44:71 | [summary param] this in getBytes(_:range:) :  | file://:0:0:0:0 | [summary] to write: argument 0 in getBytes(_:range:) :  | nsdata.swift:125:30:125:30 | [post] bufferTainted20 :  |
| nsdata.swift:129:15:129:15 | nsDataTainted21 :  | nsdata.swift:45:5:45:65 | [summary param] this in subdata(with:) :  | file://:0:0:0:0 | [summary] to write: return (return) in subdata(with:) :  | nsdata.swift:129:15:129:54 | call to subdata(with:) |
| nsdata.swift:132:15:132:15 | nsDataTainted22 :  | nsdata.swift:46:5:46:89 | [summary param] this in compressed(using:) :  | file://:0:0:0:0 | [summary] to write: return (return) in compressed(using:) :  | nsdata.swift:132:15:132:81 | call to compressed(using:) |
| nsdata.swift:135:15:135:15 | nsDataTainted23 :  | nsdata.swift:47:5:47:91 | [summary param] this in decompressed(using:) :  | file://:0:0:0:0 | [summary] to write: return (return) in decompressed(using:) :  | nsdata.swift:135:15:135:83 | call to decompressed(using:) |
| nsdata.swift:139:15:139:15 | nsDataTainted24 :  | nsdata.swift:22:9:22:9 | self :  | file://:0:0:0:0 | .bytes :  | nsdata.swift:139:15:139:31 | .bytes |
| nsdata.swift:140:15:140:15 | nsDataTainted24 :  | nsdata.swift:23:9:23:9 | self :  | file://:0:0:0:0 | .description :  | nsdata.swift:140:15:140:31 | .description |
| nsmutabledata.swift:28:34:28:41 | call to source() :  | nsmutabledata.swift:14:5:14:58 | [summary param] 0 in append(_:length:) :  | file://:0:0:0:0 | [summary] to write: argument this in append(_:length:) :  | nsmutabledata.swift:28:5:28:5 | [post] nsMutableDataTainted1 :  |
| nsmutabledata.swift:32:34:32:41 | call to source() :  | nsmutabledata.swift:15:5:15:33 | [summary param] 0 in append(_:) :  | file://:0:0:0:0 | [summary] to write: argument this in append(_:) :  | nsmutabledata.swift:32:5:32:5 | [post] nsMutableDataTainted2 :  |
| nsmutabledata.swift:36:66:36:73 | call to source() :  | nsmutabledata.swift:16:5:16:78 | [summary param] 1 in replaceBytes(in:withBytes:) :  | file://:0:0:0:0 | [summary] to write: argument this in replaceBytes(in:withBytes:) :  | nsmutabledata.swift:36:5:36:5 | [post] nsMutableDataTainted3 :  |
| nsmutabledata.swift:40:66:40:73 | call to source() :  | nsmutabledata.swift:17:5:17:121 | [summary param] 1 in replaceBytes(in:withBytes:length:) :  | file://:0:0:0:0 | [summary] to write: argument this in replaceBytes(in:withBytes:length:) :  | nsmutabledata.swift:40:5:40:5 | [post] nsMutableDataTainted4 :  |
| nsmutabledata.swift:44:35:44:42 | call to source() :  | nsmutabledata.swift:18:5:18:33 | [summary param] 0 in setData(_:) :  | file://:0:0:0:0 | [summary] to write: argument this in setData(_:) :  | nsmutabledata.swift:44:5:44:5 | [post] nsMutableDataTainted5 :  |
| nsmutabledata.swift:49:15:49:15 | nsMutableDataTainted6 :  | nsmutabledata.swift:13:9:13:9 | self :  | file://:0:0:0:0 | .mutableBytes :  | nsmutabledata.swift:49:15:49:37 | .mutableBytes |
<<<<<<< HEAD
| nsstring.swift:194:34:194:54 | call to sourceUnicharString() :  | nsstring.swift:31:3:31:58 | [summary param] 0 in NSString.init(characters:length:) :  | file://:0:0:0:0 | [summary] to write: return (return) in NSString.init(characters:length:) :  | nsstring.swift:194:13:194:68 | call to NSString.init(characters:length:) |
| nsstring.swift:195:40:195:67 | call to sourceMutableUnicharString() :  | nsstring.swift:32:3:32:113 | [summary param] 0 in NSString.init(charactersNoCopy:length:freeWhenDone:) :  | file://:0:0:0:0 | [summary] to write: return (return) in NSString.init(charactersNoCopy:length:freeWhenDone:) :  | nsstring.swift:195:13:195:102 | call to NSString.init(charactersNoCopy:length:freeWhenDone:) |
| nsstring.swift:196:30:196:43 | call to sourceString() :  | nsstring.swift:33:3:33:33 | [summary param] 0 in NSString.init(string:) :  | file://:0:0:0:0 | [summary] to write: return (return) in NSString.init(string:) :  | nsstring.swift:196:13:196:44 | call to NSString.init(string:) |
| nsstring.swift:197:30:197:43 | call to sourceString() :  | nsstring.swift:35:15:35:95 | [summary param] 0 in Self.init(format:arguments:) :  | file://:0:0:0:0 | [summary] to write: return (return) in Self.init(format:arguments:) :  | nsstring.swift:197:13:197:82 | call to Self.init(format:arguments:) |
| nsstring.swift:198:30:198:43 | call to sourceString() :  | nsstring.swift:36:15:36:109 | [summary param] 0 in Self.init(format:locale:arguments:) :  | file://:0:0:0:0 | [summary] to write: return (return) in Self.init(format:locale:arguments:) :  | nsstring.swift:198:13:198:95 | call to Self.init(format:locale:arguments:) |
| nsstring.swift:199:30:199:45 | call to sourceNSString() :  | nsstring.swift:37:15:37:82 | [summary param] 0 in Self.init(format:_:) :  | file://:0:0:0:0 | [summary] to write: return (return) in Self.init(format:_:) :  | nsstring.swift:199:13:199:46 | call to Self.init(format:_:) |
| nsstring.swift:200:30:200:45 | call to sourceNSString() :  | nsstring.swift:38:15:38:99 | [summary param] 0 in Self.init(format:locale:_:) :  | file://:0:0:0:0 | [summary] to write: return (return) in Self.init(format:locale:_:) :  | nsstring.swift:200:13:200:59 | call to Self.init(format:locale:_:) |
| nsstring.swift:204:43:204:56 | call to sourceString() :  | nsstring.swift:39:15:39:100 | [summary param] 0 in Self.init(contentsOfFile:encoding:) :  | file://:0:0:0:0 | [summary] to write: return (return) in Self.init(contentsOfFile:encoding:) :  | nsstring.swift:204:18:204:70 | call to Self.init(contentsOfFile:encoding:) :  |
| nsstring.swift:205:43:205:56 | call to sourceString() :  | nsstring.swift:40:15:40:127 | [summary param] 0 in Self.init(contentsOfFile:usedEncoding:) :  | file://:0:0:0:0 | [summary] to write: return (return) in Self.init(contentsOfFile:usedEncoding:) :  | nsstring.swift:205:18:205:76 | call to Self.init(contentsOfFile:usedEncoding:) :  |
| nsstring.swift:206:39:206:49 | call to sourceURL() :  | nsstring.swift:41:15:41:92 | [summary param] 0 in Self.init(contentsOf:encoding:) :  | file://:0:0:0:0 | [summary] to write: return (return) in Self.init(contentsOf:encoding:) :  | nsstring.swift:206:18:206:63 | call to Self.init(contentsOf:encoding:) :  |
| nsstring.swift:207:39:207:66 | ...! :  | nsstring.swift:41:15:41:92 | [summary param] 0 in Self.init(contentsOf:encoding:) :  | file://:0:0:0:0 | [summary] to write: return (return) in Self.init(contentsOf:encoding:) :  | nsstring.swift:207:18:207:80 | call to Self.init(contentsOf:encoding:) :  |
| nsstring.swift:207:51:207:64 | call to sourceString() :  | nsstring.swift:150:2:150:25 | [summary param] 0 in URL.init(string:) :  | file://:0:0:0:0 | [summary] to write: return (return) in URL.init(string:) :  | nsstring.swift:207:39:207:65 | call to URL.init(string:) :  |
| nsstring.swift:208:39:208:49 | call to sourceURL() :  | nsstring.swift:42:15:42:119 | [summary param] 0 in Self.init(contentsOf:usedEncoding:) :  | file://:0:0:0:0 | [summary] to write: return (return) in Self.init(contentsOf:usedEncoding:) :  | nsstring.swift:208:18:208:69 | call to Self.init(contentsOf:usedEncoding:) :  |
| nsstring.swift:209:39:209:66 | ...! :  | nsstring.swift:42:15:42:119 | [summary param] 0 in Self.init(contentsOf:usedEncoding:) :  | file://:0:0:0:0 | [summary] to write: return (return) in Self.init(contentsOf:usedEncoding:) :  | nsstring.swift:209:18:209:86 | call to Self.init(contentsOf:usedEncoding:) :  |
| nsstring.swift:209:51:209:64 | call to sourceString() :  | nsstring.swift:150:2:150:25 | [summary param] 0 in URL.init(string:) :  | file://:0:0:0:0 | [summary] to write: return (return) in URL.init(string:) :  | nsstring.swift:209:39:209:65 | call to URL.init(string:) :  |
| nsstring.swift:213:29:213:52 | call to sourceUnsafeRawPointer() :  | nsstring.swift:43:15:43:103 | [summary param] 0 in Self.init(bytes:length:encoding:) :  | file://:0:0:0:0 | [summary] to write: return (return) in Self.init(bytes:length:encoding:) :  | nsstring.swift:213:13:213:80 | call to Self.init(bytes:length:encoding:) |
| nsstring.swift:214:29:214:52 | call to sourceUnsafeRawPointer() :  | nsstring.swift:43:15:43:103 | [summary param] 0 in Self.init(bytes:length:encoding:) :  | file://:0:0:0:0 | [summary] to write: return (return) in Self.init(bytes:length:encoding:) :  | nsstring.swift:214:13:214:80 | call to Self.init(bytes:length:encoding:) :  |
| nsstring.swift:217:35:217:65 | call to sourceUnsafeMutableRawPointer() :  | nsstring.swift:44:15:44:153 | [summary param] 0 in Self.init(bytesNoCopy:length:encoding:freeWhenDone:) :  | file://:0:0:0:0 | [summary] to write: return (return) in Self.init(bytesNoCopy:length:encoding:freeWhenDone:) :  | nsstring.swift:217:13:217:114 | call to Self.init(bytesNoCopy:length:encoding:freeWhenDone:) |
| nsstring.swift:218:35:218:65 | call to sourceUnsafeMutableRawPointer() :  | nsstring.swift:44:15:44:153 | [summary param] 0 in Self.init(bytesNoCopy:length:encoding:freeWhenDone:) :  | file://:0:0:0:0 | [summary] to write: return (return) in Self.init(bytesNoCopy:length:encoding:freeWhenDone:) :  | nsstring.swift:218:13:218:114 | call to Self.init(bytesNoCopy:length:encoding:freeWhenDone:) :  |
| nsstring.swift:221:31:221:45 | call to sourceCString() :  | nsstring.swift:45:15:45:114 | [summary param] 0 in Self.init(cString:encoding:) :  | file://:0:0:0:0 | [summary] to write: return (return) in Self.init(cString:encoding:) :  | nsstring.swift:221:13:221:59 | call to Self.init(cString:encoding:) |
| nsstring.swift:222:31:222:45 | call to sourceCString() :  | nsstring.swift:45:15:45:114 | [summary param] 0 in Self.init(cString:encoding:) :  | file://:0:0:0:0 | [summary] to write: return (return) in Self.init(cString:encoding:) :  | nsstring.swift:222:13:222:59 | call to Self.init(cString:encoding:) :  |
| nsstring.swift:225:31:225:45 | call to sourceCString() :  | nsstring.swift:46:15:46:82 | [summary param] 0 in Self.init(cString:) :  | file://:0:0:0:0 | [summary] to write: return (return) in Self.init(cString:) :  | nsstring.swift:225:13:225:46 | call to Self.init(cString:) |
| nsstring.swift:226:31:226:45 | call to sourceCString() :  | nsstring.swift:46:15:46:82 | [summary param] 0 in Self.init(cString:) :  | file://:0:0:0:0 | [summary] to write: return (return) in Self.init(cString:) :  | nsstring.swift:226:13:226:46 | call to Self.init(cString:) :  |
| nsstring.swift:229:34:229:48 | call to sourceCString() :  | nsstring.swift:47:15:47:101 | [summary param] 0 in Self.init(utf8String:) :  | file://:0:0:0:0 | [summary] to write: return (return) in Self.init(utf8String:) :  | nsstring.swift:229:13:229:49 | call to Self.init(utf8String:) |
| nsstring.swift:230:34:230:48 | call to sourceCString() :  | nsstring.swift:47:15:47:101 | [summary param] 0 in Self.init(utf8String:) :  | file://:0:0:0:0 | [summary] to write: return (return) in Self.init(utf8String:) :  | nsstring.swift:230:13:230:49 | call to Self.init(utf8String:) :  |
| nsstring.swift:233:28:233:39 | call to sourceData() :  | nsstring.swift:48:15:48:73 | [summary param] 0 in Self.init(data:encoding:) :  | file://:0:0:0:0 | [summary] to write: return (return) in Self.init(data:encoding:) :  | nsstring.swift:233:13:233:53 | call to Self.init(data:encoding:) |
| nsstring.swift:234:28:234:39 | call to sourceData() :  | nsstring.swift:48:15:48:73 | [summary param] 0 in Self.init(data:encoding:) :  | file://:0:0:0:0 | [summary] to write: return (return) in Self.init(data:encoding:) :  | nsstring.swift:234:13:234:53 | call to Self.init(data:encoding:) :  |
| nsstring.swift:235:28:235:77 | call to Data.init(bytes:count:) :  | nsstring.swift:48:15:48:73 | [summary param] 0 in Self.init(data:encoding:) :  | file://:0:0:0:0 | [summary] to write: return (return) in Self.init(data:encoding:) :  | nsstring.swift:235:13:235:91 | call to Self.init(data:encoding:) :  |
| nsstring.swift:235:40:235:63 | call to sourceUnsafeRawPointer() :  | nsstring.swift:155:3:155:46 | [summary param] 0 in Data.init(bytes:count:) :  | file://:0:0:0:0 | [summary] to write: return (return) in Data.init(bytes:count:) :  | nsstring.swift:235:28:235:77 | call to Data.init(bytes:count:) :  |
| nsstring.swift:237:38:237:51 | call to sourceString() :  | nsstring.swift:49:15:49:74 | [summary param] 0 in Self.init(contentsOfFile:) :  | file://:0:0:0:0 | [summary] to write: return (return) in Self.init(contentsOfFile:) :  | nsstring.swift:237:13:237:52 | call to Self.init(contentsOfFile:) |
| nsstring.swift:238:38:238:51 | call to sourceString() :  | nsstring.swift:49:15:49:74 | [summary param] 0 in Self.init(contentsOfFile:) :  | file://:0:0:0:0 | [summary] to write: return (return) in Self.init(contentsOfFile:) :  | nsstring.swift:238:13:238:52 | call to Self.init(contentsOfFile:) :  |
| nsstring.swift:240:34:240:44 | call to sourceURL() :  | nsstring.swift:50:15:50:66 | [summary param] 0 in Self.init(contentsOf:) :  | file://:0:0:0:0 | [summary] to write: return (return) in Self.init(contentsOf:) :  | nsstring.swift:240:13:240:45 | call to Self.init(contentsOf:) |
| nsstring.swift:241:34:241:44 | call to sourceURL() :  | nsstring.swift:50:15:50:66 | [summary param] 0 in Self.init(contentsOf:) :  | file://:0:0:0:0 | [summary] to write: return (return) in Self.init(contentsOf:) :  | nsstring.swift:241:13:241:45 | call to Self.init(contentsOf:) :  |
| nsstring.swift:248:48:248:63 | call to sourceNSString() :  | nsstring.swift:55:3:55:110 | [summary param] 0 in localizedStringWithFormat(_:_:) :  | file://:0:0:0:0 | [summary] to write: return (return) in localizedStringWithFormat(_:_:) :  | nsstring.swift:248:13:248:84 | call to localizedStringWithFormat(_:_:) |
| nsstring.swift:249:13:249:28 | call to sourceNSString() :  | nsstring.swift:62:3:62:55 | [summary param] this in character(at:) :  | file://:0:0:0:0 | [summary] to write: return (return) in character(at:) :  | nsstring.swift:249:13:249:45 | call to character(at:) |
| nsstring.swift:250:13:250:28 | call to sourceNSString() :  | nsstring.swift:66:3:66:76 | [summary param] this in cString(using:) :  | file://:0:0:0:0 | [summary] to write: return (return) in cString(using:) :  | nsstring.swift:250:13:250:46 | call to cString(using:) :  |
| nsstring.swift:251:13:251:28 | call to sourceNSString() :  | nsstring.swift:67:3:67:56 | [summary param] this in cString() :  | file://:0:0:0:0 | [summary] to write: return (return) in cString() :  | nsstring.swift:251:13:251:38 | call to cString() |
| nsstring.swift:252:13:252:28 | call to sourceNSString() :  | nsstring.swift:68:3:68:61 | [summary param] this in lossyCString() :  | file://:0:0:0:0 | [summary] to write: return (return) in lossyCString() :  | nsstring.swift:252:13:252:43 | call to lossyCString() |
| nsstring.swift:253:13:253:28 | call to sourceNSString() :  | nsstring.swift:73:3:73:116 | [summary param] this in padding(toLength:withPad:startingAt:) :  | file://:0:0:0:0 | [summary] to write: return (return) in padding(toLength:withPad:startingAt:) :  | nsstring.swift:253:13:253:80 | call to padding(toLength:withPad:startingAt:) |
| nsstring.swift:254:54:254:67 | call to sourceString() :  | nsstring.swift:73:3:73:116 | [summary param] 1 in padding(toLength:withPad:startingAt:) :  | file://:0:0:0:0 | [summary] to write: return (return) in padding(toLength:withPad:startingAt:) :  | nsstring.swift:254:13:254:83 | call to padding(toLength:withPad:startingAt:) |
| nsstring.swift:255:13:255:28 | call to sourceNSString() :  | nsstring.swift:74:3:74:63 | [summary param] this in lowercased(with:) :  | file://:0:0:0:0 | [summary] to write: return (return) in lowercased(with:) :  | nsstring.swift:255:13:255:50 | call to lowercased(with:) |
| nsstring.swift:256:13:256:28 | call to sourceNSString() :  | nsstring.swift:75:3:75:63 | [summary param] this in uppercased(with:) :  | file://:0:0:0:0 | [summary] to write: return (return) in uppercased(with:) :  | nsstring.swift:256:13:256:50 | call to uppercased(with:) |
| nsstring.swift:257:13:257:28 | call to sourceNSString() :  | nsstring.swift:76:3:76:64 | [summary param] this in capitalized(with:) :  | file://:0:0:0:0 | [summary] to write: return (return) in capitalized(with:) :  | nsstring.swift:257:13:257:51 | call to capitalized(with:) |
| nsstring.swift:258:13:258:28 | call to sourceNSString() :  | nsstring.swift:77:3:77:74 | [summary param] this in components(separatedBy:) :  | file://:0:0:0:0 | [summary] to write: return (return) in components(separatedBy:) :  | nsstring.swift:258:13:258:57 | call to components(separatedBy:) |
| nsstring.swift:259:13:259:28 | call to sourceNSString() :  | nsstring.swift:77:3:77:74 | [summary param] this in components(separatedBy:) :  | file://:0:0:0:0 | [summary] to write: return (return) in components(separatedBy:) :  | nsstring.swift:259:13:259:57 | call to components(separatedBy:) :  |
| nsstring.swift:260:13:260:28 | call to sourceNSString() :  | nsstring.swift:78:3:78:80 | [summary param] this in components(separatedBy:) :  | file://:0:0:0:0 | [summary] to write: return (return) in components(separatedBy:) :  | nsstring.swift:260:13:260:78 | call to components(separatedBy:) |
| nsstring.swift:261:13:261:28 | call to sourceNSString() :  | nsstring.swift:78:3:78:80 | [summary param] this in components(separatedBy:) :  | file://:0:0:0:0 | [summary] to write: return (return) in components(separatedBy:) :  | nsstring.swift:261:13:261:78 | call to components(separatedBy:) :  |
| nsstring.swift:262:13:262:28 | call to sourceNSString() :  | nsstring.swift:79:3:79:71 | [summary param] this in trimmingCharacters(in:) :  | file://:0:0:0:0 | [summary] to write: return (return) in trimmingCharacters(in:) :  | nsstring.swift:262:13:262:77 | call to trimmingCharacters(in:) |
| nsstring.swift:263:13:263:28 | call to sourceNSString() :  | nsstring.swift:80:3:80:51 | [summary param] this in substring(from:) :  | file://:0:0:0:0 | [summary] to write: return (return) in substring(from:) :  | nsstring.swift:263:13:263:47 | call to substring(from:) |
| nsstring.swift:264:13:264:28 | call to sourceNSString() :  | nsstring.swift:81:3:81:61 | [summary param] this in substring(with:) :  | file://:0:0:0:0 | [summary] to write: return (return) in substring(with:) :  | nsstring.swift:264:13:264:53 | call to substring(with:) |
| nsstring.swift:265:13:265:28 | call to sourceNSString() :  | nsstring.swift:82:3:82:49 | [summary param] this in substring(to:) :  | file://:0:0:0:0 | [summary] to write: return (return) in substring(to:) :  | nsstring.swift:265:13:265:46 | call to substring(to:) |
| nsstring.swift:266:13:266:28 | call to sourceNSString() :  | nsstring.swift:83:3:83:94 | [summary param] this in folding(options:locale:) :  | file://:0:0:0:0 | [summary] to write: return (return) in folding(options:locale:) :  | nsstring.swift:266:13:266:49 | call to folding(options:locale:) |
| nsstring.swift:267:13:267:28 | call to sourceNSString() :  | nsstring.swift:84:3:84:94 | [summary param] this in applyingTransform(_:reverse:) :  | file://:0:0:0:0 | [summary] to write: return (return) in applyingTransform(_:reverse:) :  | nsstring.swift:267:13:267:87 | call to applyingTransform(_:reverse:) |
| nsstring.swift:268:13:268:28 | call to sourceNSString() :  | nsstring.swift:88:3:88:41 | [summary param] this in propertyList() :  | file://:0:0:0:0 | [summary] to write: return (return) in propertyList() :  | nsstring.swift:268:13:268:43 | call to propertyList() |
| nsstring.swift:269:13:269:28 | call to sourceNSString() :  | nsstring.swift:89:3:89:80 | [summary param] this in propertyListFromStringsFileFormat() :  | file://:0:0:0:0 | [summary] to write: return (return) in propertyListFromStringsFileFormat() :  | nsstring.swift:269:13:269:64 | call to propertyListFromStringsFileFormat() |
| nsstring.swift:270:13:270:28 | call to sourceNSString() :  | nsstring.swift:90:3:90:76 | [summary param] this in variantFittingPresentationWidth(_:) :  | file://:0:0:0:0 | [summary] to write: return (return) in variantFittingPresentationWidth(_:) :  | nsstring.swift:270:13:270:64 | call to variantFittingPresentationWidth(_:) |
| nsstring.swift:271:13:271:28 | call to sourceNSString() :  | nsstring.swift:91:3:91:57 | [summary param] this in data(using:) :  | file://:0:0:0:0 | [summary] to write: return (return) in data(using:) :  | nsstring.swift:271:13:271:43 | call to data(using:) |
| nsstring.swift:272:13:272:28 | call to sourceNSString() :  | nsstring.swift:92:3:92:91 | [summary param] this in data(using:allowLossyConversion:) :  | file://:0:0:0:0 | [summary] to write: return (return) in data(using:allowLossyConversion:) :  | nsstring.swift:272:13:272:72 | call to data(using:allowLossyConversion:) |
| nsstring.swift:273:13:273:28 | call to sourceNSString() :  | nsstring.swift:86:3:86:96 | [summary param] this in replacingOccurrences(of:with:) :  | file://:0:0:0:0 | [summary] to write: return (return) in replacingOccurrences(of:with:) :  | nsstring.swift:273:13:273:69 | call to replacingOccurrences(of:with:) |
| nsstring.swift:274:58:274:71 | call to sourceString() :  | nsstring.swift:86:3:86:96 | [summary param] 1 in replacingOccurrences(of:with:) :  | file://:0:0:0:0 | [summary] to write: return (return) in replacingOccurrences(of:with:) :  | nsstring.swift:274:13:274:72 | call to replacingOccurrences(of:with:) |
| nsstring.swift:275:13:275:28 | call to sourceNSString() :  | nsstring.swift:87:3:87:163 | [summary param] this in replacingOccurrences(of:with:options:range:) :  | file://:0:0:0:0 | [summary] to write: return (return) in replacingOccurrences(of:with:options:range:) :  | nsstring.swift:275:13:275:110 | call to replacingOccurrences(of:with:options:range:) |
| nsstring.swift:276:58:276:71 | call to sourceString() :  | nsstring.swift:87:3:87:163 | [summary param] 1 in replacingOccurrences(of:with:options:range:) :  | file://:0:0:0:0 | [summary] to write: return (return) in replacingOccurrences(of:with:options:range:) :  | nsstring.swift:276:13:276:113 | call to replacingOccurrences(of:with:options:range:) |
| nsstring.swift:278:43:278:61 | call to sourceStringArray() :  | nsstring.swift:56:3:56:78 | [summary param] 0 in path(withComponents:) :  | file://:0:0:0:0 | [summary] to write: return (return) in path(withComponents:) :  | nsstring.swift:278:13:278:62 | call to path(withComponents:) |
| nsstring.swift:280:42:280:56 | call to sourceCString() :  | nsstring.swift:57:3:57:83 | [summary param] 0 in string(withCString:) :  | file://:0:0:0:0 | [summary] to write: return (return) in string(withCString:) :  | nsstring.swift:280:13:280:57 | call to string(withCString:) |
| nsstring.swift:281:42:281:56 | call to sourceCString() :  | nsstring.swift:58:3:58:96 | [summary param] 0 in string(withCString:length:) :  | file://:0:0:0:0 | [summary] to write: return (return) in string(withCString:length:) :  | nsstring.swift:281:13:281:70 | call to string(withCString:length:) |
| nsstring.swift:282:49:282:62 | call to sourceString() :  | nsstring.swift:59:3:59:75 | [summary param] 0 in string(withContentsOfFile:) :  | file://:0:0:0:0 | [summary] to write: return (return) in string(withContentsOfFile:) :  | nsstring.swift:282:13:282:63 | call to string(withContentsOfFile:) |
| nsstring.swift:283:45:283:55 | call to sourceURL() :  | nsstring.swift:60:3:60:67 | [summary param] 0 in string(withContentsOf:) :  | file://:0:0:0:0 | [summary] to write: return (return) in string(withContentsOf:) :  | nsstring.swift:283:13:283:56 | call to string(withContentsOf:) |
| nsstring.swift:288:38:288:53 | call to sourceNSString() :  | nsstring.swift:71:3:71:106 | [summary param] 0 in appendingFormat(_:_:) :  | file://:0:0:0:0 | [summary] to write: return (return) in appendingFormat(_:_:) :  | nsstring.swift:288:13:288:74 | call to appendingFormat(_:_:) |
| nsstring.swift:289:13:289:28 | call to sourceNSString() :  | nsstring.swift:71:3:71:106 | [summary param] this in appendingFormat(_:_:) :  | file://:0:0:0:0 | [summary] to write: return (return) in appendingFormat(_:_:) :  | nsstring.swift:289:13:289:74 | call to appendingFormat(_:_:) |
| nsstring.swift:292:45:292:58 | call to sourceString() :  | nsstring.swift:93:3:93:68 | [summary param] 0 in appendingPathComponent(_:) :  | file://:0:0:0:0 | [summary] to write: return (return) in appendingPathComponent(_:) :  | nsstring.swift:292:13:292:59 | call to appendingPathComponent(_:) |
| nsstring.swift:293:13:293:28 | call to sourceNSString() :  | nsstring.swift:93:3:93:68 | [summary param] this in appendingPathComponent(_:) :  | file://:0:0:0:0 | [summary] to write: return (return) in appendingPathComponent(_:) :  | nsstring.swift:293:13:293:55 | call to appendingPathComponent(_:) |
| nsstring.swift:296:45:296:58 | call to sourceString() :  | nsstring.swift:94:3:94:110 | [summary param] 0 in appendingPathComponent(_:conformingTo:) :  | file://:0:0:0:0 | [summary] to write: return (return) in appendingPathComponent(_:conformingTo:) :  | nsstring.swift:296:13:296:92 | call to appendingPathComponent(_:conformingTo:) |
| nsstring.swift:297:13:297:28 | call to sourceNSString() :  | nsstring.swift:94:3:94:110 | [summary param] this in appendingPathComponent(_:conformingTo:) :  | file://:0:0:0:0 | [summary] to write: return (return) in appendingPathComponent(_:conformingTo:) :  | nsstring.swift:297:13:297:88 | call to appendingPathComponent(_:conformingTo:) |
| nsstring.swift:300:45:300:58 | call to sourceString() :  | nsstring.swift:95:3:95:69 | [summary param] 0 in appendingPathExtension(_:) :  | file://:0:0:0:0 | [summary] to write: return (return) in appendingPathExtension(_:) :  | nsstring.swift:300:13:300:59 | call to appendingPathExtension(_:) |
| nsstring.swift:301:13:301:28 | call to sourceNSString() :  | nsstring.swift:95:3:95:69 | [summary param] this in appendingPathExtension(_:) :  | file://:0:0:0:0 | [summary] to write: return (return) in appendingPathExtension(_:) :  | nsstring.swift:301:13:301:55 | call to appendingPathExtension(_:) |
| nsstring.swift:304:13:304:28 | call to sourceNSString() :  | nsstring.swift:72:3:72:59 | [summary param] this in appending(_:) :  | file://:0:0:0:0 | [summary] to write: return (return) in appending(_:) :  | nsstring.swift:304:13:304:42 | call to appending(_:) |
| nsstring.swift:305:32:305:45 | call to sourceString() :  | nsstring.swift:72:3:72:59 | [summary param] 0 in appending(_:) :  | file://:0:0:0:0 | [summary] to write: return (return) in appending(_:) :  | nsstring.swift:305:13:305:46 | call to appending(_:) |
| nsstring.swift:311:13:311:28 | call to sourceNSString() :  | nsstring.swift:96:3:96:74 | [summary param] this in strings(byAppendingPaths:) :  | file://:0:0:0:0 | [summary] to write: return (return) in strings(byAppendingPaths:) :  | nsstring.swift:311:13:311:60 | call to strings(byAppendingPaths:) |
| nsstring.swift:312:13:312:28 | call to sourceNSString() :  | nsstring.swift:96:3:96:74 | [summary param] this in strings(byAppendingPaths:) :  | file://:0:0:0:0 | [summary] to write: return (return) in strings(byAppendingPaths:) :  | nsstring.swift:312:13:312:60 | call to strings(byAppendingPaths:) :  |
| nsstring.swift:334:3:334:18 | call to sourceNSString() :  | nsstring.swift:65:3:65:281 | [summary param] this in getBytes(_:maxLength:usedLength:encoding:options:range:remaining:) :  | file://:0:0:0:0 | [summary] to write: argument 0 in getBytes(_:maxLength:usedLength:encoding:options:range:remaining:) :  | nsstring.swift:334:29:334:29 | [post] ptr3 :  |
| nsstring.swift:385:13:385:13 | str20 :  | nsstring.swift:7:3:7:33 | [summary param] this in copy() :  | file://:0:0:0:0 | [summary] to write: return (return) in copy() :  | nsstring.swift:385:13:385:24 | call to copy() |
| nsstring.swift:386:13:386:13 | str20 :  | nsstring.swift:8:3:8:40 | [summary param] this in mutableCopy() :  | file://:0:0:0:0 | [summary] to write: return (return) in mutableCopy() :  | nsstring.swift:386:13:386:31 | call to mutableCopy() |
| nsstring.swift:387:13:387:13 | str20 :  | nsstring.swift:52:3:52:57 | [summary param] this in copy(with:) :  | file://:0:0:0:0 | [summary] to write: return (return) in copy(with:) :  | nsstring.swift:387:13:387:33 | call to copy(with:) |
| nsstring.swift:388:13:388:13 | str20 :  | nsstring.swift:53:3:53:64 | [summary param] this in mutableCopy(with:) :  | file://:0:0:0:0 | [summary] to write: return (return) in mutableCopy(with:) :  | nsstring.swift:388:13:388:40 | call to mutableCopy(with:) |
| nsstring.swift:392:13:392:35 | call to sourceNSMutableString() :  | nsstring.swift:76:3:76:64 | [summary param] this in capitalized(with:) :  | file://:0:0:0:0 | [summary] to write: return (return) in capitalized(with:) :  | nsstring.swift:392:13:392:58 | call to capitalized(with:) |
| nsstring.swift:396:16:396:29 | call to sourceString() :  | nsstring.swift:132:3:132:35 | [summary param] 0 in append(_:) :  | file://:0:0:0:0 | [summary] to write: argument this in append(_:) :  | nsstring.swift:396:3:396:3 | [post] str30 :  |
| nsstring.swift:401:16:401:29 | call to sourceString() :  | nsstring.swift:133:3:133:48 | [summary param] 0 in insert(_:at:) :  | file://:0:0:0:0 | [summary] to write: argument this in insert(_:at:) :  | nsstring.swift:401:3:401:3 | [post] str31 :  |
| nsstring.swift:406:46:406:59 | call to sourceString() :  | nsstring.swift:134:3:134:68 | [summary param] 1 in replaceCharacters(in:with:) :  | file://:0:0:0:0 | [summary] to write: argument this in replaceCharacters(in:with:) :  | nsstring.swift:406:3:406:3 | [post] str32 :  |
| nsstring.swift:411:43:411:56 | call to sourceString() :  | nsstring.swift:135:3:135:157 | [summary param] 1 in replaceOccurrences(of:with:options:range:) :  | file://:0:0:0:0 | [summary] to write: argument this in replaceOccurrences(of:with:options:range:) :  | nsstring.swift:411:3:411:3 | [post] str33 :  |
| nsstring.swift:416:19:416:32 | call to sourceString() :  | nsstring.swift:136:3:136:38 | [summary param] 0 in setString(_:) :  | file://:0:0:0:0 | [summary] to write: argument this in setString(_:) :  | nsstring.swift:416:3:416:3 | [post] str34 :  |
| nsstring.swift:426:34:426:61 | ...! :  | nsstring.swift:47:15:47:101 | [summary param] 0 in Self.init(utf8String:) :  | file://:0:0:0:0 | [summary] to write: return (return) in Self.init(utf8String:) :  | nsstring.swift:426:13:426:62 | call to Self.init(utf8String:) :  |
| string.swift:170:29:170:29 | tainted :  | string.swift:103:3:103:82 | [summary param] 0 in appending(_:) :  | file://:0:0:0:0 | [summary] to write: return (return) in appending(_:) :  | string.swift:170:13:170:36 | call to appending(_:) |
| string.swift:171:13:171:13 | tainted :  | string.swift:103:3:103:82 | [summary param] this in appending(_:) :  | file://:0:0:0:0 | [summary] to write: return (return) in appending(_:) :  | string.swift:171:13:171:36 | call to appending(_:) |
| string.swift:172:13:172:13 | tainted :  | string.swift:103:3:103:82 | [summary param] this in appending(_:) :  | file://:0:0:0:0 | [summary] to write: return (return) in appending(_:) :  | string.swift:172:13:172:38 | call to appending(_:) |
| string.swift:172:31:172:31 | tainted :  | string.swift:103:3:103:82 | [summary param] 0 in appending(_:) :  | file://:0:0:0:0 | [summary] to write: return (return) in appending(_:) :  | string.swift:172:13:172:38 | call to appending(_:) |
| string.swift:185:15:185:23 | call to source2() :  | file://:0:0:0:0 | [summary param] 0 in append(_:) :  | file://:0:0:0:0 | [summary] to write: argument this in append(_:) :  | string.swift:185:3:185:3 | [post] &... :  |
| string.swift:192:27:192:35 | call to source2() :  | file://:0:0:0:0 | [summary param] 0 in append(contentsOf:) :  | file://:0:0:0:0 | [summary] to write: argument this in append(contentsOf:) :  | string.swift:192:3:192:3 | [post] &... :  |
| string.swift:199:14:199:22 | call to source2() :  | file://:0:0:0:0 | [summary param] 0 in write(_:) :  | file://:0:0:0:0 | [summary] to write: argument this in write(_:) :  | string.swift:199:3:199:3 | [post] &... :  |
| string.swift:206:27:206:35 | call to source2() :  | file://:0:0:0:0 | [summary param] 0 in insert(contentsOf:at:) :  | file://:0:0:0:0 | [summary] to write: argument this in insert(contentsOf:at:) :  | string.swift:206:3:206:3 | [post] &... :  |
| string.swift:216:20:216:20 | tainted :  | file://:0:0:0:0 | [summary param] 0 in String.init(_:) :  | file://:0:0:0:0 | [summary] to write: return (return) in String.init(_:) :  | string.swift:216:13:216:27 | call to String.init(_:) |
| string.swift:217:20:217:20 | taintedInt :  | file://:0:0:0:0 | [summary param] 0 in String.init(_:) :  | file://:0:0:0:0 | [summary] to write: return (return) in String.init(_:) :  | string.swift:217:13:217:30 | call to String.init(_:) |
| string.swift:219:28:219:28 | tainted :  | string.swift:64:3:64:63 | [summary param] 0 in String.init(format:_:) :  | file://:0:0:0:0 | [summary] to write: return (return) in String.init(format:_:) :  | string.swift:219:13:219:44 | call to String.init(format:_:) |
| string.swift:220:28:220:28 | tainted :  | string.swift:65:3:65:60 | [summary param] 0 in String.init(format:arguments:) :  | file://:0:0:0:0 | [summary] to write: return (return) in String.init(format:arguments:) :  | string.swift:220:13:220:50 | call to String.init(format:arguments:) |
| string.swift:221:28:221:28 | tainted :  | string.swift:66:3:66:75 | [summary param] 0 in String.init(format:locale:_:) :  | file://:0:0:0:0 | [summary] to write: return (return) in String.init(format:locale:_:) :  | string.swift:221:13:221:57 | call to String.init(format:locale:_:) |
| string.swift:222:28:222:28 | tainted :  | string.swift:67:3:67:77 | [summary param] 0 in String.init(format:locale:arguments:) :  | file://:0:0:0:0 | [summary] to write: return (return) in String.init(format:locale:arguments:) :  | string.swift:222:13:222:63 | call to String.init(format:locale:arguments:) |
| string.swift:223:46:223:46 | tainted :  | string.swift:69:3:69:106 | [summary param] 0 in localizedStringWithFormat(_:_:) :  | file://:0:0:0:0 | [summary] to write: return (return) in localizedStringWithFormat(_:_:) :  | string.swift:223:13:223:62 | call to localizedStringWithFormat(_:_:) |
| string.swift:228:31:228:31 | tainted :  | file://:0:0:0:0 | [summary param] 0 in String.init(repeating:count:) :  | file://:0:0:0:0 | [summary] to write: return (return) in String.init(repeating:count:) :  | string.swift:228:13:228:48 | call to String.init(repeating:count:) |
| string.swift:230:13:230:13 | tainted :  | file://:0:0:0:0 | [summary param] this in dropFirst(_:) :  | file://:0:0:0:0 | [summary] to write: return (return) in dropFirst(_:) :  | string.swift:230:13:230:33 | call to dropFirst(_:) |
| string.swift:231:13:231:13 | tainted :  | file://:0:0:0:0 | [summary param] this in dropLast(_:) :  | file://:0:0:0:0 | [summary] to write: return (return) in dropLast(_:) :  | string.swift:231:13:231:32 | call to dropLast(_:) |
| string.swift:232:13:232:13 | tainted :  | string.swift:101:3:101:64 | [summary param] this in substring(from:) :  | file://:0:0:0:0 | [summary] to write: return (return) in substring(from:) :  | string.swift:232:13:232:55 | call to substring(from:) |
| string.swift:234:13:234:13 | tainted :  | file://:0:0:0:0 | [summary param] this in lowercased() :  | file://:0:0:0:0 | [summary] to write: return (return) in lowercased() :  | string.swift:234:13:234:32 | call to lowercased() |
| string.swift:235:13:235:13 | tainted :  | file://:0:0:0:0 | [summary param] this in uppercased() :  | file://:0:0:0:0 | [summary] to write: return (return) in uppercased() :  | string.swift:235:13:235:32 | call to uppercased() |
| string.swift:236:13:236:13 | tainted :  | string.swift:98:3:98:63 | [summary param] this in lowercased(with:) :  | file://:0:0:0:0 | [summary] to write: return (return) in lowercased(with:) :  | string.swift:236:13:236:41 | call to lowercased(with:) |
| string.swift:237:13:237:13 | tainted :  | string.swift:99:3:99:63 | [summary param] this in uppercased(with:) :  | file://:0:0:0:0 | [summary] to write: return (return) in uppercased(with:) :  | string.swift:237:13:237:41 | call to uppercased(with:) |
| string.swift:238:13:238:13 | tainted :  | string.swift:100:3:100:64 | [summary param] this in capitalized(with:) :  | file://:0:0:0:0 | [summary] to write: return (return) in capitalized(with:) :  | string.swift:238:13:238:42 | call to capitalized(with:) |
| string.swift:239:13:239:13 | tainted :  | file://:0:0:0:0 | [summary param] this in reversed() :  | file://:0:0:0:0 | [summary] to write: return (return) in reversed() :  | string.swift:239:13:239:30 | call to reversed() |
| string.swift:241:13:241:13 | tainted :  | file://:0:0:0:0 | [summary param] this in split(separator:maxSplits:omittingEmptySubsequences:) :  | file://:0:0:0:0 | [summary] to write: return (return) in split(separator:maxSplits:omittingEmptySubsequences:) :  | string.swift:241:13:241:41 | call to split(separator:maxSplits:omittingEmptySubsequences:) |
| string.swift:242:13:242:13 | tainted :  | file://:0:0:0:0 | [summary param] this in split(maxSplits:omittingEmptySubsequences:whereSeparator:) :  | file://:0:0:0:0 | [summary] to write: return (return) in split(maxSplits:omittingEmptySubsequences:whereSeparator:) :  | string.swift:242:13:244:4 | call to split(maxSplits:omittingEmptySubsequences:whereSeparator:) |
| string.swift:245:13:245:13 | tainted :  | string.swift:102:3:102:71 | [summary param] this in trimmingCharacters(in:) :  | file://:0:0:0:0 | [summary] to write: return (return) in trimmingCharacters(in:) :  | string.swift:245:13:245:68 | call to trimmingCharacters(in:) |
| string.swift:246:13:246:13 | tainted :  | string.swift:104:3:104:138 | [summary param] this in padding(toLength:withPad:startingAt:) :  | file://:0:0:0:0 | [summary] to write: return (return) in padding(toLength:withPad:startingAt:) :  | string.swift:246:13:246:70 | call to padding(toLength:withPad:startingAt:) |
| string.swift:247:13:247:13 | tainted :  | string.swift:105:3:105:80 | [summary param] this in components(separatedBy:) :  | file://:0:0:0:0 | [summary] to write: return (return) in components(separatedBy:) :  | string.swift:247:13:247:69 | call to components(separatedBy:) |
| string.swift:248:13:248:13 | tainted :  | string.swift:105:3:105:80 | [summary param] this in components(separatedBy:) :  | file://:0:0:0:0 | [summary] to write: return (return) in components(separatedBy:) :  | string.swift:248:13:248:69 | call to components(separatedBy:) :  |
| string.swift:249:13:249:13 | tainted :  | string.swift:106:3:106:92 | [summary param] this in folding(options:locale:) :  | file://:0:0:0:0 | [summary] to write: return (return) in folding(options:locale:) :  | string.swift:249:13:249:40 | call to folding(options:locale:) |
| string.swift:250:13:250:13 | tainted :  | string.swift:107:3:107:78 | [summary param] this in propertyListFromStringsFileFormat() :  | file://:0:0:0:0 | [summary] to write: return (return) in propertyListFromStringsFileFormat() :  | string.swift:250:13:250:55 | call to propertyListFromStringsFileFormat() |
| string.swift:251:13:251:13 | tainted :  | string.swift:107:3:107:78 | [summary param] this in propertyListFromStringsFileFormat() :  | file://:0:0:0:0 | [summary] to write: return (return) in propertyListFromStringsFileFormat() :  | string.swift:251:13:251:55 | call to propertyListFromStringsFileFormat() :  |
| string.swift:258:13:258:13 | tainted :  | string.swift:109:8:109:8 | self :  | string.swift:109:3:109:79 | self[return] :  | string.swift:258:13:258:13 | [post] tainted :  |
| string.swift:302:13:302:13 | &... :  | file://:0:0:0:0 | [summary param] this in remove(at:) :  | file://:0:0:0:0 | [summary] to write: return (return) in remove(at:) :  | string.swift:302:13:302:44 | call to remove(at:) |
| string.swift:317:13:317:13 | &... :  | file://:0:0:0:0 | [summary param] this in removeFirst() :  | file://:0:0:0:0 | [summary] to write: return (return) in removeFirst() :  | string.swift:317:13:317:30 | call to removeFirst() |
| string.swift:321:13:321:13 | &... :  | file://:0:0:0:0 | [summary param] this in removeLast() :  | file://:0:0:0:0 | [summary] to write: return (return) in removeLast() :  | string.swift:321:13:321:29 | call to removeLast() |
| string.swift:341:36:341:44 | call to source3() :  | string.swift:60:2:60:54 | [summary param] 0 in String.init(data:encoding:) :  | file://:0:0:0:0 | [summary] to write: return (return) in String.init(data:encoding:) :  | string.swift:341:23:341:77 | call to String.init(data:encoding:) :  |
| string.swift:347:30:347:38 | call to source3() :  | file://:0:0:0:0 | [summary param] 0 in String.init(decoding:as:) :  | file://:0:0:0:0 | [summary] to write: return (return) in String.init(decoding:as:) :  | string.swift:347:13:347:54 | call to String.init(decoding:as:) |
| string.swift:389:22:389:22 | tainted :  | string.swift:108:3:108:74 | [summary param] this in cString(using:) :  | file://:0:0:0:0 | [summary] to write: return (return) in cString(using:) :  | string.swift:389:22:389:65 | call to cString(using:) :  |
| string.swift:456:27:456:27 | taintedUInt8Values :  | string.swift:71:3:71:102 | [summary param] 0 in String.init(bytes:encoding:) :  | file://:0:0:0:0 | [summary] to write: return (return) in String.init(bytes:encoding:) :  | string.swift:456:13:456:77 | call to String.init(bytes:encoding:) :  |
| string.swift:459:29:459:29 | taintedUInt8Values :  | file://:0:0:0:0 | [summary param] 0 in String.init(cString:) :  | file://:0:0:0:0 | [summary] to write: return (return) in String.init(cString:) :  | string.swift:459:13:459:47 | call to String.init(cString:) |
| string.swift:512:29:512:29 | taintedCCharValues :  | file://:0:0:0:0 | [summary param] 0 in String.init(cString:) :  | file://:0:0:0:0 | [summary] to write: return (return) in String.init(cString:) :  | string.swift:512:13:512:47 | call to String.init(cString:) |
| string.swift:546:20:546:20 | sub1 :  | file://:0:0:0:0 | [summary param] 0 in String.init(_:) :  | file://:0:0:0:0 | [summary] to write: return (return) in String.init(_:) :  | string.swift:546:13:546:24 | call to String.init(_:) |
| string.swift:548:14:548:14 | tainted :  | file://:0:0:0:0 | [summary param] this in prefix(_:) :  | file://:0:0:0:0 | [summary] to write: return (return) in prefix(_:) :  | string.swift:548:14:548:31 | call to prefix(_:) :  |
| string.swift:550:20:550:20 | sub2 :  | file://:0:0:0:0 | [summary param] 0 in String.init(_:) :  | file://:0:0:0:0 | [summary] to write: return (return) in String.init(_:) :  | string.swift:550:13:550:24 | call to String.init(_:) |
| string.swift:552:14:552:14 | tainted :  | file://:0:0:0:0 | [summary param] this in prefix(through:) :  | file://:0:0:0:0 | [summary] to write: return (return) in prefix(through:) :  | string.swift:552:14:552:54 | call to prefix(through:) :  |
| string.swift:554:20:554:20 | sub3 :  | file://:0:0:0:0 | [summary param] 0 in String.init(_:) :  | file://:0:0:0:0 | [summary] to write: return (return) in String.init(_:) :  | string.swift:554:13:554:24 | call to String.init(_:) |
| string.swift:556:14:556:14 | tainted :  | file://:0:0:0:0 | [summary param] this in prefix(upTo:) :  | file://:0:0:0:0 | [summary] to write: return (return) in prefix(upTo:) :  | string.swift:556:14:556:51 | call to prefix(upTo:) :  |
| string.swift:558:20:558:20 | sub4 :  | file://:0:0:0:0 | [summary param] 0 in String.init(_:) :  | file://:0:0:0:0 | [summary] to write: return (return) in String.init(_:) :  | string.swift:558:13:558:24 | call to String.init(_:) |
| string.swift:560:14:560:14 | tainted :  | file://:0:0:0:0 | [summary param] this in suffix(_:) :  | file://:0:0:0:0 | [summary] to write: return (return) in suffix(_:) :  | string.swift:560:14:560:31 | call to suffix(_:) :  |
| string.swift:562:20:562:20 | sub5 :  | file://:0:0:0:0 | [summary param] 0 in String.init(_:) :  | file://:0:0:0:0 | [summary] to write: return (return) in String.init(_:) :  | string.swift:562:13:562:24 | call to String.init(_:) |
| string.swift:564:14:564:14 | tainted :  | file://:0:0:0:0 | [summary param] this in suffix(from:) :  | file://:0:0:0:0 | [summary] to write: return (return) in suffix(from:) :  | string.swift:564:14:564:53 | call to suffix(from:) :  |
| string.swift:566:20:566:20 | sub6 :  | file://:0:0:0:0 | [summary param] 0 in String.init(_:) :  | file://:0:0:0:0 | [summary] to write: return (return) in String.init(_:) :  | string.swift:566:13:566:24 | call to String.init(_:) |
| string.swift:622:20:622:27 | call to source() :  | file://:0:0:0:0 | [summary param] 0 in String.init(_:) :  | file://:0:0:0:0 | [summary] to write: return (return) in String.init(_:) :  | string.swift:622:13:622:28 | call to String.init(_:) |
| string.swift:626:32:626:39 | call to source() :  | file://:0:0:0:0 | [summary param] 0 in String.init(describing:) :  | file://:0:0:0:0 | [summary] to write: return (return) in String.init(describing:) :  | string.swift:626:13:626:40 | call to String.init(describing:) |
=======
| string.swift:175:29:175:29 | tainted :  | string.swift:106:3:106:82 | [summary param] 0 in appending(_:) :  | file://:0:0:0:0 | [summary] to write: return (return) in appending(_:) :  | string.swift:175:13:175:36 | call to appending(_:) |
| string.swift:176:13:176:13 | tainted :  | string.swift:106:3:106:82 | [summary param] this in appending(_:) :  | file://:0:0:0:0 | [summary] to write: return (return) in appending(_:) :  | string.swift:176:13:176:36 | call to appending(_:) |
| string.swift:177:13:177:13 | tainted :  | string.swift:106:3:106:82 | [summary param] this in appending(_:) :  | file://:0:0:0:0 | [summary] to write: return (return) in appending(_:) :  | string.swift:177:13:177:38 | call to appending(_:) |
| string.swift:177:31:177:31 | tainted :  | string.swift:106:3:106:82 | [summary param] 0 in appending(_:) :  | file://:0:0:0:0 | [summary] to write: return (return) in appending(_:) :  | string.swift:177:13:177:38 | call to appending(_:) |
| string.swift:190:15:190:23 | call to source2() :  | file://:0:0:0:0 | [summary param] 0 in append(_:) :  | file://:0:0:0:0 | [summary] to write: argument this in append(_:) :  | string.swift:190:3:190:3 | [post] &... :  |
| string.swift:197:27:197:35 | call to source2() :  | file://:0:0:0:0 | [summary param] 0 in append(contentsOf:) :  | file://:0:0:0:0 | [summary] to write: argument this in append(contentsOf:) :  | string.swift:197:3:197:3 | [post] &... :  |
| string.swift:204:14:204:22 | call to source2() :  | file://:0:0:0:0 | [summary param] 0 in write(_:) :  | file://:0:0:0:0 | [summary] to write: argument this in write(_:) :  | string.swift:204:3:204:3 | [post] &... :  |
| string.swift:211:27:211:35 | call to source2() :  | file://:0:0:0:0 | [summary param] 0 in insert(contentsOf:at:) :  | file://:0:0:0:0 | [summary] to write: argument this in insert(contentsOf:at:) :  | string.swift:211:3:211:3 | [post] &... :  |
| string.swift:221:20:221:20 | tainted :  | file://:0:0:0:0 | [summary param] 0 in String.init(_:) :  | file://:0:0:0:0 | [summary] to write: return (return) in String.init(_:) :  | string.swift:221:13:221:27 | call to String.init(_:) |
| string.swift:222:20:222:20 | taintedInt :  | file://:0:0:0:0 | [summary param] 0 in String.init(_:) :  | file://:0:0:0:0 | [summary] to write: return (return) in String.init(_:) :  | string.swift:222:13:222:30 | call to String.init(_:) |
| string.swift:224:28:224:28 | tainted :  | string.swift:64:3:64:63 | [summary param] 0 in String.init(format:_:) :  | file://:0:0:0:0 | [summary] to write: return (return) in String.init(format:_:) :  | string.swift:224:13:224:44 | call to String.init(format:_:) |
| string.swift:225:28:225:28 | tainted :  | string.swift:65:3:65:60 | [summary param] 0 in String.init(format:arguments:) :  | file://:0:0:0:0 | [summary] to write: return (return) in String.init(format:arguments:) :  | string.swift:225:13:225:50 | call to String.init(format:arguments:) |
| string.swift:226:28:226:28 | tainted :  | string.swift:66:3:66:75 | [summary param] 0 in String.init(format:locale:_:) :  | file://:0:0:0:0 | [summary] to write: return (return) in String.init(format:locale:_:) :  | string.swift:226:13:226:57 | call to String.init(format:locale:_:) |
| string.swift:227:28:227:28 | tainted :  | string.swift:67:3:67:77 | [summary param] 0 in String.init(format:locale:arguments:) :  | file://:0:0:0:0 | [summary] to write: return (return) in String.init(format:locale:arguments:) :  | string.swift:227:13:227:63 | call to String.init(format:locale:arguments:) |
| string.swift:228:46:228:46 | tainted :  | string.swift:69:3:69:106 | [summary param] 0 in localizedStringWithFormat(_:_:) :  | file://:0:0:0:0 | [summary] to write: return (return) in localizedStringWithFormat(_:_:) :  | string.swift:228:13:228:62 | call to localizedStringWithFormat(_:_:) |
| string.swift:233:31:233:31 | tainted :  | file://:0:0:0:0 | [summary param] 0 in String.init(repeating:count:) :  | file://:0:0:0:0 | [summary] to write: return (return) in String.init(repeating:count:) :  | string.swift:233:13:233:48 | call to String.init(repeating:count:) |
| string.swift:235:13:235:13 | tainted :  | file://:0:0:0:0 | [summary param] this in dropFirst(_:) :  | file://:0:0:0:0 | [summary] to write: return (return) in dropFirst(_:) :  | string.swift:235:13:235:33 | call to dropFirst(_:) |
| string.swift:236:13:236:13 | tainted :  | file://:0:0:0:0 | [summary param] this in dropLast(_:) :  | file://:0:0:0:0 | [summary] to write: return (return) in dropLast(_:) :  | string.swift:236:13:236:32 | call to dropLast(_:) |
| string.swift:237:13:237:13 | tainted :  | string.swift:104:3:104:64 | [summary param] this in substring(from:) :  | file://:0:0:0:0 | [summary] to write: return (return) in substring(from:) :  | string.swift:237:13:237:55 | call to substring(from:) |
| string.swift:239:13:239:13 | tainted :  | file://:0:0:0:0 | [summary param] this in lowercased() :  | file://:0:0:0:0 | [summary] to write: return (return) in lowercased() :  | string.swift:239:13:239:32 | call to lowercased() |
| string.swift:240:13:240:13 | tainted :  | file://:0:0:0:0 | [summary param] this in uppercased() :  | file://:0:0:0:0 | [summary] to write: return (return) in uppercased() :  | string.swift:240:13:240:32 | call to uppercased() |
| string.swift:241:13:241:13 | tainted :  | string.swift:101:3:101:63 | [summary param] this in lowercased(with:) :  | file://:0:0:0:0 | [summary] to write: return (return) in lowercased(with:) :  | string.swift:241:13:241:41 | call to lowercased(with:) |
| string.swift:242:13:242:13 | tainted :  | string.swift:102:3:102:63 | [summary param] this in uppercased(with:) :  | file://:0:0:0:0 | [summary] to write: return (return) in uppercased(with:) :  | string.swift:242:13:242:41 | call to uppercased(with:) |
| string.swift:243:13:243:13 | tainted :  | string.swift:103:3:103:64 | [summary param] this in capitalized(with:) :  | file://:0:0:0:0 | [summary] to write: return (return) in capitalized(with:) :  | string.swift:243:13:243:42 | call to capitalized(with:) |
| string.swift:244:13:244:13 | tainted :  | file://:0:0:0:0 | [summary param] this in reversed() :  | file://:0:0:0:0 | [summary] to write: return (return) in reversed() :  | string.swift:244:13:244:30 | call to reversed() |
| string.swift:246:13:246:13 | tainted :  | file://:0:0:0:0 | [summary param] this in split(separator:maxSplits:omittingEmptySubsequences:) :  | file://:0:0:0:0 | [summary] to write: return (return) in split(separator:maxSplits:omittingEmptySubsequences:) :  | string.swift:246:13:246:41 | call to split(separator:maxSplits:omittingEmptySubsequences:) |
| string.swift:247:13:247:13 | tainted :  | file://:0:0:0:0 | [summary param] this in split(maxSplits:omittingEmptySubsequences:whereSeparator:) :  | file://:0:0:0:0 | [summary] to write: return (return) in split(maxSplits:omittingEmptySubsequences:whereSeparator:) :  | string.swift:247:13:249:4 | call to split(maxSplits:omittingEmptySubsequences:whereSeparator:) |
| string.swift:250:13:250:13 | tainted :  | string.swift:105:3:105:71 | [summary param] this in trimmingCharacters(in:) :  | file://:0:0:0:0 | [summary] to write: return (return) in trimmingCharacters(in:) :  | string.swift:250:13:250:68 | call to trimmingCharacters(in:) |
| string.swift:251:13:251:13 | tainted :  | string.swift:107:3:107:138 | [summary param] this in padding(toLength:withPad:startingAt:) :  | file://:0:0:0:0 | [summary] to write: return (return) in padding(toLength:withPad:startingAt:) :  | string.swift:251:13:251:70 | call to padding(toLength:withPad:startingAt:) |
| string.swift:252:13:252:13 | tainted :  | string.swift:108:3:108:80 | [summary param] this in components(separatedBy:) :  | file://:0:0:0:0 | [summary] to write: return (return) in components(separatedBy:) :  | string.swift:252:13:252:69 | call to components(separatedBy:) |
| string.swift:253:13:253:13 | tainted :  | string.swift:108:3:108:80 | [summary param] this in components(separatedBy:) :  | file://:0:0:0:0 | [summary] to write: return (return) in components(separatedBy:) :  | string.swift:253:13:253:69 | call to components(separatedBy:) :  |
| string.swift:254:13:254:13 | tainted :  | string.swift:109:3:109:92 | [summary param] this in folding(options:locale:) :  | file://:0:0:0:0 | [summary] to write: return (return) in folding(options:locale:) :  | string.swift:254:13:254:40 | call to folding(options:locale:) |
| string.swift:255:13:255:13 | tainted :  | string.swift:110:3:110:78 | [summary param] this in propertyListFromStringsFileFormat() :  | file://:0:0:0:0 | [summary] to write: return (return) in propertyListFromStringsFileFormat() :  | string.swift:255:13:255:55 | call to propertyListFromStringsFileFormat() |
| string.swift:256:13:256:13 | tainted :  | string.swift:110:3:110:78 | [summary param] this in propertyListFromStringsFileFormat() :  | file://:0:0:0:0 | [summary] to write: return (return) in propertyListFromStringsFileFormat() :  | string.swift:256:13:256:55 | call to propertyListFromStringsFileFormat() :  |
| string.swift:263:13:263:13 | tainted :  | string.swift:112:8:112:8 | self :  | string.swift:112:3:112:79 | self[return] :  | string.swift:263:13:263:13 | [post] tainted :  |
| string.swift:304:13:304:13 | tainted :  | string.swift:113:3:114:77 | [summary param] this in replacingOccurrences(of:with:options:range:) :  | file://:0:0:0:0 | [summary] to write: return (return) in replacingOccurrences(of:with:options:range:) :  | string.swift:304:13:304:60 | call to replacingOccurrences(of:with:options:range:) |
| string.swift:305:55:305:63 | call to source2() :  | string.swift:113:3:114:77 | [summary param] 1 in replacingOccurrences(of:with:options:range:) :  | file://:0:0:0:0 | [summary] to write: return (return) in replacingOccurrences(of:with:options:range:) :  | string.swift:305:13:305:64 | call to replacingOccurrences(of:with:options:range:) |
| string.swift:311:13:311:13 | &... :  | file://:0:0:0:0 | [summary param] this in remove(at:) :  | file://:0:0:0:0 | [summary] to write: return (return) in remove(at:) :  | string.swift:311:13:311:44 | call to remove(at:) |
| string.swift:326:13:326:13 | &... :  | file://:0:0:0:0 | [summary param] this in removeFirst() :  | file://:0:0:0:0 | [summary] to write: return (return) in removeFirst() :  | string.swift:326:13:326:30 | call to removeFirst() |
| string.swift:330:13:330:13 | &... :  | file://:0:0:0:0 | [summary param] this in removeLast() :  | file://:0:0:0:0 | [summary] to write: return (return) in removeLast() :  | string.swift:330:13:330:29 | call to removeLast() |
| string.swift:347:62:347:70 | call to source2() :  | string.swift:86:12:87:51 | [summary param] 1 in replaceSubrange(_:with:) :  | file://:0:0:0:0 | [summary] to write: argument this in replaceSubrange(_:with:) :  | string.swift:347:3:347:3 | [post] &... :  |
| string.swift:355:36:355:44 | call to source3() :  | string.swift:60:2:60:54 | [summary param] 0 in String.init(data:encoding:) :  | file://:0:0:0:0 | [summary] to write: return (return) in String.init(data:encoding:) :  | string.swift:355:23:355:77 | call to String.init(data:encoding:) :  |
| string.swift:361:30:361:38 | call to source3() :  | file://:0:0:0:0 | [summary param] 0 in String.init(decoding:as:) :  | file://:0:0:0:0 | [summary] to write: return (return) in String.init(decoding:as:) :  | string.swift:361:13:361:54 | call to String.init(decoding:as:) |
| string.swift:403:22:403:22 | tainted :  | string.swift:111:3:111:74 | [summary param] this in cString(using:) :  | file://:0:0:0:0 | [summary] to write: return (return) in cString(using:) :  | string.swift:403:22:403:65 | call to cString(using:) :  |
| string.swift:470:27:470:27 | taintedUInt8Values :  | string.swift:71:3:71:102 | [summary param] 0 in String.init(bytes:encoding:) :  | file://:0:0:0:0 | [summary] to write: return (return) in String.init(bytes:encoding:) :  | string.swift:470:13:470:77 | call to String.init(bytes:encoding:) :  |
| string.swift:473:29:473:29 | taintedUInt8Values :  | file://:0:0:0:0 | [summary param] 0 in String.init(cString:) :  | file://:0:0:0:0 | [summary] to write: return (return) in String.init(cString:) :  | string.swift:473:13:473:47 | call to String.init(cString:) |
| string.swift:526:29:526:29 | taintedCCharValues :  | file://:0:0:0:0 | [summary param] 0 in String.init(cString:) :  | file://:0:0:0:0 | [summary] to write: return (return) in String.init(cString:) :  | string.swift:526:13:526:47 | call to String.init(cString:) |
| string.swift:560:20:560:20 | sub1 :  | file://:0:0:0:0 | [summary param] 0 in String.init(_:) :  | file://:0:0:0:0 | [summary] to write: return (return) in String.init(_:) :  | string.swift:560:13:560:24 | call to String.init(_:) |
| string.swift:562:14:562:14 | tainted :  | file://:0:0:0:0 | [summary param] this in prefix(_:) :  | file://:0:0:0:0 | [summary] to write: return (return) in prefix(_:) :  | string.swift:562:14:562:31 | call to prefix(_:) :  |
| string.swift:564:20:564:20 | sub2 :  | file://:0:0:0:0 | [summary param] 0 in String.init(_:) :  | file://:0:0:0:0 | [summary] to write: return (return) in String.init(_:) :  | string.swift:564:13:564:24 | call to String.init(_:) |
| string.swift:566:14:566:14 | tainted :  | file://:0:0:0:0 | [summary param] this in prefix(through:) :  | file://:0:0:0:0 | [summary] to write: return (return) in prefix(through:) :  | string.swift:566:14:566:54 | call to prefix(through:) :  |
| string.swift:568:20:568:20 | sub3 :  | file://:0:0:0:0 | [summary param] 0 in String.init(_:) :  | file://:0:0:0:0 | [summary] to write: return (return) in String.init(_:) :  | string.swift:568:13:568:24 | call to String.init(_:) |
| string.swift:570:14:570:14 | tainted :  | file://:0:0:0:0 | [summary param] this in prefix(upTo:) :  | file://:0:0:0:0 | [summary] to write: return (return) in prefix(upTo:) :  | string.swift:570:14:570:51 | call to prefix(upTo:) :  |
| string.swift:572:20:572:20 | sub4 :  | file://:0:0:0:0 | [summary param] 0 in String.init(_:) :  | file://:0:0:0:0 | [summary] to write: return (return) in String.init(_:) :  | string.swift:572:13:572:24 | call to String.init(_:) |
| string.swift:574:14:574:14 | tainted :  | file://:0:0:0:0 | [summary param] this in suffix(_:) :  | file://:0:0:0:0 | [summary] to write: return (return) in suffix(_:) :  | string.swift:574:14:574:31 | call to suffix(_:) :  |
| string.swift:576:20:576:20 | sub5 :  | file://:0:0:0:0 | [summary param] 0 in String.init(_:) :  | file://:0:0:0:0 | [summary] to write: return (return) in String.init(_:) :  | string.swift:576:13:576:24 | call to String.init(_:) |
| string.swift:578:14:578:14 | tainted :  | file://:0:0:0:0 | [summary param] this in suffix(from:) :  | file://:0:0:0:0 | [summary] to write: return (return) in suffix(from:) :  | string.swift:578:14:578:53 | call to suffix(from:) :  |
| string.swift:580:20:580:20 | sub6 :  | file://:0:0:0:0 | [summary param] 0 in String.init(_:) :  | file://:0:0:0:0 | [summary] to write: return (return) in String.init(_:) :  | string.swift:580:13:580:24 | call to String.init(_:) |
| string.swift:636:20:636:27 | call to source() :  | file://:0:0:0:0 | [summary param] 0 in String.init(_:) :  | file://:0:0:0:0 | [summary] to write: return (return) in String.init(_:) :  | string.swift:636:13:636:28 | call to String.init(_:) |
| string.swift:640:32:640:39 | call to source() :  | file://:0:0:0:0 | [summary param] 0 in String.init(describing:) :  | file://:0:0:0:0 | [summary] to write: return (return) in String.init(describing:) :  | string.swift:640:13:640:40 | call to String.init(describing:) |
>>>>>>> 4356d359
| ui.swift:55:10:55:10 | tainted :  | ui.swift:16:9:16:9 | self :  | file://:0:0:0:0 | .url :  | ui.swift:55:10:55:18 | .url |
| ui.swift:64:10:64:10 | tainted :  | ui.swift:32:13:32:13 | self :  | file://:0:0:0:0 | .userActivities :  | ui.swift:64:10:64:18 | .userActivities |
| ui.swift:68:10:68:10 | tainted :  | ui.swift:34:13:34:13 | self :  | file://:0:0:0:0 | .urlContexts :  | ui.swift:68:10:68:18 | .urlContexts |
| url.swift:93:31:93:31 | tainted :  | url.swift:8:2:8:25 | [summary param] 0 in URL.init(string:) :  | file://:0:0:0:0 | [summary] to write: return (return) in URL.init(string:) :  | url.swift:93:19:93:38 | call to URL.init(string:) :  |
| url.swift:117:24:117:24 | tainted :  | url.swift:9:2:9:43 | [summary param] 0 in URL.init(string:relativeTo:) :  | file://:0:0:0:0 | [summary] to write: return (return) in URL.init(string:relativeTo:) :  | url.swift:117:12:117:48 | call to URL.init(string:relativeTo:) :  |
| url.swift:120:43:120:43 | urlTainted :  | url.swift:9:2:9:43 | [summary param] 1 in URL.init(string:relativeTo:) :  | file://:0:0:0:0 | [summary] to write: return (return) in URL.init(string:relativeTo:) :  | url.swift:120:12:120:53 | call to URL.init(string:relativeTo:) :  |
| url.swift:121:43:121:43 | urlTainted :  | url.swift:9:2:9:43 | [summary param] 1 in URL.init(string:relativeTo:) :  | file://:0:0:0:0 | [summary] to write: return (return) in URL.init(string:relativeTo:) :  | url.swift:121:12:121:53 | call to URL.init(string:relativeTo:) :  |
| url.swift:122:46:122:46 | urlTainted :  | url.swift:9:2:9:43 | [summary param] 1 in URL.init(string:relativeTo:) :  | file://:0:0:0:0 | [summary] to write: return (return) in URL.init(string:relativeTo:) :  | url.swift:122:15:122:56 | call to URL.init(string:relativeTo:) :  |
| url.swift:123:46:123:46 | urlTainted :  | url.swift:9:2:9:43 | [summary param] 1 in URL.init(string:relativeTo:) :  | file://:0:0:0:0 | [summary] to write: return (return) in URL.init(string:relativeTo:) :  | url.swift:123:15:123:56 | call to URL.init(string:relativeTo:) :  |
| url.swift:124:46:124:46 | urlTainted :  | url.swift:9:2:9:43 | [summary param] 1 in URL.init(string:relativeTo:) :  | file://:0:0:0:0 | [summary] to write: return (return) in URL.init(string:relativeTo:) :  | url.swift:124:15:124:56 | call to URL.init(string:relativeTo:) :  |
| url.swift:125:46:125:46 | urlTainted :  | url.swift:9:2:9:43 | [summary param] 1 in URL.init(string:relativeTo:) :  | file://:0:0:0:0 | [summary] to write: return (return) in URL.init(string:relativeTo:) :  | url.swift:125:15:125:56 | call to URL.init(string:relativeTo:) :  |
| url.swift:126:46:126:46 | urlTainted :  | url.swift:9:2:9:43 | [summary param] 1 in URL.init(string:relativeTo:) :  | file://:0:0:0:0 | [summary] to write: return (return) in URL.init(string:relativeTo:) :  | url.swift:126:15:126:56 | call to URL.init(string:relativeTo:) :  |
| url.swift:127:46:127:46 | urlTainted :  | url.swift:9:2:9:43 | [summary param] 1 in URL.init(string:relativeTo:) :  | file://:0:0:0:0 | [summary] to write: return (return) in URL.init(string:relativeTo:) :  | url.swift:127:15:127:56 | call to URL.init(string:relativeTo:) :  |
| url.swift:128:43:128:43 | urlTainted :  | url.swift:9:2:9:43 | [summary param] 1 in URL.init(string:relativeTo:) :  | file://:0:0:0:0 | [summary] to write: return (return) in URL.init(string:relativeTo:) :  | url.swift:128:12:128:53 | call to URL.init(string:relativeTo:) :  |
| url.swift:129:46:129:46 | urlTainted :  | url.swift:9:2:9:43 | [summary param] 1 in URL.init(string:relativeTo:) :  | file://:0:0:0:0 | [summary] to write: return (return) in URL.init(string:relativeTo:) :  | url.swift:129:15:129:56 | call to URL.init(string:relativeTo:) :  |
| url.swift:130:46:130:46 | urlTainted :  | url.swift:9:2:9:43 | [summary param] 1 in URL.init(string:relativeTo:) :  | file://:0:0:0:0 | [summary] to write: return (return) in URL.init(string:relativeTo:) :  | url.swift:130:15:130:56 | call to URL.init(string:relativeTo:) :  |
| url.swift:131:46:131:46 | urlTainted :  | url.swift:9:2:9:43 | [summary param] 1 in URL.init(string:relativeTo:) :  | file://:0:0:0:0 | [summary] to write: return (return) in URL.init(string:relativeTo:) :  | url.swift:131:15:131:56 | call to URL.init(string:relativeTo:) :  |
| url.swift:132:46:132:46 | urlTainted :  | url.swift:9:2:9:43 | [summary param] 1 in URL.init(string:relativeTo:) :  | file://:0:0:0:0 | [summary] to write: return (return) in URL.init(string:relativeTo:) :  | url.swift:132:15:132:56 | call to URL.init(string:relativeTo:) :  |
| url.swift:133:43:133:43 | urlTainted :  | url.swift:9:2:9:43 | [summary param] 1 in URL.init(string:relativeTo:) :  | file://:0:0:0:0 | [summary] to write: return (return) in URL.init(string:relativeTo:) :  | url.swift:133:12:133:53 | call to URL.init(string:relativeTo:) :  |
| url.swift:134:43:134:43 | urlTainted :  | url.swift:9:2:9:43 | [summary param] 1 in URL.init(string:relativeTo:) :  | file://:0:0:0:0 | [summary] to write: return (return) in URL.init(string:relativeTo:) :  | url.swift:134:12:134:53 | call to URL.init(string:relativeTo:) :  |
| url.swift:135:46:135:46 | urlTainted :  | url.swift:9:2:9:43 | [summary param] 1 in URL.init(string:relativeTo:) :  | file://:0:0:0:0 | [summary] to write: return (return) in URL.init(string:relativeTo:) :  | url.swift:135:15:135:56 | call to URL.init(string:relativeTo:) :  |
| url.swift:136:46:136:46 | urlTainted :  | url.swift:9:2:9:43 | [summary param] 1 in URL.init(string:relativeTo:) :  | file://:0:0:0:0 | [summary] to write: return (return) in URL.init(string:relativeTo:) :  | url.swift:136:15:136:56 | call to URL.init(string:relativeTo:) :  |
| url.swift:142:25:142:25 | tainted :  | url.swift:8:2:8:25 | [summary param] 0 in URL.init(string:) :  | file://:0:0:0:0 | [summary] to write: return (return) in URL.init(string:) :  | url.swift:142:13:142:32 | call to URL.init(string:) :  |
| url.swift:151:28:151:28 | tainted :  | url.swift:8:2:8:25 | [summary param] 0 in URL.init(string:) :  | file://:0:0:0:0 | [summary] to write: return (return) in URL.init(string:) :  | url.swift:151:16:151:35 | call to URL.init(string:) :  |
| url.swift:170:12:170:12 | tainted :  | url.swift:46:6:46:6 | self :  | file://:0:0:0:0 | .url :  | url.swift:170:12:170:20 | .url |
| url.swift:172:12:172:12 | tainted :  | url.swift:47:6:47:6 | self :  | file://:0:0:0:0 | .httpBody :  | url.swift:172:12:172:20 | .httpBody |
| url.swift:174:12:174:12 | tainted :  | url.swift:48:6:48:6 | self :  | file://:0:0:0:0 | .httpBodyStream :  | url.swift:174:12:174:20 | .httpBodyStream |
| url.swift:176:12:176:12 | tainted :  | url.swift:49:6:49:6 | self :  | file://:0:0:0:0 | .mainDocument :  | url.swift:176:12:176:20 | .mainDocument |
| url.swift:178:12:178:12 | tainted :  | url.swift:50:6:50:6 | self :  | file://:0:0:0:0 | .allHTTPHeaderFields :  | url.swift:178:12:178:20 | .allHTTPHeaderFields |
| webview.swift:90:10:90:10 | source :  | webview.swift:36:5:36:41 | [summary param] this in toObject() :  | file://:0:0:0:0 | [summary] to write: return (return) in toObject() :  | webview.swift:90:10:90:26 | call to toObject() |
| webview.swift:91:10:91:10 | source :  | webview.swift:37:5:37:55 | [summary param] this in toObjectOf(_:) :  | file://:0:0:0:0 | [summary] to write: return (return) in toObjectOf(_:) :  | webview.swift:91:10:91:41 | call to toObjectOf(_:) |
| webview.swift:92:10:92:10 | source :  | webview.swift:38:5:38:42 | [summary param] this in toBool() :  | file://:0:0:0:0 | [summary] to write: return (return) in toBool() :  | webview.swift:92:10:92:24 | call to toBool() |
| webview.swift:93:10:93:10 | source :  | webview.swift:39:5:39:44 | [summary param] this in toDouble() :  | file://:0:0:0:0 | [summary] to write: return (return) in toDouble() :  | webview.swift:93:10:93:26 | call to toDouble() |
| webview.swift:94:10:94:10 | source :  | webview.swift:40:5:40:40 | [summary param] this in toInt32() :  | file://:0:0:0:0 | [summary] to write: return (return) in toInt32() :  | webview.swift:94:10:94:25 | call to toInt32() |
| webview.swift:95:10:95:10 | source :  | webview.swift:41:5:41:42 | [summary param] this in toUInt32() :  | file://:0:0:0:0 | [summary] to write: return (return) in toUInt32() :  | webview.swift:95:10:95:26 | call to toUInt32() |
| webview.swift:96:10:96:10 | source :  | webview.swift:42:5:42:62 | [summary param] this in toNumber() :  | file://:0:0:0:0 | [summary] to write: return (return) in toNumber() :  | webview.swift:96:10:96:26 | call to toNumber() |
| webview.swift:97:10:97:10 | source :  | webview.swift:43:5:43:44 | [summary param] this in toString() :  | file://:0:0:0:0 | [summary] to write: return (return) in toString() :  | webview.swift:97:10:97:26 | call to toString() |
| webview.swift:98:10:98:10 | source :  | webview.swift:44:5:44:44 | [summary param] this in toDate() :  | file://:0:0:0:0 | [summary] to write: return (return) in toDate() :  | webview.swift:98:10:98:24 | call to toDate() |
| webview.swift:99:10:99:10 | source :  | webview.swift:45:5:45:44 | [summary param] this in toArray() :  | file://:0:0:0:0 | [summary] to write: return (return) in toArray() :  | webview.swift:99:10:99:25 | call to toArray() |
| webview.swift:100:10:100:10 | source :  | webview.swift:46:5:46:65 | [summary param] this in toDictionary() :  | file://:0:0:0:0 | [summary] to write: return (return) in toDictionary() :  | webview.swift:100:10:100:30 | call to toDictionary() |
| webview.swift:101:10:101:10 | source :  | webview.swift:47:5:47:50 | [summary param] this in toPoint() :  | file://:0:0:0:0 | [summary] to write: return (return) in toPoint() :  | webview.swift:101:10:101:25 | call to toPoint() |
| webview.swift:102:10:102:10 | source :  | webview.swift:48:5:48:50 | [summary param] this in toRange() :  | file://:0:0:0:0 | [summary] to write: return (return) in toRange() :  | webview.swift:102:10:102:25 | call to toRange() |
| webview.swift:103:10:103:10 | source :  | webview.swift:49:5:49:47 | [summary param] this in toRect() :  | file://:0:0:0:0 | [summary] to write: return (return) in toRect() :  | webview.swift:103:10:103:24 | call to toRect() |
| webview.swift:104:10:104:10 | source :  | webview.swift:50:5:50:47 | [summary param] this in toSize() :  | file://:0:0:0:0 | [summary] to write: return (return) in toSize() :  | webview.swift:104:10:104:24 | call to toSize() |
| webview.swift:105:10:105:10 | source :  | webview.swift:51:5:51:84 | [summary param] this in atIndex(_:) :  | file://:0:0:0:0 | [summary] to write: return (return) in atIndex(_:) :  | webview.swift:105:10:105:26 | call to atIndex(_:) |
| webview.swift:106:10:106:10 | source :  | webview.swift:53:5:53:89 | [summary param] this in forProperty(_:) :  | file://:0:0:0:0 | [summary] to write: return (return) in forProperty(_:) :  | webview.swift:106:10:106:31 | call to forProperty(_:) |
| webview.swift:109:26:109:26 | s :  | webview.swift:27:5:27:39 | [summary param] 0 in JSValue.init(object:in:) :  | file://:0:0:0:0 | [summary] to write: return (return) in JSValue.init(object:in:) :  | webview.swift:109:10:109:47 | call to JSValue.init(object:in:) |
| webview.swift:110:24:110:24 | s :  | webview.swift:28:5:28:38 | [summary param] 0 in JSValue.init(bool:in:) :  | file://:0:0:0:0 | [summary] to write: return (return) in JSValue.init(bool:in:) :  | webview.swift:110:10:110:47 | call to JSValue.init(bool:in:) |
| webview.swift:111:26:111:26 | s :  | webview.swift:29:5:29:42 | [summary param] 0 in JSValue.init(double:in:) :  | file://:0:0:0:0 | [summary] to write: return (return) in JSValue.init(double:in:) :  | webview.swift:111:10:111:51 | call to JSValue.init(double:in:) |
| webview.swift:112:25:112:25 | s :  | webview.swift:30:5:30:40 | [summary param] 0 in JSValue.init(int32:in:) :  | file://:0:0:0:0 | [summary] to write: return (return) in JSValue.init(int32:in:) :  | webview.swift:112:10:112:49 | call to JSValue.init(int32:in:) |
| webview.swift:113:26:113:26 | s :  | webview.swift:31:5:31:42 | [summary param] 0 in JSValue.init(uInt32:in:) :  | file://:0:0:0:0 | [summary] to write: return (return) in JSValue.init(uInt32:in:) :  | webview.swift:113:10:113:51 | call to JSValue.init(uInt32:in:) |
| webview.swift:114:25:114:25 | s :  | webview.swift:32:5:32:42 | [summary param] 0 in JSValue.init(point:in:) :  | file://:0:0:0:0 | [summary] to write: return (return) in JSValue.init(point:in:) :  | webview.swift:114:10:114:51 | call to JSValue.init(point:in:) |
| webview.swift:115:25:115:25 | s :  | webview.swift:33:5:33:42 | [summary param] 0 in JSValue.init(range:in:) :  | file://:0:0:0:0 | [summary] to write: return (return) in JSValue.init(range:in:) :  | webview.swift:115:10:115:51 | call to JSValue.init(range:in:) |
| webview.swift:116:24:116:24 | s :  | webview.swift:34:5:34:40 | [summary param] 0 in JSValue.init(rect:in:) :  | file://:0:0:0:0 | [summary] to write: return (return) in JSValue.init(rect:in:) :  | webview.swift:116:10:116:49 | call to JSValue.init(rect:in:) |
| webview.swift:117:24:117:24 | s :  | webview.swift:35:5:35:40 | [summary param] 0 in JSValue.init(size:in:) :  | file://:0:0:0:0 | [summary] to write: return (return) in JSValue.init(size:in:) :  | webview.swift:117:10:117:49 | call to JSValue.init(size:in:) |
| webview.swift:120:39:120:39 | s :  | webview.swift:52:5:52:53 | [summary param] 1 in defineProperty(_:descriptor:) :  | file://:0:0:0:0 | [summary] to write: argument this in defineProperty(_:descriptor:) :  | webview.swift:120:5:120:5 | [post] v1 :  |
| webview.swift:124:17:124:17 | s :  | webview.swift:54:5:54:38 | [summary param] 0 in setValue(_:at:) :  | file://:0:0:0:0 | [summary] to write: argument this in setValue(_:at:) :  | webview.swift:124:5:124:5 | [post] v2 :  |
| webview.swift:128:17:128:17 | s :  | webview.swift:55:5:55:48 | [summary param] 0 in setValue(_:forProperty:) :  | file://:0:0:0:0 | [summary] to write: argument this in setValue(_:forProperty:) :  | webview.swift:128:5:128:5 | [post] v3 :  |
| webview.swift:138:34:138:41 | call to source() :  | webview.swift:65:5:65:93 | [summary param] 0 in WKUserScript.init(source:injectionTime:forMainFrameOnly:) :  | file://:0:0:0:0 | [summary] to write: return (return) in WKUserScript.init(source:injectionTime:forMainFrameOnly:) :  | webview.swift:138:13:138:102 | call to WKUserScript.init(source:injectionTime:forMainFrameOnly:) :  |
| webview.swift:143:34:143:41 | call to source() :  | webview.swift:66:5:66:126 | [summary param] 0 in WKUserScript.init(source:injectionTime:forMainFrameOnly:in:) :  | file://:0:0:0:0 | [summary] to write: return (return) in WKUserScript.init(source:injectionTime:forMainFrameOnly:in:) :  | webview.swift:143:13:143:113 | call to WKUserScript.init(source:injectionTime:forMainFrameOnly:in:) :  |
| webview.swift:150:10:150:10 | src :  | webview.swift:72:9:72:9 | self :  | file://:0:0:0:0 | .request :  | webview.swift:150:10:150:14 | .request |
#select
| data.swift:85:12:85:12 | dataTainted | data.swift:81:26:81:33 | call to source() :  | data.swift:85:12:85:12 | dataTainted | result |
| data.swift:86:12:86:12 | dataTainted2 | data.swift:81:26:81:33 | call to source() :  | data.swift:86:12:86:12 | dataTainted2 | result |
| data.swift:90:12:90:12 | dataTainted3 | data.swift:89:41:89:48 | call to source() :  | data.swift:90:12:90:12 | dataTainted3 | result |
| data.swift:94:12:94:12 | dataTainted4 | data.swift:93:34:93:41 | call to source() :  | data.swift:94:12:94:12 | dataTainted4 | result |
| data.swift:96:12:96:12 | dataTainted5 | data.swift:95:34:95:41 | call to source() :  | data.swift:96:12:96:12 | dataTainted5 | result |
| data.swift:100:12:100:12 | dataTainted6 | data.swift:99:33:99:40 | call to source() :  | data.swift:100:12:100:12 | dataTainted6 | result |
| data.swift:104:12:104:12 | dataTainted7 | data.swift:103:39:103:46 | call to source() :  | data.swift:104:12:104:12 | dataTainted7 | result |
| data.swift:109:12:109:12 | dataTainted8 | data.swift:107:20:107:27 | call to source() :  | data.swift:109:12:109:12 | dataTainted8 | result |
| data.swift:113:12:113:12 | dataTainted9 | data.swift:112:39:112:46 | call to source() :  | data.swift:113:12:113:12 | dataTainted9 | result |
| data.swift:118:12:118:12 | dataTainted10 | data.swift:117:23:117:30 | call to source() :  | data.swift:118:12:118:12 | dataTainted10 | result |
| data.swift:122:12:122:12 | dataTainted11 | data.swift:121:23:121:30 | call to source() :  | data.swift:122:12:122:12 | dataTainted11 | result |
| data.swift:126:12:126:12 | dataTainted12 | data.swift:125:23:125:30 | call to source() :  | data.swift:126:12:126:12 | dataTainted12 | result |
| data.swift:131:12:131:12 | dataTainted13 | data.swift:130:23:130:30 | call to source() :  | data.swift:131:12:131:12 | dataTainted13 | result |
| data.swift:136:12:136:12 | dataTainted14 | data.swift:135:35:135:42 | call to source() :  | data.swift:136:12:136:12 | dataTainted14 | result |
| data.swift:140:12:140:55 | call to base64EncodedData(options:) | data.swift:139:22:139:29 | call to source() :  | data.swift:140:12:140:55 | call to base64EncodedData(options:) | result |
| data.swift:144:12:144:57 | call to base64EncodedString(options:) | data.swift:143:22:143:29 | call to source() :  | data.swift:144:12:144:57 | call to base64EncodedString(options:) | result |
| data.swift:149:12:149:12 | compactMapped | data.swift:147:22:147:29 | call to source() :  | data.swift:149:12:149:12 | compactMapped | result |
| data.swift:155:12:155:12 | pointerTainted18 | data.swift:152:22:152:29 | call to source() :  | data.swift:155:12:155:12 | pointerTainted18 | result |
| data.swift:172:12:172:12 | flatMapped | data.swift:170:22:170:29 | call to source() :  | data.swift:172:12:172:12 | flatMapped | result |
| data.swift:176:12:176:12 | flatMapped2 | data.swift:174:22:174:29 | call to source() :  | data.swift:176:12:176:12 | flatMapped2 | result |
| data.swift:181:12:181:12 | dataTainted23 | data.swift:180:23:180:30 | call to source() :  | data.swift:181:12:181:12 | dataTainted23 | result |
| data.swift:186:12:186:12 | dataTainted24 | data.swift:185:35:185:42 | call to source() :  | data.swift:186:12:186:12 | dataTainted24 | result |
| data.swift:191:12:191:12 | mapped | data.swift:189:22:189:29 | call to source() :  | data.swift:191:12:191:12 | mapped | result |
| data.swift:196:12:196:12 | reduced | data.swift:194:22:194:29 | call to source() :  | data.swift:196:12:196:12 | reduced | result |
| data.swift:201:12:201:12 | dataTainted27 | data.swift:200:35:200:42 | call to source() :  | data.swift:201:12:201:12 | dataTainted27 | result |
| data.swift:206:12:206:12 | dataTainted28 | data.swift:205:45:205:52 | call to source() :  | data.swift:206:12:206:12 | dataTainted28 | result |
| data.swift:210:12:210:12 | dataTainted29 | data.swift:209:45:209:52 | call to source() :  | data.swift:210:12:210:12 | dataTainted29 | result |
| data.swift:214:12:214:12 | dataTainted30 | data.swift:213:45:213:52 | call to source() :  | data.swift:214:12:214:12 | dataTainted30 | result |
| data.swift:219:12:219:12 | dataTainted31 | data.swift:218:45:218:52 | call to source() :  | data.swift:219:12:219:12 | dataTainted31 | result |
| data.swift:224:12:224:12 | dataTainted32 | data.swift:223:45:223:52 | call to source() :  | data.swift:224:12:224:12 | dataTainted32 | result |
| data.swift:229:12:229:12 | dataTainted33 | data.swift:228:45:228:52 | call to source() :  | data.swift:229:12:229:12 | dataTainted33 | result |
| data.swift:233:12:233:35 | call to reversed() | data.swift:232:22:232:29 | call to source() :  | data.swift:233:12:233:35 | call to reversed() | result |
| data.swift:237:12:237:33 | call to sorted() | data.swift:236:22:236:29 | call to source() :  | data.swift:237:12:237:33 | call to sorted() | result |
| data.swift:241:12:241:54 | call to sorted(by:) | data.swift:240:22:240:29 | call to source() :  | data.swift:241:12:241:54 | call to sorted(by:) | result |
| data.swift:245:12:245:46 | call to sorted(using:) | data.swift:244:22:244:29 | call to source() :  | data.swift:245:12:245:46 | call to sorted(using:) | result |
| data.swift:249:12:249:35 | call to shuffled() | data.swift:248:22:248:29 | call to source() :  | data.swift:249:12:249:35 | call to shuffled() | result |
| data.swift:254:12:254:46 | call to shuffled(using:) | data.swift:252:22:252:29 | call to source() :  | data.swift:254:12:254:46 | call to shuffled(using:) | result |
| data.swift:258:12:258:44 | call to trimmingPrefix(_:) | data.swift:257:22:257:29 | call to source() :  | data.swift:258:12:258:44 | call to trimmingPrefix(_:) | result |
| data.swift:262:12:262:54 | call to trimmingPrefix(while:) | data.swift:261:22:261:29 | call to source() :  | data.swift:262:12:262:54 | call to trimmingPrefix(while:) | result |
| nsdata.swift:58:15:58:15 | nsDataTainted1 | nsdata.swift:57:40:57:47 | call to source() :  | nsdata.swift:58:15:58:15 | nsDataTainted1 | result |
| nsdata.swift:61:15:61:15 | nsDataTainted2 | nsdata.swift:60:46:60:53 | call to source() :  | nsdata.swift:61:15:61:15 | nsDataTainted2 | result |
| nsdata.swift:64:15:64:15 | nsDataTainted3 | nsdata.swift:63:46:63:53 | call to source() :  | nsdata.swift:64:15:64:15 | nsDataTainted3 | result |
| nsdata.swift:67:15:67:15 | nsDataTainted4 | nsdata.swift:66:46:66:53 | call to source() :  | nsdata.swift:67:15:67:15 | nsDataTainted4 | result |
| nsdata.swift:70:15:70:15 | nsDataTainted5 | nsdata.swift:69:39:69:46 | call to source() :  | nsdata.swift:70:15:70:15 | nsDataTainted5 | result |
| nsdata.swift:73:15:73:29 | ...! | nsdata.swift:72:49:72:56 | call to source() :  | nsdata.swift:73:15:73:29 | ...! | result |
| nsdata.swift:76:15:76:15 | nsDataTainted7 | nsdata.swift:75:49:75:56 | call to source() :  | nsdata.swift:76:15:76:15 | nsDataTainted7 | result |
| nsdata.swift:79:15:79:29 | ...! | nsdata.swift:78:45:78:52 | call to source() :  | nsdata.swift:79:15:79:29 | ...! | result |
| nsdata.swift:82:15:82:29 | ...! | nsdata.swift:81:45:81:52 | call to source() :  | nsdata.swift:82:15:82:29 | ...! | result |
| nsdata.swift:85:15:85:30 | ...! | nsdata.swift:84:56:84:63 | call to source() :  | nsdata.swift:85:15:85:30 | ...! | result |
| nsdata.swift:88:15:88:30 | ...! | nsdata.swift:87:49:87:56 | call to source() :  | nsdata.swift:88:15:88:30 | ...! | result |
| nsdata.swift:90:15:90:30 | ...! | nsdata.swift:89:49:89:56 | call to source() :  | nsdata.swift:90:15:90:30 | ...! | result |
| nsdata.swift:93:15:93:30 | ...! | nsdata.swift:92:50:92:57 | call to source() :  | nsdata.swift:93:15:93:30 | ...! | result |
| nsdata.swift:96:15:96:49 | call to base64EncodedData(options:) | nsdata.swift:95:27:95:34 | call to source() :  | nsdata.swift:96:15:96:49 | call to base64EncodedData(options:) | result |
| nsdata.swift:97:15:97:60 | call to base64EncodedData(options:) | nsdata.swift:95:27:95:34 | call to source() :  | nsdata.swift:97:15:97:60 | call to base64EncodedData(options:) | result |
| nsdata.swift:100:15:100:51 | call to base64EncodedString(options:) | nsdata.swift:99:27:99:34 | call to source() :  | nsdata.swift:100:15:100:51 | call to base64EncodedString(options:) | result |
| nsdata.swift:101:15:101:62 | call to base64EncodedString(options:) | nsdata.swift:99:27:99:34 | call to source() :  | nsdata.swift:101:15:101:62 | call to base64EncodedString(options:) | result |
| nsdata.swift:104:15:104:46 | call to base64Encoding() | nsdata.swift:103:27:103:34 | call to source() :  | nsdata.swift:104:15:104:46 | call to base64Encoding() | result |
| nsdata.swift:106:15:106:71 | ...! | nsdata.swift:106:51:106:58 | call to source() :  | nsdata.swift:106:15:106:71 | ...! | result |
| nsdata.swift:110:45:110:45 | bytes | nsdata.swift:108:27:108:34 | call to source() :  | nsdata.swift:110:45:110:45 | bytes | result |
| nsdata.swift:116:15:116:15 | bufferTainted18 | nsdata.swift:113:27:113:34 | call to source() :  | nsdata.swift:116:15:116:15 | bufferTainted18 | result |
| nsdata.swift:121:15:121:15 | bufferTainted19 | nsdata.swift:118:27:118:34 | call to source() :  | nsdata.swift:121:15:121:15 | bufferTainted19 | result |
| nsdata.swift:126:15:126:15 | bufferTainted20 | nsdata.swift:123:27:123:34 | call to source() :  | nsdata.swift:126:15:126:15 | bufferTainted20 | result |
| nsdata.swift:129:15:129:54 | call to subdata(with:) | nsdata.swift:128:27:128:34 | call to source() :  | nsdata.swift:129:15:129:54 | call to subdata(with:) | result |
| nsdata.swift:132:15:132:81 | call to compressed(using:) | nsdata.swift:131:27:131:34 | call to source() :  | nsdata.swift:132:15:132:81 | call to compressed(using:) | result |
| nsdata.swift:135:15:135:83 | call to decompressed(using:) | nsdata.swift:134:27:134:34 | call to source() :  | nsdata.swift:135:15:135:83 | call to decompressed(using:) | result |
| nsdata.swift:139:15:139:31 | .bytes | nsdata.swift:138:27:138:34 | call to source() :  | nsdata.swift:139:15:139:31 | .bytes | result |
| nsdata.swift:140:15:140:31 | .description | nsdata.swift:138:27:138:34 | call to source() :  | nsdata.swift:140:15:140:31 | .description | result |
| nsmutabledata.swift:29:15:29:15 | nsMutableDataTainted1 | nsmutabledata.swift:28:34:28:41 | call to source() :  | nsmutabledata.swift:29:15:29:15 | nsMutableDataTainted1 | result |
| nsmutabledata.swift:33:15:33:15 | nsMutableDataTainted2 | nsmutabledata.swift:32:34:32:41 | call to source() :  | nsmutabledata.swift:33:15:33:15 | nsMutableDataTainted2 | result |
| nsmutabledata.swift:37:15:37:15 | nsMutableDataTainted3 | nsmutabledata.swift:36:66:36:73 | call to source() :  | nsmutabledata.swift:37:15:37:15 | nsMutableDataTainted3 | result |
| nsmutabledata.swift:41:15:41:15 | nsMutableDataTainted4 | nsmutabledata.swift:40:66:40:73 | call to source() :  | nsmutabledata.swift:41:15:41:15 | nsMutableDataTainted4 | result |
| nsmutabledata.swift:45:15:45:15 | nsMutableDataTainted5 | nsmutabledata.swift:44:35:44:42 | call to source() :  | nsmutabledata.swift:45:15:45:15 | nsMutableDataTainted5 | result |
| nsmutabledata.swift:49:15:49:37 | .mutableBytes | nsmutabledata.swift:48:33:48:40 | call to source() :  | nsmutabledata.swift:49:15:49:37 | .mutableBytes | result |
<<<<<<< HEAD
| nsstring.swift:194:13:194:68 | call to NSString.init(characters:length:) | nsstring.swift:194:34:194:54 | call to sourceUnicharString() :  | nsstring.swift:194:13:194:68 | call to NSString.init(characters:length:) | result |
| nsstring.swift:195:13:195:102 | call to NSString.init(charactersNoCopy:length:freeWhenDone:) | nsstring.swift:195:40:195:67 | call to sourceMutableUnicharString() :  | nsstring.swift:195:13:195:102 | call to NSString.init(charactersNoCopy:length:freeWhenDone:) | result |
| nsstring.swift:196:13:196:44 | call to NSString.init(string:) | nsstring.swift:196:30:196:43 | call to sourceString() :  | nsstring.swift:196:13:196:44 | call to NSString.init(string:) | result |
| nsstring.swift:197:13:197:82 | call to Self.init(format:arguments:) | nsstring.swift:197:30:197:43 | call to sourceString() :  | nsstring.swift:197:13:197:82 | call to Self.init(format:arguments:) | result |
| nsstring.swift:198:13:198:95 | call to Self.init(format:locale:arguments:) | nsstring.swift:198:30:198:43 | call to sourceString() :  | nsstring.swift:198:13:198:95 | call to Self.init(format:locale:arguments:) | result |
| nsstring.swift:199:13:199:46 | call to Self.init(format:_:) | nsstring.swift:199:30:199:45 | call to sourceNSString() :  | nsstring.swift:199:13:199:46 | call to Self.init(format:_:) | result |
| nsstring.swift:200:13:200:59 | call to Self.init(format:locale:_:) | nsstring.swift:200:30:200:45 | call to sourceNSString() :  | nsstring.swift:200:13:200:59 | call to Self.init(format:locale:_:) | result |
| nsstring.swift:204:13:204:70 | try! ... | nsstring.swift:204:43:204:56 | call to sourceString() :  | nsstring.swift:204:13:204:70 | try! ... | result |
| nsstring.swift:205:13:205:76 | try! ... | nsstring.swift:205:43:205:56 | call to sourceString() :  | nsstring.swift:205:13:205:76 | try! ... | result |
| nsstring.swift:206:13:206:63 | try! ... | nsstring.swift:206:39:206:49 | call to sourceURL() :  | nsstring.swift:206:13:206:63 | try! ... | result |
| nsstring.swift:207:13:207:80 | try! ... | nsstring.swift:207:51:207:64 | call to sourceString() :  | nsstring.swift:207:13:207:80 | try! ... | result |
| nsstring.swift:208:13:208:69 | try! ... | nsstring.swift:208:39:208:49 | call to sourceURL() :  | nsstring.swift:208:13:208:69 | try! ... | result |
| nsstring.swift:209:13:209:86 | try! ... | nsstring.swift:209:51:209:64 | call to sourceString() :  | nsstring.swift:209:13:209:86 | try! ... | result |
| nsstring.swift:213:13:213:80 | call to Self.init(bytes:length:encoding:) | nsstring.swift:213:29:213:52 | call to sourceUnsafeRawPointer() :  | nsstring.swift:213:13:213:80 | call to Self.init(bytes:length:encoding:) | result |
| nsstring.swift:214:13:214:81 | ...! | nsstring.swift:214:29:214:52 | call to sourceUnsafeRawPointer() :  | nsstring.swift:214:13:214:81 | ...! | result |
| nsstring.swift:217:13:217:114 | call to Self.init(bytesNoCopy:length:encoding:freeWhenDone:) | nsstring.swift:217:35:217:65 | call to sourceUnsafeMutableRawPointer() :  | nsstring.swift:217:13:217:114 | call to Self.init(bytesNoCopy:length:encoding:freeWhenDone:) | result |
| nsstring.swift:218:13:218:115 | ...! | nsstring.swift:218:35:218:65 | call to sourceUnsafeMutableRawPointer() :  | nsstring.swift:218:13:218:115 | ...! | result |
| nsstring.swift:221:13:221:59 | call to Self.init(cString:encoding:) | nsstring.swift:221:31:221:45 | call to sourceCString() :  | nsstring.swift:221:13:221:59 | call to Self.init(cString:encoding:) | result |
| nsstring.swift:222:13:222:60 | ...! | nsstring.swift:222:31:222:45 | call to sourceCString() :  | nsstring.swift:222:13:222:60 | ...! | result |
| nsstring.swift:225:13:225:46 | call to Self.init(cString:) | nsstring.swift:225:31:225:45 | call to sourceCString() :  | nsstring.swift:225:13:225:46 | call to Self.init(cString:) | result |
| nsstring.swift:226:13:226:47 | ...! | nsstring.swift:226:31:226:45 | call to sourceCString() :  | nsstring.swift:226:13:226:47 | ...! | result |
| nsstring.swift:229:13:229:49 | call to Self.init(utf8String:) | nsstring.swift:229:34:229:48 | call to sourceCString() :  | nsstring.swift:229:13:229:49 | call to Self.init(utf8String:) | result |
| nsstring.swift:230:13:230:50 | ...! | nsstring.swift:230:34:230:48 | call to sourceCString() :  | nsstring.swift:230:13:230:50 | ...! | result |
| nsstring.swift:233:13:233:53 | call to Self.init(data:encoding:) | nsstring.swift:233:28:233:39 | call to sourceData() :  | nsstring.swift:233:13:233:53 | call to Self.init(data:encoding:) | result |
| nsstring.swift:234:13:234:54 | ...! | nsstring.swift:234:28:234:39 | call to sourceData() :  | nsstring.swift:234:13:234:54 | ...! | result |
| nsstring.swift:235:13:235:92 | ...! | nsstring.swift:235:40:235:63 | call to sourceUnsafeRawPointer() :  | nsstring.swift:235:13:235:92 | ...! | result |
| nsstring.swift:237:13:237:52 | call to Self.init(contentsOfFile:) | nsstring.swift:237:38:237:51 | call to sourceString() :  | nsstring.swift:237:13:237:52 | call to Self.init(contentsOfFile:) | result |
| nsstring.swift:238:13:238:53 | ...! | nsstring.swift:238:38:238:51 | call to sourceString() :  | nsstring.swift:238:13:238:53 | ...! | result |
| nsstring.swift:240:13:240:45 | call to Self.init(contentsOf:) | nsstring.swift:240:34:240:44 | call to sourceURL() :  | nsstring.swift:240:13:240:45 | call to Self.init(contentsOf:) | result |
| nsstring.swift:241:13:241:46 | ...! | nsstring.swift:241:34:241:44 | call to sourceURL() :  | nsstring.swift:241:13:241:46 | ...! | result |
| nsstring.swift:248:13:248:84 | call to localizedStringWithFormat(_:_:) | nsstring.swift:248:48:248:63 | call to sourceNSString() :  | nsstring.swift:248:13:248:84 | call to localizedStringWithFormat(_:_:) | result |
| nsstring.swift:249:13:249:45 | call to character(at:) | nsstring.swift:249:13:249:28 | call to sourceNSString() :  | nsstring.swift:249:13:249:45 | call to character(at:) | result |
| nsstring.swift:250:13:250:47 | ...! | nsstring.swift:250:13:250:28 | call to sourceNSString() :  | nsstring.swift:250:13:250:47 | ...! | result |
| nsstring.swift:251:13:251:38 | call to cString() | nsstring.swift:251:13:251:28 | call to sourceNSString() :  | nsstring.swift:251:13:251:38 | call to cString() | result |
| nsstring.swift:252:13:252:43 | call to lossyCString() | nsstring.swift:252:13:252:28 | call to sourceNSString() :  | nsstring.swift:252:13:252:43 | call to lossyCString() | result |
| nsstring.swift:253:13:253:80 | call to padding(toLength:withPad:startingAt:) | nsstring.swift:253:13:253:28 | call to sourceNSString() :  | nsstring.swift:253:13:253:80 | call to padding(toLength:withPad:startingAt:) | result |
| nsstring.swift:254:13:254:83 | call to padding(toLength:withPad:startingAt:) | nsstring.swift:254:54:254:67 | call to sourceString() :  | nsstring.swift:254:13:254:83 | call to padding(toLength:withPad:startingAt:) | result |
| nsstring.swift:255:13:255:50 | call to lowercased(with:) | nsstring.swift:255:13:255:28 | call to sourceNSString() :  | nsstring.swift:255:13:255:50 | call to lowercased(with:) | result |
| nsstring.swift:256:13:256:50 | call to uppercased(with:) | nsstring.swift:256:13:256:28 | call to sourceNSString() :  | nsstring.swift:256:13:256:50 | call to uppercased(with:) | result |
| nsstring.swift:257:13:257:51 | call to capitalized(with:) | nsstring.swift:257:13:257:28 | call to sourceNSString() :  | nsstring.swift:257:13:257:51 | call to capitalized(with:) | result |
| nsstring.swift:258:13:258:57 | call to components(separatedBy:) | nsstring.swift:258:13:258:28 | call to sourceNSString() :  | nsstring.swift:258:13:258:57 | call to components(separatedBy:) | result |
| nsstring.swift:259:13:259:60 | ...[...] | nsstring.swift:259:13:259:28 | call to sourceNSString() :  | nsstring.swift:259:13:259:60 | ...[...] | result |
| nsstring.swift:260:13:260:78 | call to components(separatedBy:) | nsstring.swift:260:13:260:28 | call to sourceNSString() :  | nsstring.swift:260:13:260:78 | call to components(separatedBy:) | result |
| nsstring.swift:261:13:261:81 | ...[...] | nsstring.swift:261:13:261:28 | call to sourceNSString() :  | nsstring.swift:261:13:261:81 | ...[...] | result |
| nsstring.swift:262:13:262:77 | call to trimmingCharacters(in:) | nsstring.swift:262:13:262:28 | call to sourceNSString() :  | nsstring.swift:262:13:262:77 | call to trimmingCharacters(in:) | result |
| nsstring.swift:263:13:263:47 | call to substring(from:) | nsstring.swift:263:13:263:28 | call to sourceNSString() :  | nsstring.swift:263:13:263:47 | call to substring(from:) | result |
| nsstring.swift:264:13:264:53 | call to substring(with:) | nsstring.swift:264:13:264:28 | call to sourceNSString() :  | nsstring.swift:264:13:264:53 | call to substring(with:) | result |
| nsstring.swift:265:13:265:46 | call to substring(to:) | nsstring.swift:265:13:265:28 | call to sourceNSString() :  | nsstring.swift:265:13:265:46 | call to substring(to:) | result |
| nsstring.swift:266:13:266:49 | call to folding(options:locale:) | nsstring.swift:266:13:266:28 | call to sourceNSString() :  | nsstring.swift:266:13:266:49 | call to folding(options:locale:) | result |
| nsstring.swift:267:13:267:87 | call to applyingTransform(_:reverse:) | nsstring.swift:267:13:267:28 | call to sourceNSString() :  | nsstring.swift:267:13:267:87 | call to applyingTransform(_:reverse:) | result |
| nsstring.swift:268:13:268:43 | call to propertyList() | nsstring.swift:268:13:268:28 | call to sourceNSString() :  | nsstring.swift:268:13:268:43 | call to propertyList() | result |
| nsstring.swift:269:13:269:64 | call to propertyListFromStringsFileFormat() | nsstring.swift:269:13:269:28 | call to sourceNSString() :  | nsstring.swift:269:13:269:64 | call to propertyListFromStringsFileFormat() | result |
| nsstring.swift:270:13:270:64 | call to variantFittingPresentationWidth(_:) | nsstring.swift:270:13:270:28 | call to sourceNSString() :  | nsstring.swift:270:13:270:64 | call to variantFittingPresentationWidth(_:) | result |
| nsstring.swift:271:13:271:43 | call to data(using:) | nsstring.swift:271:13:271:28 | call to sourceNSString() :  | nsstring.swift:271:13:271:43 | call to data(using:) | result |
| nsstring.swift:272:13:272:72 | call to data(using:allowLossyConversion:) | nsstring.swift:272:13:272:28 | call to sourceNSString() :  | nsstring.swift:272:13:272:72 | call to data(using:allowLossyConversion:) | result |
| nsstring.swift:273:13:273:69 | call to replacingOccurrences(of:with:) | nsstring.swift:273:13:273:28 | call to sourceNSString() :  | nsstring.swift:273:13:273:69 | call to replacingOccurrences(of:with:) | result |
| nsstring.swift:274:13:274:72 | call to replacingOccurrences(of:with:) | nsstring.swift:274:58:274:71 | call to sourceString() :  | nsstring.swift:274:13:274:72 | call to replacingOccurrences(of:with:) | result |
| nsstring.swift:275:13:275:110 | call to replacingOccurrences(of:with:options:range:) | nsstring.swift:275:13:275:28 | call to sourceNSString() :  | nsstring.swift:275:13:275:110 | call to replacingOccurrences(of:with:options:range:) | result |
| nsstring.swift:276:13:276:113 | call to replacingOccurrences(of:with:options:range:) | nsstring.swift:276:58:276:71 | call to sourceString() :  | nsstring.swift:276:13:276:113 | call to replacingOccurrences(of:with:options:range:) | result |
| nsstring.swift:278:13:278:62 | call to path(withComponents:) | nsstring.swift:278:43:278:61 | call to sourceStringArray() :  | nsstring.swift:278:13:278:62 | call to path(withComponents:) | result |
| nsstring.swift:280:13:280:57 | call to string(withCString:) | nsstring.swift:280:42:280:56 | call to sourceCString() :  | nsstring.swift:280:13:280:57 | call to string(withCString:) | result |
| nsstring.swift:281:13:281:70 | call to string(withCString:length:) | nsstring.swift:281:42:281:56 | call to sourceCString() :  | nsstring.swift:281:13:281:70 | call to string(withCString:length:) | result |
| nsstring.swift:282:13:282:63 | call to string(withContentsOfFile:) | nsstring.swift:282:49:282:62 | call to sourceString() :  | nsstring.swift:282:13:282:63 | call to string(withContentsOfFile:) | result |
| nsstring.swift:283:13:283:56 | call to string(withContentsOf:) | nsstring.swift:283:45:283:55 | call to sourceURL() :  | nsstring.swift:283:13:283:56 | call to string(withContentsOf:) | result |
| nsstring.swift:288:13:288:74 | call to appendingFormat(_:_:) | nsstring.swift:288:38:288:53 | call to sourceNSString() :  | nsstring.swift:288:13:288:74 | call to appendingFormat(_:_:) | result |
| nsstring.swift:289:13:289:74 | call to appendingFormat(_:_:) | nsstring.swift:289:13:289:28 | call to sourceNSString() :  | nsstring.swift:289:13:289:74 | call to appendingFormat(_:_:) | result |
| nsstring.swift:292:13:292:59 | call to appendingPathComponent(_:) | nsstring.swift:292:45:292:58 | call to sourceString() :  | nsstring.swift:292:13:292:59 | call to appendingPathComponent(_:) | result |
| nsstring.swift:293:13:293:55 | call to appendingPathComponent(_:) | nsstring.swift:293:13:293:28 | call to sourceNSString() :  | nsstring.swift:293:13:293:55 | call to appendingPathComponent(_:) | result |
| nsstring.swift:296:13:296:92 | call to appendingPathComponent(_:conformingTo:) | nsstring.swift:296:45:296:58 | call to sourceString() :  | nsstring.swift:296:13:296:92 | call to appendingPathComponent(_:conformingTo:) | result |
| nsstring.swift:297:13:297:88 | call to appendingPathComponent(_:conformingTo:) | nsstring.swift:297:13:297:28 | call to sourceNSString() :  | nsstring.swift:297:13:297:88 | call to appendingPathComponent(_:conformingTo:) | result |
| nsstring.swift:300:13:300:59 | call to appendingPathExtension(_:) | nsstring.swift:300:45:300:58 | call to sourceString() :  | nsstring.swift:300:13:300:59 | call to appendingPathExtension(_:) | result |
| nsstring.swift:301:13:301:55 | call to appendingPathExtension(_:) | nsstring.swift:301:13:301:28 | call to sourceNSString() :  | nsstring.swift:301:13:301:55 | call to appendingPathExtension(_:) | result |
| nsstring.swift:304:13:304:42 | call to appending(_:) | nsstring.swift:304:13:304:28 | call to sourceNSString() :  | nsstring.swift:304:13:304:42 | call to appending(_:) | result |
| nsstring.swift:305:13:305:46 | call to appending(_:) | nsstring.swift:305:32:305:45 | call to sourceString() :  | nsstring.swift:305:13:305:46 | call to appending(_:) | result |
| nsstring.swift:311:13:311:60 | call to strings(byAppendingPaths:) | nsstring.swift:311:13:311:28 | call to sourceNSString() :  | nsstring.swift:311:13:311:60 | call to strings(byAppendingPaths:) | result |
| nsstring.swift:312:13:312:63 | ...[...] | nsstring.swift:312:13:312:28 | call to sourceNSString() :  | nsstring.swift:312:13:312:63 | ...[...] | result |
| nsstring.swift:335:13:335:13 | ptr3 | nsstring.swift:334:3:334:18 | call to sourceNSString() :  | nsstring.swift:335:13:335:13 | ptr3 | result |
| nsstring.swift:385:13:385:24 | call to copy() | nsstring.swift:383:15:383:30 | call to sourceNSString() :  | nsstring.swift:385:13:385:24 | call to copy() | result |
| nsstring.swift:386:13:386:31 | call to mutableCopy() | nsstring.swift:383:15:383:30 | call to sourceNSString() :  | nsstring.swift:386:13:386:31 | call to mutableCopy() | result |
| nsstring.swift:387:13:387:33 | call to copy(with:) | nsstring.swift:383:15:383:30 | call to sourceNSString() :  | nsstring.swift:387:13:387:33 | call to copy(with:) | result |
| nsstring.swift:388:13:388:40 | call to mutableCopy(with:) | nsstring.swift:383:15:383:30 | call to sourceNSString() :  | nsstring.swift:388:13:388:40 | call to mutableCopy(with:) | result |
| nsstring.swift:392:13:392:58 | call to capitalized(with:) | nsstring.swift:392:13:392:35 | call to sourceNSMutableString() :  | nsstring.swift:392:13:392:58 | call to capitalized(with:) | result |
| nsstring.swift:397:13:397:13 | str30 | nsstring.swift:396:16:396:29 | call to sourceString() :  | nsstring.swift:397:13:397:13 | str30 | result |
| nsstring.swift:402:13:402:13 | str31 | nsstring.swift:401:16:401:29 | call to sourceString() :  | nsstring.swift:402:13:402:13 | str31 | result |
| nsstring.swift:407:13:407:13 | str32 | nsstring.swift:406:46:406:59 | call to sourceString() :  | nsstring.swift:407:13:407:13 | str32 | result |
| nsstring.swift:412:13:412:13 | str33 | nsstring.swift:411:43:411:56 | call to sourceString() :  | nsstring.swift:412:13:412:13 | str33 | result |
| nsstring.swift:417:13:417:13 | str34 | nsstring.swift:416:19:416:32 | call to sourceString() :  | nsstring.swift:417:13:417:13 | str34 | result |
| nsstring.swift:419:13:419:13 | str34 | nsstring.swift:416:19:416:32 | call to sourceString() :  | nsstring.swift:419:13:419:13 | str34 | result |
| nsstring.swift:421:13:421:13 | str34 | nsstring.swift:416:19:416:32 | call to sourceString() :  | nsstring.swift:421:13:421:13 | str34 | result |
| nsstring.swift:425:13:425:30 | .utf8String | nsstring.swift:425:13:425:28 | call to sourceNSString() :  | nsstring.swift:425:13:425:30 | .utf8String | result |
| nsstring.swift:426:13:426:63 | ...! | nsstring.swift:426:34:426:49 | call to sourceNSString() :  | nsstring.swift:426:13:426:63 | ...! | result |
| nsstring.swift:427:13:427:30 | .lowercased | nsstring.swift:427:13:427:28 | call to sourceNSString() :  | nsstring.swift:427:13:427:30 | .lowercased | result |
| nsstring.swift:429:13:429:30 | .uppercased | nsstring.swift:429:13:429:28 | call to sourceNSString() :  | nsstring.swift:429:13:429:30 | .uppercased | result |
| nsstring.swift:430:13:430:30 | .localizedUppercase | nsstring.swift:430:13:430:28 | call to sourceNSString() :  | nsstring.swift:430:13:430:30 | .localizedUppercase | result |
| nsstring.swift:431:13:431:30 | .capitalized | nsstring.swift:431:13:431:28 | call to sourceNSString() :  | nsstring.swift:431:13:431:30 | .capitalized | result |
| nsstring.swift:432:13:432:30 | .localizedCapitalized | nsstring.swift:432:13:432:28 | call to sourceNSString() :  | nsstring.swift:432:13:432:30 | .localizedCapitalized | result |
| nsstring.swift:433:13:433:30 | .decomposedStringWithCanonicalMapping | nsstring.swift:433:13:433:28 | call to sourceNSString() :  | nsstring.swift:433:13:433:30 | .decomposedStringWithCanonicalMapping | result |
| nsstring.swift:434:13:434:30 | .decomposedStringWithCompatibilityMapping | nsstring.swift:434:13:434:28 | call to sourceNSString() :  | nsstring.swift:434:13:434:30 | .decomposedStringWithCompatibilityMapping | result |
| nsstring.swift:435:13:435:30 | .precomposedStringWithCanonicalMapping | nsstring.swift:435:13:435:28 | call to sourceNSString() :  | nsstring.swift:435:13:435:30 | .precomposedStringWithCanonicalMapping | result |
| nsstring.swift:436:13:436:30 | .precomposedStringWithCompatibilityMapping | nsstring.swift:436:13:436:28 | call to sourceNSString() :  | nsstring.swift:436:13:436:30 | .precomposedStringWithCompatibilityMapping | result |
| nsstring.swift:437:13:437:30 | .doubleValue | nsstring.swift:437:13:437:28 | call to sourceNSString() :  | nsstring.swift:437:13:437:30 | .doubleValue | result |
| nsstring.swift:438:13:438:30 | .floatValue | nsstring.swift:438:13:438:28 | call to sourceNSString() :  | nsstring.swift:438:13:438:30 | .floatValue | result |
| nsstring.swift:439:13:439:30 | .intValue | nsstring.swift:439:13:439:28 | call to sourceNSString() :  | nsstring.swift:439:13:439:30 | .intValue | result |
| nsstring.swift:440:13:440:30 | .integerValue | nsstring.swift:440:13:440:28 | call to sourceNSString() :  | nsstring.swift:440:13:440:30 | .integerValue | result |
| nsstring.swift:441:13:441:30 | .longLongValue | nsstring.swift:441:13:441:28 | call to sourceNSString() :  | nsstring.swift:441:13:441:30 | .longLongValue | result |
| nsstring.swift:442:13:442:30 | .boolValue | nsstring.swift:442:13:442:28 | call to sourceNSString() :  | nsstring.swift:442:13:442:30 | .boolValue | result |
| nsstring.swift:443:13:443:30 | .description | nsstring.swift:443:13:443:28 | call to sourceNSString() :  | nsstring.swift:443:13:443:30 | .description | result |
| nsstring.swift:444:13:444:30 | .pathComponents | nsstring.swift:444:13:444:28 | call to sourceNSString() :  | nsstring.swift:444:13:444:30 | .pathComponents | result |
| nsstring.swift:445:13:445:46 | ...[...] | nsstring.swift:445:13:445:28 | call to sourceNSString() :  | nsstring.swift:445:13:445:46 | ...[...] | result |
| nsstring.swift:446:13:446:30 | .fileSystemRepresentation | nsstring.swift:446:13:446:28 | call to sourceNSString() :  | nsstring.swift:446:13:446:30 | .fileSystemRepresentation | result |
| nsstring.swift:447:13:447:30 | .lastPathComponent | nsstring.swift:447:13:447:28 | call to sourceNSString() :  | nsstring.swift:447:13:447:30 | .lastPathComponent | result |
| nsstring.swift:448:13:448:30 | .pathExtension | nsstring.swift:448:13:448:28 | call to sourceNSString() :  | nsstring.swift:448:13:448:30 | .pathExtension | result |
| nsstring.swift:449:13:449:30 | .abbreviatingWithTildeInPath | nsstring.swift:449:13:449:28 | call to sourceNSString() :  | nsstring.swift:449:13:449:30 | .abbreviatingWithTildeInPath | result |
| nsstring.swift:450:13:450:30 | .deletingLastPathComponent | nsstring.swift:450:13:450:28 | call to sourceNSString() :  | nsstring.swift:450:13:450:30 | .deletingLastPathComponent | result |
| nsstring.swift:451:13:451:30 | .deletingPathExtension | nsstring.swift:451:13:451:28 | call to sourceNSString() :  | nsstring.swift:451:13:451:30 | .deletingPathExtension | result |
| nsstring.swift:452:13:452:30 | .expandingTildeInPath | nsstring.swift:452:13:452:28 | call to sourceNSString() :  | nsstring.swift:452:13:452:30 | .expandingTildeInPath | result |
| nsstring.swift:453:13:453:30 | .resolvingSymlinksInPath | nsstring.swift:453:13:453:28 | call to sourceNSString() :  | nsstring.swift:453:13:453:30 | .resolvingSymlinksInPath | result |
| nsstring.swift:454:13:454:30 | .standardizingPath | nsstring.swift:454:13:454:28 | call to sourceNSString() :  | nsstring.swift:454:13:454:30 | .standardizingPath | result |
| nsstring.swift:455:13:455:30 | .removingPercentEncoding | nsstring.swift:455:13:455:28 | call to sourceNSString() :  | nsstring.swift:455:13:455:30 | .removingPercentEncoding | result |
| string.swift:134:13:134:13 | "..." | string.swift:132:11:132:18 | call to source() :  | string.swift:134:13:134:13 | "..." | result |
| string.swift:136:13:136:13 | "..." | string.swift:132:11:132:18 | call to source() :  | string.swift:136:13:136:13 | "..." | result |
| string.swift:138:13:138:13 | "..." | string.swift:132:11:132:18 | call to source() :  | string.swift:138:13:138:13 | "..." | result |
| string.swift:144:13:144:13 | "..." | string.swift:132:11:132:18 | call to source() :  | string.swift:144:13:144:13 | "..." | result |
| string.swift:146:13:146:13 | "..." | string.swift:132:11:132:18 | call to source() :  | string.swift:146:13:146:13 | "..." | result |
| string.swift:159:13:159:13 | tainted | string.swift:156:17:156:25 | call to source2() :  | string.swift:159:13:159:13 | tainted | result |
| string.swift:162:13:162:21 | ... .+(_:_:) ... | string.swift:156:17:156:25 | call to source2() :  | string.swift:162:13:162:21 | ... .+(_:_:) ... | result |
| string.swift:163:13:163:23 | ... .+(_:_:) ... | string.swift:156:17:156:25 | call to source2() :  | string.swift:163:13:163:23 | ... .+(_:_:) ... | result |
| string.swift:164:13:164:23 | ... .+(_:_:) ... | string.swift:156:17:156:25 | call to source2() :  | string.swift:164:13:164:23 | ... .+(_:_:) ... | result |
| string.swift:167:13:167:29 | ... .+(_:_:) ... | string.swift:156:17:156:25 | call to source2() :  | string.swift:167:13:167:29 | ... .+(_:_:) ... | result |
| string.swift:170:13:170:36 | call to appending(_:) | string.swift:156:17:156:25 | call to source2() :  | string.swift:170:13:170:36 | call to appending(_:) | result |
| string.swift:171:13:171:36 | call to appending(_:) | string.swift:156:17:156:25 | call to source2() :  | string.swift:171:13:171:36 | call to appending(_:) | result |
| string.swift:172:13:172:38 | call to appending(_:) | string.swift:156:17:156:25 | call to source2() :  | string.swift:172:13:172:38 | call to appending(_:) | result |
| string.swift:186:13:186:13 | str2 | string.swift:185:15:185:23 | call to source2() :  | string.swift:186:13:186:13 | str2 | result |
| string.swift:193:13:193:13 | str3 | string.swift:192:27:192:35 | call to source2() :  | string.swift:193:13:193:13 | str3 | result |
| string.swift:200:13:200:13 | str4 | string.swift:199:14:199:22 | call to source2() :  | string.swift:200:13:200:13 | str4 | result |
| string.swift:207:13:207:13 | str5 | string.swift:206:27:206:35 | call to source2() :  | string.swift:207:13:207:13 | str5 | result |
| string.swift:216:13:216:27 | call to String.init(_:) | string.swift:212:17:212:25 | call to source2() :  | string.swift:216:13:216:27 | call to String.init(_:) | result |
| string.swift:217:13:217:30 | call to String.init(_:) | string.swift:213:20:213:27 | call to source() :  | string.swift:217:13:217:30 | call to String.init(_:) | result |
| string.swift:219:13:219:44 | call to String.init(format:_:) | string.swift:212:17:212:25 | call to source2() :  | string.swift:219:13:219:44 | call to String.init(format:_:) | result |
| string.swift:220:13:220:50 | call to String.init(format:arguments:) | string.swift:212:17:212:25 | call to source2() :  | string.swift:220:13:220:50 | call to String.init(format:arguments:) | result |
| string.swift:221:13:221:57 | call to String.init(format:locale:_:) | string.swift:212:17:212:25 | call to source2() :  | string.swift:221:13:221:57 | call to String.init(format:locale:_:) | result |
| string.swift:222:13:222:63 | call to String.init(format:locale:arguments:) | string.swift:212:17:212:25 | call to source2() :  | string.swift:222:13:222:63 | call to String.init(format:locale:arguments:) | result |
| string.swift:223:13:223:62 | call to localizedStringWithFormat(_:_:) | string.swift:212:17:212:25 | call to source2() :  | string.swift:223:13:223:62 | call to localizedStringWithFormat(_:_:) | result |
| string.swift:228:13:228:48 | call to String.init(repeating:count:) | string.swift:212:17:212:25 | call to source2() :  | string.swift:228:13:228:48 | call to String.init(repeating:count:) | result |
| string.swift:230:13:230:33 | call to dropFirst(_:) | string.swift:212:17:212:25 | call to source2() :  | string.swift:230:13:230:33 | call to dropFirst(_:) | result |
| string.swift:231:13:231:32 | call to dropLast(_:) | string.swift:212:17:212:25 | call to source2() :  | string.swift:231:13:231:32 | call to dropLast(_:) | result |
| string.swift:232:13:232:55 | call to substring(from:) | string.swift:212:17:212:25 | call to source2() :  | string.swift:232:13:232:55 | call to substring(from:) | result |
| string.swift:234:13:234:32 | call to lowercased() | string.swift:212:17:212:25 | call to source2() :  | string.swift:234:13:234:32 | call to lowercased() | result |
| string.swift:235:13:235:32 | call to uppercased() | string.swift:212:17:212:25 | call to source2() :  | string.swift:235:13:235:32 | call to uppercased() | result |
| string.swift:236:13:236:41 | call to lowercased(with:) | string.swift:212:17:212:25 | call to source2() :  | string.swift:236:13:236:41 | call to lowercased(with:) | result |
| string.swift:237:13:237:41 | call to uppercased(with:) | string.swift:212:17:212:25 | call to source2() :  | string.swift:237:13:237:41 | call to uppercased(with:) | result |
| string.swift:238:13:238:42 | call to capitalized(with:) | string.swift:212:17:212:25 | call to source2() :  | string.swift:238:13:238:42 | call to capitalized(with:) | result |
| string.swift:239:13:239:30 | call to reversed() | string.swift:212:17:212:25 | call to source2() :  | string.swift:239:13:239:30 | call to reversed() | result |
| string.swift:241:13:241:41 | call to split(separator:maxSplits:omittingEmptySubsequences:) | string.swift:212:17:212:25 | call to source2() :  | string.swift:241:13:241:41 | call to split(separator:maxSplits:omittingEmptySubsequences:) | result |
| string.swift:242:13:244:4 | call to split(maxSplits:omittingEmptySubsequences:whereSeparator:) | string.swift:212:17:212:25 | call to source2() :  | string.swift:242:13:244:4 | call to split(maxSplits:omittingEmptySubsequences:whereSeparator:) | result |
| string.swift:245:13:245:68 | call to trimmingCharacters(in:) | string.swift:212:17:212:25 | call to source2() :  | string.swift:245:13:245:68 | call to trimmingCharacters(in:) | result |
| string.swift:246:13:246:70 | call to padding(toLength:withPad:startingAt:) | string.swift:212:17:212:25 | call to source2() :  | string.swift:246:13:246:70 | call to padding(toLength:withPad:startingAt:) | result |
| string.swift:247:13:247:69 | call to components(separatedBy:) | string.swift:212:17:212:25 | call to source2() :  | string.swift:247:13:247:69 | call to components(separatedBy:) | result |
| string.swift:248:13:248:72 | ...[...] | string.swift:212:17:212:25 | call to source2() :  | string.swift:248:13:248:72 | ...[...] | result |
| string.swift:249:13:249:40 | call to folding(options:locale:) | string.swift:212:17:212:25 | call to source2() :  | string.swift:249:13:249:40 | call to folding(options:locale:) | result |
| string.swift:250:13:250:55 | call to propertyListFromStringsFileFormat() | string.swift:212:17:212:25 | call to source2() :  | string.swift:250:13:250:55 | call to propertyListFromStringsFileFormat() | result |
| string.swift:251:13:251:63 | ...! | string.swift:212:17:212:25 | call to source2() :  | string.swift:251:13:251:63 | ...! | result |
| string.swift:270:13:270:21 | .description | string.swift:212:17:212:25 | call to source2() :  | string.swift:270:13:270:21 | .description | result |
| string.swift:272:13:272:21 | .debugDescription | string.swift:212:17:212:25 | call to source2() :  | string.swift:272:13:272:21 | .debugDescription | result |
| string.swift:274:13:274:21 | .utf8 | string.swift:212:17:212:25 | call to source2() :  | string.swift:274:13:274:21 | .utf8 | result |
| string.swift:276:13:276:21 | .utf16 | string.swift:212:17:212:25 | call to source2() :  | string.swift:276:13:276:21 | .utf16 | result |
| string.swift:278:13:278:21 | .unicodeScalars | string.swift:212:17:212:25 | call to source2() :  | string.swift:278:13:278:21 | .unicodeScalars | result |
| string.swift:280:13:280:21 | .utf8CString | string.swift:212:17:212:25 | call to source2() :  | string.swift:280:13:280:21 | .utf8CString | result |
| string.swift:282:13:282:21 | .lazy | string.swift:212:17:212:25 | call to source2() :  | string.swift:282:13:282:21 | .lazy | result |
| string.swift:284:13:284:21 | .capitalized | string.swift:212:17:212:25 | call to source2() :  | string.swift:284:13:284:21 | .capitalized | result |
| string.swift:286:13:286:21 | .localizedCapitalized | string.swift:212:17:212:25 | call to source2() :  | string.swift:286:13:286:21 | .localizedCapitalized | result |
| string.swift:288:13:288:21 | .localizedLowercase | string.swift:212:17:212:25 | call to source2() :  | string.swift:288:13:288:21 | .localizedLowercase | result |
| string.swift:290:13:290:21 | .localizedUppercase | string.swift:212:17:212:25 | call to source2() :  | string.swift:290:13:290:21 | .localizedUppercase | result |
| string.swift:292:13:292:21 | .decomposedStringWithCanonicalMapping | string.swift:212:17:212:25 | call to source2() :  | string.swift:292:13:292:21 | .decomposedStringWithCanonicalMapping | result |
| string.swift:294:13:294:21 | .precomposedStringWithCompatibilityMapping | string.swift:212:17:212:25 | call to source2() :  | string.swift:294:13:294:21 | .precomposedStringWithCompatibilityMapping | result |
| string.swift:296:13:296:44 | ...! | string.swift:212:17:212:25 | call to source2() :  | string.swift:296:13:296:44 | ...! | result |
| string.swift:301:13:301:13 | str1 | string.swift:300:14:300:22 | call to source2() :  | string.swift:301:13:301:13 | str1 | result |
| string.swift:302:13:302:44 | call to remove(at:) | string.swift:300:14:300:22 | call to source2() :  | string.swift:302:13:302:44 | call to remove(at:) | result |
| string.swift:303:13:303:13 | str1 | string.swift:300:14:300:22 | call to source2() :  | string.swift:303:13:303:13 | str1 | result |
| string.swift:306:13:306:13 | str2 | string.swift:305:14:305:22 | call to source2() :  | string.swift:306:13:306:13 | str2 | result |
| string.swift:308:13:308:13 | str2 | string.swift:305:14:305:22 | call to source2() :  | string.swift:308:13:308:13 | str2 | result |
| string.swift:311:13:311:13 | str3 | string.swift:310:14:310:22 | call to source2() :  | string.swift:311:13:311:13 | str3 | result |
| string.swift:313:13:313:13 | str3 | string.swift:310:14:310:22 | call to source2() :  | string.swift:313:13:313:13 | str3 | result |
| string.swift:316:13:316:13 | str4 | string.swift:315:14:315:22 | call to source2() :  | string.swift:316:13:316:13 | str4 | result |
| string.swift:317:13:317:30 | call to removeFirst() | string.swift:315:14:315:22 | call to source2() :  | string.swift:317:13:317:30 | call to removeFirst() | result |
| string.swift:318:13:318:13 | str4 | string.swift:315:14:315:22 | call to source2() :  | string.swift:318:13:318:13 | str4 | result |
| string.swift:320:13:320:13 | str4 | string.swift:315:14:315:22 | call to source2() :  | string.swift:320:13:320:13 | str4 | result |
| string.swift:321:13:321:29 | call to removeLast() | string.swift:315:14:315:22 | call to source2() :  | string.swift:321:13:321:29 | call to removeLast() | result |
| string.swift:322:13:322:13 | str4 | string.swift:315:14:315:22 | call to source2() :  | string.swift:322:13:322:13 | str4 | result |
| string.swift:324:13:324:13 | str4 | string.swift:315:14:315:22 | call to source2() :  | string.swift:324:13:324:13 | str4 | result |
| string.swift:327:13:327:13 | str5 | string.swift:326:14:326:22 | call to source2() :  | string.swift:327:13:327:13 | str5 | result |
| string.swift:329:13:329:13 | str5 | string.swift:326:14:326:22 | call to source2() :  | string.swift:329:13:329:13 | str5 | result |
| string.swift:332:13:332:13 | str6 | string.swift:331:14:331:22 | call to source2() :  | string.swift:332:13:332:13 | str6 | result |
| string.swift:334:13:334:13 | str6 | string.swift:331:14:331:22 | call to source2() :  | string.swift:334:13:334:13 | str6 | result |
| string.swift:344:12:344:25 | ...! | string.swift:341:36:341:44 | call to source3() :  | string.swift:344:12:344:25 | ...! | result |
| string.swift:347:13:347:54 | call to String.init(decoding:as:) | string.swift:347:30:347:38 | call to source3() :  | string.swift:347:13:347:54 | call to String.init(decoding:as:) | result |
| string.swift:390:13:390:13 | arrayString2 | string.swift:352:17:352:25 | call to source2() :  | string.swift:390:13:390:13 | arrayString2 | result |
| string.swift:456:13:456:78 | ...! | string.swift:436:28:436:36 | call to source4() :  | string.swift:456:13:456:78 | ...! | result |
| string.swift:459:13:459:47 | call to String.init(cString:) | string.swift:436:28:436:36 | call to source4() :  | string.swift:459:13:459:47 | call to String.init(cString:) | result |
| string.swift:512:13:512:47 | call to String.init(cString:) | string.swift:492:37:492:45 | call to source5() :  | string.swift:512:13:512:47 | call to String.init(cString:) | result |
| string.swift:542:13:542:21 | call to source7() | string.swift:542:13:542:21 | call to source7() | string.swift:542:13:542:21 | call to source7() | result |
| string.swift:545:13:545:13 | sub1 | string.swift:540:17:540:25 | call to source2() :  | string.swift:545:13:545:13 | sub1 | result |
| string.swift:546:13:546:24 | call to String.init(_:) | string.swift:540:17:540:25 | call to source2() :  | string.swift:546:13:546:24 | call to String.init(_:) | result |
| string.swift:549:13:549:13 | sub2 | string.swift:540:17:540:25 | call to source2() :  | string.swift:549:13:549:13 | sub2 | result |
| string.swift:550:13:550:24 | call to String.init(_:) | string.swift:540:17:540:25 | call to source2() :  | string.swift:550:13:550:24 | call to String.init(_:) | result |
| string.swift:553:13:553:13 | sub3 | string.swift:540:17:540:25 | call to source2() :  | string.swift:553:13:553:13 | sub3 | result |
| string.swift:554:13:554:24 | call to String.init(_:) | string.swift:540:17:540:25 | call to source2() :  | string.swift:554:13:554:24 | call to String.init(_:) | result |
| string.swift:557:13:557:13 | sub4 | string.swift:540:17:540:25 | call to source2() :  | string.swift:557:13:557:13 | sub4 | result |
| string.swift:558:13:558:24 | call to String.init(_:) | string.swift:540:17:540:25 | call to source2() :  | string.swift:558:13:558:24 | call to String.init(_:) | result |
| string.swift:561:13:561:13 | sub5 | string.swift:540:17:540:25 | call to source2() :  | string.swift:561:13:561:13 | sub5 | result |
| string.swift:562:13:562:24 | call to String.init(_:) | string.swift:540:17:540:25 | call to source2() :  | string.swift:562:13:562:24 | call to String.init(_:) | result |
| string.swift:565:13:565:13 | sub6 | string.swift:540:17:540:25 | call to source2() :  | string.swift:565:13:565:13 | sub6 | result |
| string.swift:566:13:566:24 | call to String.init(_:) | string.swift:540:17:540:25 | call to source2() :  | string.swift:566:13:566:24 | call to String.init(_:) | result |
| string.swift:622:13:622:28 | call to String.init(_:) | string.swift:622:20:622:27 | call to source() :  | string.swift:622:13:622:28 | call to String.init(_:) | result |
| string.swift:626:13:626:40 | call to String.init(describing:) | string.swift:626:32:626:39 | call to source() :  | string.swift:626:13:626:40 | call to String.init(describing:) | result |
=======
| string.swift:139:13:139:13 | "..." | string.swift:137:11:137:18 | call to source() :  | string.swift:139:13:139:13 | "..." | result |
| string.swift:141:13:141:13 | "..." | string.swift:137:11:137:18 | call to source() :  | string.swift:141:13:141:13 | "..." | result |
| string.swift:143:13:143:13 | "..." | string.swift:137:11:137:18 | call to source() :  | string.swift:143:13:143:13 | "..." | result |
| string.swift:149:13:149:13 | "..." | string.swift:137:11:137:18 | call to source() :  | string.swift:149:13:149:13 | "..." | result |
| string.swift:151:13:151:13 | "..." | string.swift:137:11:137:18 | call to source() :  | string.swift:151:13:151:13 | "..." | result |
| string.swift:164:13:164:13 | tainted | string.swift:161:17:161:25 | call to source2() :  | string.swift:164:13:164:13 | tainted | result |
| string.swift:167:13:167:21 | ... .+(_:_:) ... | string.swift:161:17:161:25 | call to source2() :  | string.swift:167:13:167:21 | ... .+(_:_:) ... | result |
| string.swift:168:13:168:23 | ... .+(_:_:) ... | string.swift:161:17:161:25 | call to source2() :  | string.swift:168:13:168:23 | ... .+(_:_:) ... | result |
| string.swift:169:13:169:23 | ... .+(_:_:) ... | string.swift:161:17:161:25 | call to source2() :  | string.swift:169:13:169:23 | ... .+(_:_:) ... | result |
| string.swift:172:13:172:29 | ... .+(_:_:) ... | string.swift:161:17:161:25 | call to source2() :  | string.swift:172:13:172:29 | ... .+(_:_:) ... | result |
| string.swift:175:13:175:36 | call to appending(_:) | string.swift:161:17:161:25 | call to source2() :  | string.swift:175:13:175:36 | call to appending(_:) | result |
| string.swift:176:13:176:36 | call to appending(_:) | string.swift:161:17:161:25 | call to source2() :  | string.swift:176:13:176:36 | call to appending(_:) | result |
| string.swift:177:13:177:38 | call to appending(_:) | string.swift:161:17:161:25 | call to source2() :  | string.swift:177:13:177:38 | call to appending(_:) | result |
| string.swift:191:13:191:13 | str2 | string.swift:190:15:190:23 | call to source2() :  | string.swift:191:13:191:13 | str2 | result |
| string.swift:198:13:198:13 | str3 | string.swift:197:27:197:35 | call to source2() :  | string.swift:198:13:198:13 | str3 | result |
| string.swift:205:13:205:13 | str4 | string.swift:204:14:204:22 | call to source2() :  | string.swift:205:13:205:13 | str4 | result |
| string.swift:212:13:212:13 | str5 | string.swift:211:27:211:35 | call to source2() :  | string.swift:212:13:212:13 | str5 | result |
| string.swift:221:13:221:27 | call to String.init(_:) | string.swift:217:17:217:25 | call to source2() :  | string.swift:221:13:221:27 | call to String.init(_:) | result |
| string.swift:222:13:222:30 | call to String.init(_:) | string.swift:218:20:218:27 | call to source() :  | string.swift:222:13:222:30 | call to String.init(_:) | result |
| string.swift:224:13:224:44 | call to String.init(format:_:) | string.swift:217:17:217:25 | call to source2() :  | string.swift:224:13:224:44 | call to String.init(format:_:) | result |
| string.swift:225:13:225:50 | call to String.init(format:arguments:) | string.swift:217:17:217:25 | call to source2() :  | string.swift:225:13:225:50 | call to String.init(format:arguments:) | result |
| string.swift:226:13:226:57 | call to String.init(format:locale:_:) | string.swift:217:17:217:25 | call to source2() :  | string.swift:226:13:226:57 | call to String.init(format:locale:_:) | result |
| string.swift:227:13:227:63 | call to String.init(format:locale:arguments:) | string.swift:217:17:217:25 | call to source2() :  | string.swift:227:13:227:63 | call to String.init(format:locale:arguments:) | result |
| string.swift:228:13:228:62 | call to localizedStringWithFormat(_:_:) | string.swift:217:17:217:25 | call to source2() :  | string.swift:228:13:228:62 | call to localizedStringWithFormat(_:_:) | result |
| string.swift:233:13:233:48 | call to String.init(repeating:count:) | string.swift:217:17:217:25 | call to source2() :  | string.swift:233:13:233:48 | call to String.init(repeating:count:) | result |
| string.swift:235:13:235:33 | call to dropFirst(_:) | string.swift:217:17:217:25 | call to source2() :  | string.swift:235:13:235:33 | call to dropFirst(_:) | result |
| string.swift:236:13:236:32 | call to dropLast(_:) | string.swift:217:17:217:25 | call to source2() :  | string.swift:236:13:236:32 | call to dropLast(_:) | result |
| string.swift:237:13:237:55 | call to substring(from:) | string.swift:217:17:217:25 | call to source2() :  | string.swift:237:13:237:55 | call to substring(from:) | result |
| string.swift:239:13:239:32 | call to lowercased() | string.swift:217:17:217:25 | call to source2() :  | string.swift:239:13:239:32 | call to lowercased() | result |
| string.swift:240:13:240:32 | call to uppercased() | string.swift:217:17:217:25 | call to source2() :  | string.swift:240:13:240:32 | call to uppercased() | result |
| string.swift:241:13:241:41 | call to lowercased(with:) | string.swift:217:17:217:25 | call to source2() :  | string.swift:241:13:241:41 | call to lowercased(with:) | result |
| string.swift:242:13:242:41 | call to uppercased(with:) | string.swift:217:17:217:25 | call to source2() :  | string.swift:242:13:242:41 | call to uppercased(with:) | result |
| string.swift:243:13:243:42 | call to capitalized(with:) | string.swift:217:17:217:25 | call to source2() :  | string.swift:243:13:243:42 | call to capitalized(with:) | result |
| string.swift:244:13:244:30 | call to reversed() | string.swift:217:17:217:25 | call to source2() :  | string.swift:244:13:244:30 | call to reversed() | result |
| string.swift:246:13:246:41 | call to split(separator:maxSplits:omittingEmptySubsequences:) | string.swift:217:17:217:25 | call to source2() :  | string.swift:246:13:246:41 | call to split(separator:maxSplits:omittingEmptySubsequences:) | result |
| string.swift:247:13:249:4 | call to split(maxSplits:omittingEmptySubsequences:whereSeparator:) | string.swift:217:17:217:25 | call to source2() :  | string.swift:247:13:249:4 | call to split(maxSplits:omittingEmptySubsequences:whereSeparator:) | result |
| string.swift:250:13:250:68 | call to trimmingCharacters(in:) | string.swift:217:17:217:25 | call to source2() :  | string.swift:250:13:250:68 | call to trimmingCharacters(in:) | result |
| string.swift:251:13:251:70 | call to padding(toLength:withPad:startingAt:) | string.swift:217:17:217:25 | call to source2() :  | string.swift:251:13:251:70 | call to padding(toLength:withPad:startingAt:) | result |
| string.swift:252:13:252:69 | call to components(separatedBy:) | string.swift:217:17:217:25 | call to source2() :  | string.swift:252:13:252:69 | call to components(separatedBy:) | result |
| string.swift:253:13:253:72 | ...[...] | string.swift:217:17:217:25 | call to source2() :  | string.swift:253:13:253:72 | ...[...] | result |
| string.swift:254:13:254:40 | call to folding(options:locale:) | string.swift:217:17:217:25 | call to source2() :  | string.swift:254:13:254:40 | call to folding(options:locale:) | result |
| string.swift:255:13:255:55 | call to propertyListFromStringsFileFormat() | string.swift:217:17:217:25 | call to source2() :  | string.swift:255:13:255:55 | call to propertyListFromStringsFileFormat() | result |
| string.swift:256:13:256:63 | ...! | string.swift:217:17:217:25 | call to source2() :  | string.swift:256:13:256:63 | ...! | result |
| string.swift:275:13:275:21 | .description | string.swift:217:17:217:25 | call to source2() :  | string.swift:275:13:275:21 | .description | result |
| string.swift:277:13:277:21 | .debugDescription | string.swift:217:17:217:25 | call to source2() :  | string.swift:277:13:277:21 | .debugDescription | result |
| string.swift:279:13:279:21 | .utf8 | string.swift:217:17:217:25 | call to source2() :  | string.swift:279:13:279:21 | .utf8 | result |
| string.swift:281:13:281:21 | .utf16 | string.swift:217:17:217:25 | call to source2() :  | string.swift:281:13:281:21 | .utf16 | result |
| string.swift:283:13:283:21 | .unicodeScalars | string.swift:217:17:217:25 | call to source2() :  | string.swift:283:13:283:21 | .unicodeScalars | result |
| string.swift:285:13:285:21 | .utf8CString | string.swift:217:17:217:25 | call to source2() :  | string.swift:285:13:285:21 | .utf8CString | result |
| string.swift:287:13:287:21 | .lazy | string.swift:217:17:217:25 | call to source2() :  | string.swift:287:13:287:21 | .lazy | result |
| string.swift:289:13:289:21 | .capitalized | string.swift:217:17:217:25 | call to source2() :  | string.swift:289:13:289:21 | .capitalized | result |
| string.swift:291:13:291:21 | .localizedCapitalized | string.swift:217:17:217:25 | call to source2() :  | string.swift:291:13:291:21 | .localizedCapitalized | result |
| string.swift:293:13:293:21 | .localizedLowercase | string.swift:217:17:217:25 | call to source2() :  | string.swift:293:13:293:21 | .localizedLowercase | result |
| string.swift:295:13:295:21 | .localizedUppercase | string.swift:217:17:217:25 | call to source2() :  | string.swift:295:13:295:21 | .localizedUppercase | result |
| string.swift:297:13:297:21 | .decomposedStringWithCanonicalMapping | string.swift:217:17:217:25 | call to source2() :  | string.swift:297:13:297:21 | .decomposedStringWithCanonicalMapping | result |
| string.swift:299:13:299:21 | .precomposedStringWithCompatibilityMapping | string.swift:217:17:217:25 | call to source2() :  | string.swift:299:13:299:21 | .precomposedStringWithCompatibilityMapping | result |
| string.swift:301:13:301:44 | ...! | string.swift:217:17:217:25 | call to source2() :  | string.swift:301:13:301:44 | ...! | result |
| string.swift:304:13:304:60 | call to replacingOccurrences(of:with:options:range:) | string.swift:217:17:217:25 | call to source2() :  | string.swift:304:13:304:60 | call to replacingOccurrences(of:with:options:range:) | result |
| string.swift:305:13:305:64 | call to replacingOccurrences(of:with:options:range:) | string.swift:305:55:305:63 | call to source2() :  | string.swift:305:13:305:64 | call to replacingOccurrences(of:with:options:range:) | result |
| string.swift:310:13:310:13 | str1 | string.swift:309:14:309:22 | call to source2() :  | string.swift:310:13:310:13 | str1 | result |
| string.swift:311:13:311:44 | call to remove(at:) | string.swift:309:14:309:22 | call to source2() :  | string.swift:311:13:311:44 | call to remove(at:) | result |
| string.swift:312:13:312:13 | str1 | string.swift:309:14:309:22 | call to source2() :  | string.swift:312:13:312:13 | str1 | result |
| string.swift:315:13:315:13 | str2 | string.swift:314:14:314:22 | call to source2() :  | string.swift:315:13:315:13 | str2 | result |
| string.swift:317:13:317:13 | str2 | string.swift:314:14:314:22 | call to source2() :  | string.swift:317:13:317:13 | str2 | result |
| string.swift:320:13:320:13 | str3 | string.swift:319:14:319:22 | call to source2() :  | string.swift:320:13:320:13 | str3 | result |
| string.swift:322:13:322:13 | str3 | string.swift:319:14:319:22 | call to source2() :  | string.swift:322:13:322:13 | str3 | result |
| string.swift:325:13:325:13 | str4 | string.swift:324:14:324:22 | call to source2() :  | string.swift:325:13:325:13 | str4 | result |
| string.swift:326:13:326:30 | call to removeFirst() | string.swift:324:14:324:22 | call to source2() :  | string.swift:326:13:326:30 | call to removeFirst() | result |
| string.swift:327:13:327:13 | str4 | string.swift:324:14:324:22 | call to source2() :  | string.swift:327:13:327:13 | str4 | result |
| string.swift:329:13:329:13 | str4 | string.swift:324:14:324:22 | call to source2() :  | string.swift:329:13:329:13 | str4 | result |
| string.swift:330:13:330:29 | call to removeLast() | string.swift:324:14:324:22 | call to source2() :  | string.swift:330:13:330:29 | call to removeLast() | result |
| string.swift:331:13:331:13 | str4 | string.swift:324:14:324:22 | call to source2() :  | string.swift:331:13:331:13 | str4 | result |
| string.swift:333:13:333:13 | str4 | string.swift:324:14:324:22 | call to source2() :  | string.swift:333:13:333:13 | str4 | result |
| string.swift:336:13:336:13 | str5 | string.swift:335:14:335:22 | call to source2() :  | string.swift:336:13:336:13 | str5 | result |
| string.swift:338:13:338:13 | str5 | string.swift:335:14:335:22 | call to source2() :  | string.swift:338:13:338:13 | str5 | result |
| string.swift:341:13:341:13 | str6 | string.swift:340:14:340:22 | call to source2() :  | string.swift:341:13:341:13 | str6 | result |
| string.swift:343:13:343:13 | str6 | string.swift:340:14:340:22 | call to source2() :  | string.swift:343:13:343:13 | str6 | result |
| string.swift:348:13:348:13 | str7 | string.swift:347:62:347:70 | call to source2() :  | string.swift:348:13:348:13 | str7 | result |
| string.swift:358:12:358:25 | ...! | string.swift:355:36:355:44 | call to source3() :  | string.swift:358:12:358:25 | ...! | result |
| string.swift:361:13:361:54 | call to String.init(decoding:as:) | string.swift:361:30:361:38 | call to source3() :  | string.swift:361:13:361:54 | call to String.init(decoding:as:) | result |
| string.swift:404:13:404:13 | arrayString2 | string.swift:366:17:366:25 | call to source2() :  | string.swift:404:13:404:13 | arrayString2 | result |
| string.swift:470:13:470:78 | ...! | string.swift:450:28:450:36 | call to source4() :  | string.swift:470:13:470:78 | ...! | result |
| string.swift:473:13:473:47 | call to String.init(cString:) | string.swift:450:28:450:36 | call to source4() :  | string.swift:473:13:473:47 | call to String.init(cString:) | result |
| string.swift:526:13:526:47 | call to String.init(cString:) | string.swift:506:37:506:45 | call to source5() :  | string.swift:526:13:526:47 | call to String.init(cString:) | result |
| string.swift:556:13:556:21 | call to source7() | string.swift:556:13:556:21 | call to source7() | string.swift:556:13:556:21 | call to source7() | result |
| string.swift:559:13:559:13 | sub1 | string.swift:554:17:554:25 | call to source2() :  | string.swift:559:13:559:13 | sub1 | result |
| string.swift:560:13:560:24 | call to String.init(_:) | string.swift:554:17:554:25 | call to source2() :  | string.swift:560:13:560:24 | call to String.init(_:) | result |
| string.swift:563:13:563:13 | sub2 | string.swift:554:17:554:25 | call to source2() :  | string.swift:563:13:563:13 | sub2 | result |
| string.swift:564:13:564:24 | call to String.init(_:) | string.swift:554:17:554:25 | call to source2() :  | string.swift:564:13:564:24 | call to String.init(_:) | result |
| string.swift:567:13:567:13 | sub3 | string.swift:554:17:554:25 | call to source2() :  | string.swift:567:13:567:13 | sub3 | result |
| string.swift:568:13:568:24 | call to String.init(_:) | string.swift:554:17:554:25 | call to source2() :  | string.swift:568:13:568:24 | call to String.init(_:) | result |
| string.swift:571:13:571:13 | sub4 | string.swift:554:17:554:25 | call to source2() :  | string.swift:571:13:571:13 | sub4 | result |
| string.swift:572:13:572:24 | call to String.init(_:) | string.swift:554:17:554:25 | call to source2() :  | string.swift:572:13:572:24 | call to String.init(_:) | result |
| string.swift:575:13:575:13 | sub5 | string.swift:554:17:554:25 | call to source2() :  | string.swift:575:13:575:13 | sub5 | result |
| string.swift:576:13:576:24 | call to String.init(_:) | string.swift:554:17:554:25 | call to source2() :  | string.swift:576:13:576:24 | call to String.init(_:) | result |
| string.swift:579:13:579:13 | sub6 | string.swift:554:17:554:25 | call to source2() :  | string.swift:579:13:579:13 | sub6 | result |
| string.swift:580:13:580:24 | call to String.init(_:) | string.swift:554:17:554:25 | call to source2() :  | string.swift:580:13:580:24 | call to String.init(_:) | result |
| string.swift:636:13:636:28 | call to String.init(_:) | string.swift:636:20:636:27 | call to source() :  | string.swift:636:13:636:28 | call to String.init(_:) | result |
| string.swift:640:13:640:40 | call to String.init(describing:) | string.swift:640:32:640:39 | call to source() :  | string.swift:640:13:640:40 | call to String.init(describing:) | result |
>>>>>>> 4356d359
| subscript.swift:13:15:13:25 | ...[...] | subscript.swift:13:15:13:22 | call to source() :  | subscript.swift:13:15:13:25 | ...[...] | result |
| subscript.swift:14:15:14:26 | ...[...] | subscript.swift:14:15:14:23 | call to source2() :  | subscript.swift:14:15:14:26 | ...[...] | result |
| try.swift:9:13:9:24 | try ... | try.swift:9:17:9:24 | call to source() :  | try.swift:9:13:9:24 | try ... | result |
| try.swift:15:12:15:24 | try! ... | try.swift:15:17:15:24 | call to source() :  | try.swift:15:12:15:24 | try! ... | result |
| try.swift:18:12:18:27 | ...! | try.swift:18:18:18:25 | call to source() :  | try.swift:18:12:18:27 | ...! | result |
| ui.swift:55:10:55:18 | .url | ui.swift:51:19:51:26 | call to source() :  | ui.swift:55:10:55:18 | .url | result |
| ui.swift:64:10:64:18 | .userActivities | ui.swift:61:19:61:26 | call to source() :  | ui.swift:64:10:64:18 | .userActivities | result |
| ui.swift:68:10:68:18 | .urlContexts | ui.swift:61:19:61:26 | call to source() :  | ui.swift:68:10:68:18 | .urlContexts | result |
| url.swift:96:12:96:12 | urlTainted | url.swift:91:16:91:23 | call to source() :  | url.swift:96:12:96:12 | urlTainted | result |
| url.swift:98:12:98:23 | .absoluteURL | url.swift:91:16:91:23 | call to source() :  | url.swift:98:12:98:23 | .absoluteURL | result |
| url.swift:99:12:99:23 | .baseURL | url.swift:91:16:91:23 | call to source() :  | url.swift:99:12:99:23 | .baseURL | result |
| url.swift:100:15:100:34 | ...! | url.swift:91:16:91:23 | call to source() :  | url.swift:100:15:100:34 | ...! | result |
| url.swift:101:15:101:30 | ...! | url.swift:91:16:91:23 | call to source() :  | url.swift:101:15:101:30 | ...! | result |
| url.swift:102:15:102:26 | .lastPathComponent | url.swift:91:16:91:23 | call to source() :  | url.swift:102:15:102:26 | .lastPathComponent | result |
| url.swift:103:15:103:26 | .path | url.swift:91:16:91:23 | call to source() :  | url.swift:103:15:103:26 | .path | result |
| url.swift:104:15:104:42 | ...[...] | url.swift:91:16:91:23 | call to source() :  | url.swift:104:15:104:42 | ...[...] | result |
| url.swift:105:15:105:26 | .pathExtension | url.swift:91:16:91:23 | call to source() :  | url.swift:105:15:105:26 | .pathExtension | result |
| url.swift:106:12:106:27 | ...! | url.swift:91:16:91:23 | call to source() :  | url.swift:106:12:106:27 | ...! | result |
| url.swift:107:15:107:31 | ...! | url.swift:91:16:91:23 | call to source() :  | url.swift:107:15:107:31 | ...! | result |
| url.swift:108:15:108:26 | .relativePath | url.swift:91:16:91:23 | call to source() :  | url.swift:108:15:108:26 | .relativePath | result |
| url.swift:109:15:109:26 | .relativeString | url.swift:91:16:91:23 | call to source() :  | url.swift:109:15:109:26 | .relativeString | result |
| url.swift:110:15:110:32 | ...! | url.swift:91:16:91:23 | call to source() :  | url.swift:110:15:110:32 | ...! | result |
| url.swift:111:12:111:23 | .standardized | url.swift:91:16:91:23 | call to source() :  | url.swift:111:12:111:23 | .standardized | result |
| url.swift:112:12:112:23 | .standardizedFileURL | url.swift:91:16:91:23 | call to source() :  | url.swift:112:12:112:23 | .standardizedFileURL | result |
| url.swift:113:15:113:30 | ...! | url.swift:91:16:91:23 | call to source() :  | url.swift:113:15:113:30 | ...! | result |
| url.swift:114:15:114:34 | ...! | url.swift:91:16:91:23 | call to source() :  | url.swift:114:15:114:34 | ...! | result |
| url.swift:117:12:117:49 | ...! | url.swift:91:16:91:23 | call to source() :  | url.swift:117:12:117:49 | ...! | result |
| url.swift:120:12:120:56 | .absoluteURL | url.swift:91:16:91:23 | call to source() :  | url.swift:120:12:120:56 | .absoluteURL | result |
| url.swift:121:12:121:56 | .baseURL | url.swift:91:16:91:23 | call to source() :  | url.swift:121:12:121:56 | .baseURL | result |
| url.swift:122:15:122:67 | ...! | url.swift:91:16:91:23 | call to source() :  | url.swift:122:15:122:67 | ...! | result |
| url.swift:123:15:123:63 | ...! | url.swift:91:16:91:23 | call to source() :  | url.swift:123:15:123:63 | ...! | result |
| url.swift:124:15:124:59 | .lastPathComponent | url.swift:91:16:91:23 | call to source() :  | url.swift:124:15:124:59 | .lastPathComponent | result |
| url.swift:125:15:125:59 | .path | url.swift:91:16:91:23 | call to source() :  | url.swift:125:15:125:59 | .path | result |
| url.swift:126:15:126:75 | ...[...] | url.swift:91:16:91:23 | call to source() :  | url.swift:126:15:126:75 | ...[...] | result |
| url.swift:127:15:127:59 | .pathExtension | url.swift:91:16:91:23 | call to source() :  | url.swift:127:15:127:59 | .pathExtension | result |
| url.swift:128:12:128:60 | ...! | url.swift:91:16:91:23 | call to source() :  | url.swift:128:12:128:60 | ...! | result |
| url.swift:129:15:129:64 | ...! | url.swift:91:16:91:23 | call to source() :  | url.swift:129:15:129:64 | ...! | result |
| url.swift:130:15:130:59 | .relativePath | url.swift:91:16:91:23 | call to source() :  | url.swift:130:15:130:59 | .relativePath | result |
| url.swift:131:15:131:59 | .relativeString | url.swift:91:16:91:23 | call to source() :  | url.swift:131:15:131:59 | .relativeString | result |
| url.swift:132:15:132:65 | ...! | url.swift:91:16:91:23 | call to source() :  | url.swift:132:15:132:65 | ...! | result |
| url.swift:133:12:133:56 | .standardized | url.swift:91:16:91:23 | call to source() :  | url.swift:133:12:133:56 | .standardized | result |
| url.swift:134:12:134:56 | .standardizedFileURL | url.swift:91:16:91:23 | call to source() :  | url.swift:134:12:134:56 | .standardizedFileURL | result |
| url.swift:135:15:135:63 | ...! | url.swift:91:16:91:23 | call to source() :  | url.swift:135:15:135:63 | ...! | result |
| url.swift:136:15:136:67 | ...! | url.swift:91:16:91:23 | call to source() :  | url.swift:136:15:136:67 | ...! | result |
| url.swift:143:13:143:13 | y | url.swift:91:16:91:23 | call to source() :  | url.swift:143:13:143:13 | y | result |
| url.swift:152:12:152:12 | ...! | url.swift:91:16:91:23 | call to source() :  | url.swift:152:12:152:12 | ...! | result |
| url.swift:155:15:155:19 | ...! | url.swift:91:16:91:23 | call to source() :  | url.swift:155:15:155:19 | ...! | result |
| url.swift:164:12:164:12 | tainted | url.swift:161:16:161:23 | call to source() :  | url.swift:164:12:164:12 | tainted | result |
| url.swift:170:12:170:20 | .url | url.swift:161:16:161:23 | call to source() :  | url.swift:170:12:170:20 | .url | result |
| url.swift:172:12:172:20 | .httpBody | url.swift:161:16:161:23 | call to source() :  | url.swift:172:12:172:20 | .httpBody | result |
| url.swift:174:12:174:20 | .httpBodyStream | url.swift:161:16:161:23 | call to source() :  | url.swift:174:12:174:20 | .httpBodyStream | result |
| url.swift:176:12:176:20 | .mainDocument | url.swift:161:16:161:23 | call to source() :  | url.swift:176:12:176:20 | .mainDocument | result |
| url.swift:178:12:178:20 | .allHTTPHeaderFields | url.swift:161:16:161:23 | call to source() :  | url.swift:178:12:178:20 | .allHTTPHeaderFields | result |
| webview.swift:83:10:83:41 | .body | webview.swift:83:11:83:18 | call to source() :  | webview.swift:83:10:83:41 | .body | result |
| webview.swift:90:10:90:26 | call to toObject() | webview.swift:87:13:87:20 | call to source() :  | webview.swift:90:10:90:26 | call to toObject() | result |
| webview.swift:91:10:91:41 | call to toObjectOf(_:) | webview.swift:87:13:87:20 | call to source() :  | webview.swift:91:10:91:41 | call to toObjectOf(_:) | result |
| webview.swift:92:10:92:24 | call to toBool() | webview.swift:87:13:87:20 | call to source() :  | webview.swift:92:10:92:24 | call to toBool() | result |
| webview.swift:93:10:93:26 | call to toDouble() | webview.swift:87:13:87:20 | call to source() :  | webview.swift:93:10:93:26 | call to toDouble() | result |
| webview.swift:94:10:94:25 | call to toInt32() | webview.swift:87:13:87:20 | call to source() :  | webview.swift:94:10:94:25 | call to toInt32() | result |
| webview.swift:95:10:95:26 | call to toUInt32() | webview.swift:87:13:87:20 | call to source() :  | webview.swift:95:10:95:26 | call to toUInt32() | result |
| webview.swift:96:10:96:26 | call to toNumber() | webview.swift:87:13:87:20 | call to source() :  | webview.swift:96:10:96:26 | call to toNumber() | result |
| webview.swift:97:10:97:26 | call to toString() | webview.swift:87:13:87:20 | call to source() :  | webview.swift:97:10:97:26 | call to toString() | result |
| webview.swift:98:10:98:24 | call to toDate() | webview.swift:87:13:87:20 | call to source() :  | webview.swift:98:10:98:24 | call to toDate() | result |
| webview.swift:99:10:99:25 | call to toArray() | webview.swift:87:13:87:20 | call to source() :  | webview.swift:99:10:99:25 | call to toArray() | result |
| webview.swift:100:10:100:30 | call to toDictionary() | webview.swift:87:13:87:20 | call to source() :  | webview.swift:100:10:100:30 | call to toDictionary() | result |
| webview.swift:101:10:101:25 | call to toPoint() | webview.swift:87:13:87:20 | call to source() :  | webview.swift:101:10:101:25 | call to toPoint() | result |
| webview.swift:102:10:102:25 | call to toRange() | webview.swift:87:13:87:20 | call to source() :  | webview.swift:102:10:102:25 | call to toRange() | result |
| webview.swift:103:10:103:24 | call to toRect() | webview.swift:87:13:87:20 | call to source() :  | webview.swift:103:10:103:24 | call to toRect() | result |
| webview.swift:104:10:104:24 | call to toSize() | webview.swift:87:13:87:20 | call to source() :  | webview.swift:104:10:104:24 | call to toSize() | result |
| webview.swift:105:10:105:26 | call to atIndex(_:) | webview.swift:87:13:87:20 | call to source() :  | webview.swift:105:10:105:26 | call to atIndex(_:) | result |
| webview.swift:106:10:106:31 | call to forProperty(_:) | webview.swift:87:13:87:20 | call to source() :  | webview.swift:106:10:106:31 | call to forProperty(_:) | result |
| webview.swift:109:10:109:47 | call to JSValue.init(object:in:) | webview.swift:87:13:87:20 | call to source() :  | webview.swift:109:10:109:47 | call to JSValue.init(object:in:) | result |
| webview.swift:110:10:110:47 | call to JSValue.init(bool:in:) | webview.swift:87:13:87:20 | call to source() :  | webview.swift:110:10:110:47 | call to JSValue.init(bool:in:) | result |
| webview.swift:111:10:111:51 | call to JSValue.init(double:in:) | webview.swift:87:13:87:20 | call to source() :  | webview.swift:111:10:111:51 | call to JSValue.init(double:in:) | result |
| webview.swift:112:10:112:49 | call to JSValue.init(int32:in:) | webview.swift:87:13:87:20 | call to source() :  | webview.swift:112:10:112:49 | call to JSValue.init(int32:in:) | result |
| webview.swift:113:10:113:51 | call to JSValue.init(uInt32:in:) | webview.swift:87:13:87:20 | call to source() :  | webview.swift:113:10:113:51 | call to JSValue.init(uInt32:in:) | result |
| webview.swift:114:10:114:51 | call to JSValue.init(point:in:) | webview.swift:87:13:87:20 | call to source() :  | webview.swift:114:10:114:51 | call to JSValue.init(point:in:) | result |
| webview.swift:115:10:115:51 | call to JSValue.init(range:in:) | webview.swift:87:13:87:20 | call to source() :  | webview.swift:115:10:115:51 | call to JSValue.init(range:in:) | result |
| webview.swift:116:10:116:49 | call to JSValue.init(rect:in:) | webview.swift:87:13:87:20 | call to source() :  | webview.swift:116:10:116:49 | call to JSValue.init(rect:in:) | result |
| webview.swift:117:10:117:49 | call to JSValue.init(size:in:) | webview.swift:87:13:87:20 | call to source() :  | webview.swift:117:10:117:49 | call to JSValue.init(size:in:) | result |
| webview.swift:121:10:121:10 | v1 | webview.swift:87:13:87:20 | call to source() :  | webview.swift:121:10:121:10 | v1 | result |
| webview.swift:125:10:125:10 | v2 | webview.swift:87:13:87:20 | call to source() :  | webview.swift:125:10:125:10 | v2 | result |
| webview.swift:129:10:129:10 | v3 | webview.swift:87:13:87:20 | call to source() :  | webview.swift:129:10:129:10 | v3 | result |
| webview.swift:139:10:139:10 | b | webview.swift:138:34:138:41 | call to source() :  | webview.swift:139:10:139:10 | b | result |
| webview.swift:140:10:140:12 | .source | webview.swift:138:34:138:41 | call to source() :  | webview.swift:140:10:140:12 | .source | result |
| webview.swift:144:10:144:10 | c | webview.swift:143:34:143:41 | call to source() :  | webview.swift:144:10:144:10 | c | result |
| webview.swift:145:10:145:12 | .source | webview.swift:143:34:143:41 | call to source() :  | webview.swift:145:10:145:12 | .source | result |
| webview.swift:150:10:150:14 | .request | webview.swift:149:15:149:22 | call to source() :  | webview.swift:150:10:150:14 | .request | result |<|MERGE_RESOLUTION|>--- conflicted
+++ resolved
@@ -1579,11 +1579,10 @@
 | file://:0:0:0:0 | [summary] to write: return (return) in remove(at:) :  | semmle.label | [summary] to write: return (return) in remove(at:) :  |
 | file://:0:0:0:0 | [summary] to write: return (return) in removeFirst() :  | semmle.label | [summary] to write: return (return) in removeFirst() :  |
 | file://:0:0:0:0 | [summary] to write: return (return) in removeLast() :  | semmle.label | [summary] to write: return (return) in removeLast() :  |
-<<<<<<< HEAD
 | file://:0:0:0:0 | [summary] to write: return (return) in replacingOccurrences(of:with:) :  | semmle.label | [summary] to write: return (return) in replacingOccurrences(of:with:) :  |
 | file://:0:0:0:0 | [summary] to write: return (return) in replacingOccurrences(of:with:) :  | semmle.label | [summary] to write: return (return) in replacingOccurrences(of:with:) :  |
-=======
->>>>>>> 4356d359
+| file://:0:0:0:0 | [summary] to write: return (return) in replacingOccurrences(of:with:options:range:) :  | semmle.label | [summary] to write: return (return) in replacingOccurrences(of:with:options:range:) :  |
+| file://:0:0:0:0 | [summary] to write: return (return) in replacingOccurrences(of:with:options:range:) :  | semmle.label | [summary] to write: return (return) in replacingOccurrences(of:with:options:range:) :  |
 | file://:0:0:0:0 | [summary] to write: return (return) in replacingOccurrences(of:with:options:range:) :  | semmle.label | [summary] to write: return (return) in replacingOccurrences(of:with:options:range:) :  |
 | file://:0:0:0:0 | [summary] to write: return (return) in replacingOccurrences(of:with:options:range:) :  | semmle.label | [summary] to write: return (return) in replacingOccurrences(of:with:options:range:) :  |
 | file://:0:0:0:0 | [summary] to write: return (return) in reversed() :  | semmle.label | [summary] to write: return (return) in reversed() :  |
@@ -2627,7 +2626,6 @@
 | nsmutabledata.swift:40:66:40:73 | call to source() :  | nsmutabledata.swift:17:5:17:121 | [summary param] 1 in replaceBytes(in:withBytes:length:) :  | file://:0:0:0:0 | [summary] to write: argument this in replaceBytes(in:withBytes:length:) :  | nsmutabledata.swift:40:5:40:5 | [post] nsMutableDataTainted4 :  |
 | nsmutabledata.swift:44:35:44:42 | call to source() :  | nsmutabledata.swift:18:5:18:33 | [summary param] 0 in setData(_:) :  | file://:0:0:0:0 | [summary] to write: argument this in setData(_:) :  | nsmutabledata.swift:44:5:44:5 | [post] nsMutableDataTainted5 :  |
 | nsmutabledata.swift:49:15:49:15 | nsMutableDataTainted6 :  | nsmutabledata.swift:13:9:13:9 | self :  | file://:0:0:0:0 | .mutableBytes :  | nsmutabledata.swift:49:15:49:37 | .mutableBytes |
-<<<<<<< HEAD
 | nsstring.swift:194:34:194:54 | call to sourceUnicharString() :  | nsstring.swift:31:3:31:58 | [summary param] 0 in NSString.init(characters:length:) :  | file://:0:0:0:0 | [summary] to write: return (return) in NSString.init(characters:length:) :  | nsstring.swift:194:13:194:68 | call to NSString.init(characters:length:) |
 | nsstring.swift:195:40:195:67 | call to sourceMutableUnicharString() :  | nsstring.swift:32:3:32:113 | [summary param] 0 in NSString.init(charactersNoCopy:length:freeWhenDone:) :  | file://:0:0:0:0 | [summary] to write: return (return) in NSString.init(charactersNoCopy:length:freeWhenDone:) :  | nsstring.swift:195:13:195:102 | call to NSString.init(charactersNoCopy:length:freeWhenDone:) |
 | nsstring.swift:196:30:196:43 | call to sourceString() :  | nsstring.swift:33:3:33:33 | [summary param] 0 in NSString.init(string:) :  | file://:0:0:0:0 | [summary] to write: return (return) in NSString.init(string:) :  | nsstring.swift:196:13:196:44 | call to NSString.init(string:) |
@@ -2719,64 +2717,6 @@
 | nsstring.swift:411:43:411:56 | call to sourceString() :  | nsstring.swift:135:3:135:157 | [summary param] 1 in replaceOccurrences(of:with:options:range:) :  | file://:0:0:0:0 | [summary] to write: argument this in replaceOccurrences(of:with:options:range:) :  | nsstring.swift:411:3:411:3 | [post] str33 :  |
 | nsstring.swift:416:19:416:32 | call to sourceString() :  | nsstring.swift:136:3:136:38 | [summary param] 0 in setString(_:) :  | file://:0:0:0:0 | [summary] to write: argument this in setString(_:) :  | nsstring.swift:416:3:416:3 | [post] str34 :  |
 | nsstring.swift:426:34:426:61 | ...! :  | nsstring.swift:47:15:47:101 | [summary param] 0 in Self.init(utf8String:) :  | file://:0:0:0:0 | [summary] to write: return (return) in Self.init(utf8String:) :  | nsstring.swift:426:13:426:62 | call to Self.init(utf8String:) :  |
-| string.swift:170:29:170:29 | tainted :  | string.swift:103:3:103:82 | [summary param] 0 in appending(_:) :  | file://:0:0:0:0 | [summary] to write: return (return) in appending(_:) :  | string.swift:170:13:170:36 | call to appending(_:) |
-| string.swift:171:13:171:13 | tainted :  | string.swift:103:3:103:82 | [summary param] this in appending(_:) :  | file://:0:0:0:0 | [summary] to write: return (return) in appending(_:) :  | string.swift:171:13:171:36 | call to appending(_:) |
-| string.swift:172:13:172:13 | tainted :  | string.swift:103:3:103:82 | [summary param] this in appending(_:) :  | file://:0:0:0:0 | [summary] to write: return (return) in appending(_:) :  | string.swift:172:13:172:38 | call to appending(_:) |
-| string.swift:172:31:172:31 | tainted :  | string.swift:103:3:103:82 | [summary param] 0 in appending(_:) :  | file://:0:0:0:0 | [summary] to write: return (return) in appending(_:) :  | string.swift:172:13:172:38 | call to appending(_:) |
-| string.swift:185:15:185:23 | call to source2() :  | file://:0:0:0:0 | [summary param] 0 in append(_:) :  | file://:0:0:0:0 | [summary] to write: argument this in append(_:) :  | string.swift:185:3:185:3 | [post] &... :  |
-| string.swift:192:27:192:35 | call to source2() :  | file://:0:0:0:0 | [summary param] 0 in append(contentsOf:) :  | file://:0:0:0:0 | [summary] to write: argument this in append(contentsOf:) :  | string.swift:192:3:192:3 | [post] &... :  |
-| string.swift:199:14:199:22 | call to source2() :  | file://:0:0:0:0 | [summary param] 0 in write(_:) :  | file://:0:0:0:0 | [summary] to write: argument this in write(_:) :  | string.swift:199:3:199:3 | [post] &... :  |
-| string.swift:206:27:206:35 | call to source2() :  | file://:0:0:0:0 | [summary param] 0 in insert(contentsOf:at:) :  | file://:0:0:0:0 | [summary] to write: argument this in insert(contentsOf:at:) :  | string.swift:206:3:206:3 | [post] &... :  |
-| string.swift:216:20:216:20 | tainted :  | file://:0:0:0:0 | [summary param] 0 in String.init(_:) :  | file://:0:0:0:0 | [summary] to write: return (return) in String.init(_:) :  | string.swift:216:13:216:27 | call to String.init(_:) |
-| string.swift:217:20:217:20 | taintedInt :  | file://:0:0:0:0 | [summary param] 0 in String.init(_:) :  | file://:0:0:0:0 | [summary] to write: return (return) in String.init(_:) :  | string.swift:217:13:217:30 | call to String.init(_:) |
-| string.swift:219:28:219:28 | tainted :  | string.swift:64:3:64:63 | [summary param] 0 in String.init(format:_:) :  | file://:0:0:0:0 | [summary] to write: return (return) in String.init(format:_:) :  | string.swift:219:13:219:44 | call to String.init(format:_:) |
-| string.swift:220:28:220:28 | tainted :  | string.swift:65:3:65:60 | [summary param] 0 in String.init(format:arguments:) :  | file://:0:0:0:0 | [summary] to write: return (return) in String.init(format:arguments:) :  | string.swift:220:13:220:50 | call to String.init(format:arguments:) |
-| string.swift:221:28:221:28 | tainted :  | string.swift:66:3:66:75 | [summary param] 0 in String.init(format:locale:_:) :  | file://:0:0:0:0 | [summary] to write: return (return) in String.init(format:locale:_:) :  | string.swift:221:13:221:57 | call to String.init(format:locale:_:) |
-| string.swift:222:28:222:28 | tainted :  | string.swift:67:3:67:77 | [summary param] 0 in String.init(format:locale:arguments:) :  | file://:0:0:0:0 | [summary] to write: return (return) in String.init(format:locale:arguments:) :  | string.swift:222:13:222:63 | call to String.init(format:locale:arguments:) |
-| string.swift:223:46:223:46 | tainted :  | string.swift:69:3:69:106 | [summary param] 0 in localizedStringWithFormat(_:_:) :  | file://:0:0:0:0 | [summary] to write: return (return) in localizedStringWithFormat(_:_:) :  | string.swift:223:13:223:62 | call to localizedStringWithFormat(_:_:) |
-| string.swift:228:31:228:31 | tainted :  | file://:0:0:0:0 | [summary param] 0 in String.init(repeating:count:) :  | file://:0:0:0:0 | [summary] to write: return (return) in String.init(repeating:count:) :  | string.swift:228:13:228:48 | call to String.init(repeating:count:) |
-| string.swift:230:13:230:13 | tainted :  | file://:0:0:0:0 | [summary param] this in dropFirst(_:) :  | file://:0:0:0:0 | [summary] to write: return (return) in dropFirst(_:) :  | string.swift:230:13:230:33 | call to dropFirst(_:) |
-| string.swift:231:13:231:13 | tainted :  | file://:0:0:0:0 | [summary param] this in dropLast(_:) :  | file://:0:0:0:0 | [summary] to write: return (return) in dropLast(_:) :  | string.swift:231:13:231:32 | call to dropLast(_:) |
-| string.swift:232:13:232:13 | tainted :  | string.swift:101:3:101:64 | [summary param] this in substring(from:) :  | file://:0:0:0:0 | [summary] to write: return (return) in substring(from:) :  | string.swift:232:13:232:55 | call to substring(from:) |
-| string.swift:234:13:234:13 | tainted :  | file://:0:0:0:0 | [summary param] this in lowercased() :  | file://:0:0:0:0 | [summary] to write: return (return) in lowercased() :  | string.swift:234:13:234:32 | call to lowercased() |
-| string.swift:235:13:235:13 | tainted :  | file://:0:0:0:0 | [summary param] this in uppercased() :  | file://:0:0:0:0 | [summary] to write: return (return) in uppercased() :  | string.swift:235:13:235:32 | call to uppercased() |
-| string.swift:236:13:236:13 | tainted :  | string.swift:98:3:98:63 | [summary param] this in lowercased(with:) :  | file://:0:0:0:0 | [summary] to write: return (return) in lowercased(with:) :  | string.swift:236:13:236:41 | call to lowercased(with:) |
-| string.swift:237:13:237:13 | tainted :  | string.swift:99:3:99:63 | [summary param] this in uppercased(with:) :  | file://:0:0:0:0 | [summary] to write: return (return) in uppercased(with:) :  | string.swift:237:13:237:41 | call to uppercased(with:) |
-| string.swift:238:13:238:13 | tainted :  | string.swift:100:3:100:64 | [summary param] this in capitalized(with:) :  | file://:0:0:0:0 | [summary] to write: return (return) in capitalized(with:) :  | string.swift:238:13:238:42 | call to capitalized(with:) |
-| string.swift:239:13:239:13 | tainted :  | file://:0:0:0:0 | [summary param] this in reversed() :  | file://:0:0:0:0 | [summary] to write: return (return) in reversed() :  | string.swift:239:13:239:30 | call to reversed() |
-| string.swift:241:13:241:13 | tainted :  | file://:0:0:0:0 | [summary param] this in split(separator:maxSplits:omittingEmptySubsequences:) :  | file://:0:0:0:0 | [summary] to write: return (return) in split(separator:maxSplits:omittingEmptySubsequences:) :  | string.swift:241:13:241:41 | call to split(separator:maxSplits:omittingEmptySubsequences:) |
-| string.swift:242:13:242:13 | tainted :  | file://:0:0:0:0 | [summary param] this in split(maxSplits:omittingEmptySubsequences:whereSeparator:) :  | file://:0:0:0:0 | [summary] to write: return (return) in split(maxSplits:omittingEmptySubsequences:whereSeparator:) :  | string.swift:242:13:244:4 | call to split(maxSplits:omittingEmptySubsequences:whereSeparator:) |
-| string.swift:245:13:245:13 | tainted :  | string.swift:102:3:102:71 | [summary param] this in trimmingCharacters(in:) :  | file://:0:0:0:0 | [summary] to write: return (return) in trimmingCharacters(in:) :  | string.swift:245:13:245:68 | call to trimmingCharacters(in:) |
-| string.swift:246:13:246:13 | tainted :  | string.swift:104:3:104:138 | [summary param] this in padding(toLength:withPad:startingAt:) :  | file://:0:0:0:0 | [summary] to write: return (return) in padding(toLength:withPad:startingAt:) :  | string.swift:246:13:246:70 | call to padding(toLength:withPad:startingAt:) |
-| string.swift:247:13:247:13 | tainted :  | string.swift:105:3:105:80 | [summary param] this in components(separatedBy:) :  | file://:0:0:0:0 | [summary] to write: return (return) in components(separatedBy:) :  | string.swift:247:13:247:69 | call to components(separatedBy:) |
-| string.swift:248:13:248:13 | tainted :  | string.swift:105:3:105:80 | [summary param] this in components(separatedBy:) :  | file://:0:0:0:0 | [summary] to write: return (return) in components(separatedBy:) :  | string.swift:248:13:248:69 | call to components(separatedBy:) :  |
-| string.swift:249:13:249:13 | tainted :  | string.swift:106:3:106:92 | [summary param] this in folding(options:locale:) :  | file://:0:0:0:0 | [summary] to write: return (return) in folding(options:locale:) :  | string.swift:249:13:249:40 | call to folding(options:locale:) |
-| string.swift:250:13:250:13 | tainted :  | string.swift:107:3:107:78 | [summary param] this in propertyListFromStringsFileFormat() :  | file://:0:0:0:0 | [summary] to write: return (return) in propertyListFromStringsFileFormat() :  | string.swift:250:13:250:55 | call to propertyListFromStringsFileFormat() |
-| string.swift:251:13:251:13 | tainted :  | string.swift:107:3:107:78 | [summary param] this in propertyListFromStringsFileFormat() :  | file://:0:0:0:0 | [summary] to write: return (return) in propertyListFromStringsFileFormat() :  | string.swift:251:13:251:55 | call to propertyListFromStringsFileFormat() :  |
-| string.swift:258:13:258:13 | tainted :  | string.swift:109:8:109:8 | self :  | string.swift:109:3:109:79 | self[return] :  | string.swift:258:13:258:13 | [post] tainted :  |
-| string.swift:302:13:302:13 | &... :  | file://:0:0:0:0 | [summary param] this in remove(at:) :  | file://:0:0:0:0 | [summary] to write: return (return) in remove(at:) :  | string.swift:302:13:302:44 | call to remove(at:) |
-| string.swift:317:13:317:13 | &... :  | file://:0:0:0:0 | [summary param] this in removeFirst() :  | file://:0:0:0:0 | [summary] to write: return (return) in removeFirst() :  | string.swift:317:13:317:30 | call to removeFirst() |
-| string.swift:321:13:321:13 | &... :  | file://:0:0:0:0 | [summary param] this in removeLast() :  | file://:0:0:0:0 | [summary] to write: return (return) in removeLast() :  | string.swift:321:13:321:29 | call to removeLast() |
-| string.swift:341:36:341:44 | call to source3() :  | string.swift:60:2:60:54 | [summary param] 0 in String.init(data:encoding:) :  | file://:0:0:0:0 | [summary] to write: return (return) in String.init(data:encoding:) :  | string.swift:341:23:341:77 | call to String.init(data:encoding:) :  |
-| string.swift:347:30:347:38 | call to source3() :  | file://:0:0:0:0 | [summary param] 0 in String.init(decoding:as:) :  | file://:0:0:0:0 | [summary] to write: return (return) in String.init(decoding:as:) :  | string.swift:347:13:347:54 | call to String.init(decoding:as:) |
-| string.swift:389:22:389:22 | tainted :  | string.swift:108:3:108:74 | [summary param] this in cString(using:) :  | file://:0:0:0:0 | [summary] to write: return (return) in cString(using:) :  | string.swift:389:22:389:65 | call to cString(using:) :  |
-| string.swift:456:27:456:27 | taintedUInt8Values :  | string.swift:71:3:71:102 | [summary param] 0 in String.init(bytes:encoding:) :  | file://:0:0:0:0 | [summary] to write: return (return) in String.init(bytes:encoding:) :  | string.swift:456:13:456:77 | call to String.init(bytes:encoding:) :  |
-| string.swift:459:29:459:29 | taintedUInt8Values :  | file://:0:0:0:0 | [summary param] 0 in String.init(cString:) :  | file://:0:0:0:0 | [summary] to write: return (return) in String.init(cString:) :  | string.swift:459:13:459:47 | call to String.init(cString:) |
-| string.swift:512:29:512:29 | taintedCCharValues :  | file://:0:0:0:0 | [summary param] 0 in String.init(cString:) :  | file://:0:0:0:0 | [summary] to write: return (return) in String.init(cString:) :  | string.swift:512:13:512:47 | call to String.init(cString:) |
-| string.swift:546:20:546:20 | sub1 :  | file://:0:0:0:0 | [summary param] 0 in String.init(_:) :  | file://:0:0:0:0 | [summary] to write: return (return) in String.init(_:) :  | string.swift:546:13:546:24 | call to String.init(_:) |
-| string.swift:548:14:548:14 | tainted :  | file://:0:0:0:0 | [summary param] this in prefix(_:) :  | file://:0:0:0:0 | [summary] to write: return (return) in prefix(_:) :  | string.swift:548:14:548:31 | call to prefix(_:) :  |
-| string.swift:550:20:550:20 | sub2 :  | file://:0:0:0:0 | [summary param] 0 in String.init(_:) :  | file://:0:0:0:0 | [summary] to write: return (return) in String.init(_:) :  | string.swift:550:13:550:24 | call to String.init(_:) |
-| string.swift:552:14:552:14 | tainted :  | file://:0:0:0:0 | [summary param] this in prefix(through:) :  | file://:0:0:0:0 | [summary] to write: return (return) in prefix(through:) :  | string.swift:552:14:552:54 | call to prefix(through:) :  |
-| string.swift:554:20:554:20 | sub3 :  | file://:0:0:0:0 | [summary param] 0 in String.init(_:) :  | file://:0:0:0:0 | [summary] to write: return (return) in String.init(_:) :  | string.swift:554:13:554:24 | call to String.init(_:) |
-| string.swift:556:14:556:14 | tainted :  | file://:0:0:0:0 | [summary param] this in prefix(upTo:) :  | file://:0:0:0:0 | [summary] to write: return (return) in prefix(upTo:) :  | string.swift:556:14:556:51 | call to prefix(upTo:) :  |
-| string.swift:558:20:558:20 | sub4 :  | file://:0:0:0:0 | [summary param] 0 in String.init(_:) :  | file://:0:0:0:0 | [summary] to write: return (return) in String.init(_:) :  | string.swift:558:13:558:24 | call to String.init(_:) |
-| string.swift:560:14:560:14 | tainted :  | file://:0:0:0:0 | [summary param] this in suffix(_:) :  | file://:0:0:0:0 | [summary] to write: return (return) in suffix(_:) :  | string.swift:560:14:560:31 | call to suffix(_:) :  |
-| string.swift:562:20:562:20 | sub5 :  | file://:0:0:0:0 | [summary param] 0 in String.init(_:) :  | file://:0:0:0:0 | [summary] to write: return (return) in String.init(_:) :  | string.swift:562:13:562:24 | call to String.init(_:) |
-| string.swift:564:14:564:14 | tainted :  | file://:0:0:0:0 | [summary param] this in suffix(from:) :  | file://:0:0:0:0 | [summary] to write: return (return) in suffix(from:) :  | string.swift:564:14:564:53 | call to suffix(from:) :  |
-| string.swift:566:20:566:20 | sub6 :  | file://:0:0:0:0 | [summary param] 0 in String.init(_:) :  | file://:0:0:0:0 | [summary] to write: return (return) in String.init(_:) :  | string.swift:566:13:566:24 | call to String.init(_:) |
-| string.swift:622:20:622:27 | call to source() :  | file://:0:0:0:0 | [summary param] 0 in String.init(_:) :  | file://:0:0:0:0 | [summary] to write: return (return) in String.init(_:) :  | string.swift:622:13:622:28 | call to String.init(_:) |
-| string.swift:626:32:626:39 | call to source() :  | file://:0:0:0:0 | [summary param] 0 in String.init(describing:) :  | file://:0:0:0:0 | [summary] to write: return (return) in String.init(describing:) :  | string.swift:626:13:626:40 | call to String.init(describing:) |
-=======
 | string.swift:175:29:175:29 | tainted :  | string.swift:106:3:106:82 | [summary param] 0 in appending(_:) :  | file://:0:0:0:0 | [summary] to write: return (return) in appending(_:) :  | string.swift:175:13:175:36 | call to appending(_:) |
 | string.swift:176:13:176:13 | tainted :  | string.swift:106:3:106:82 | [summary param] this in appending(_:) :  | file://:0:0:0:0 | [summary] to write: return (return) in appending(_:) :  | string.swift:176:13:176:36 | call to appending(_:) |
 | string.swift:177:13:177:13 | tainted :  | string.swift:106:3:106:82 | [summary param] this in appending(_:) :  | file://:0:0:0:0 | [summary] to write: return (return) in appending(_:) :  | string.swift:177:13:177:38 | call to appending(_:) |
@@ -2837,7 +2777,6 @@
 | string.swift:580:20:580:20 | sub6 :  | file://:0:0:0:0 | [summary param] 0 in String.init(_:) :  | file://:0:0:0:0 | [summary] to write: return (return) in String.init(_:) :  | string.swift:580:13:580:24 | call to String.init(_:) |
 | string.swift:636:20:636:27 | call to source() :  | file://:0:0:0:0 | [summary param] 0 in String.init(_:) :  | file://:0:0:0:0 | [summary] to write: return (return) in String.init(_:) :  | string.swift:636:13:636:28 | call to String.init(_:) |
 | string.swift:640:32:640:39 | call to source() :  | file://:0:0:0:0 | [summary param] 0 in String.init(describing:) :  | file://:0:0:0:0 | [summary] to write: return (return) in String.init(describing:) :  | string.swift:640:13:640:40 | call to String.init(describing:) |
->>>>>>> 4356d359
 | ui.swift:55:10:55:10 | tainted :  | ui.swift:16:9:16:9 | self :  | file://:0:0:0:0 | .url :  | ui.swift:55:10:55:18 | .url |
 | ui.swift:64:10:64:10 | tainted :  | ui.swift:32:13:32:13 | self :  | file://:0:0:0:0 | .userActivities :  | ui.swift:64:10:64:18 | .userActivities |
 | ui.swift:68:10:68:10 | tainted :  | ui.swift:34:13:34:13 | self :  | file://:0:0:0:0 | .urlContexts :  | ui.swift:68:10:68:18 | .urlContexts |
@@ -2973,7 +2912,6 @@
 | nsmutabledata.swift:41:15:41:15 | nsMutableDataTainted4 | nsmutabledata.swift:40:66:40:73 | call to source() :  | nsmutabledata.swift:41:15:41:15 | nsMutableDataTainted4 | result |
 | nsmutabledata.swift:45:15:45:15 | nsMutableDataTainted5 | nsmutabledata.swift:44:35:44:42 | call to source() :  | nsmutabledata.swift:45:15:45:15 | nsMutableDataTainted5 | result |
 | nsmutabledata.swift:49:15:49:37 | .mutableBytes | nsmutabledata.swift:48:33:48:40 | call to source() :  | nsmutabledata.swift:49:15:49:37 | .mutableBytes | result |
-<<<<<<< HEAD
 | nsstring.swift:194:13:194:68 | call to NSString.init(characters:length:) | nsstring.swift:194:34:194:54 | call to sourceUnicharString() :  | nsstring.swift:194:13:194:68 | call to NSString.init(characters:length:) | result |
 | nsstring.swift:195:13:195:102 | call to NSString.init(charactersNoCopy:length:freeWhenDone:) | nsstring.swift:195:40:195:67 | call to sourceMutableUnicharString() :  | nsstring.swift:195:13:195:102 | call to NSString.init(charactersNoCopy:length:freeWhenDone:) | result |
 | nsstring.swift:196:13:196:44 | call to NSString.init(string:) | nsstring.swift:196:30:196:43 | call to sourceString() :  | nsstring.swift:196:13:196:44 | call to NSString.init(string:) | result |
@@ -3093,103 +3031,6 @@
 | nsstring.swift:453:13:453:30 | .resolvingSymlinksInPath | nsstring.swift:453:13:453:28 | call to sourceNSString() :  | nsstring.swift:453:13:453:30 | .resolvingSymlinksInPath | result |
 | nsstring.swift:454:13:454:30 | .standardizingPath | nsstring.swift:454:13:454:28 | call to sourceNSString() :  | nsstring.swift:454:13:454:30 | .standardizingPath | result |
 | nsstring.swift:455:13:455:30 | .removingPercentEncoding | nsstring.swift:455:13:455:28 | call to sourceNSString() :  | nsstring.swift:455:13:455:30 | .removingPercentEncoding | result |
-| string.swift:134:13:134:13 | "..." | string.swift:132:11:132:18 | call to source() :  | string.swift:134:13:134:13 | "..." | result |
-| string.swift:136:13:136:13 | "..." | string.swift:132:11:132:18 | call to source() :  | string.swift:136:13:136:13 | "..." | result |
-| string.swift:138:13:138:13 | "..." | string.swift:132:11:132:18 | call to source() :  | string.swift:138:13:138:13 | "..." | result |
-| string.swift:144:13:144:13 | "..." | string.swift:132:11:132:18 | call to source() :  | string.swift:144:13:144:13 | "..." | result |
-| string.swift:146:13:146:13 | "..." | string.swift:132:11:132:18 | call to source() :  | string.swift:146:13:146:13 | "..." | result |
-| string.swift:159:13:159:13 | tainted | string.swift:156:17:156:25 | call to source2() :  | string.swift:159:13:159:13 | tainted | result |
-| string.swift:162:13:162:21 | ... .+(_:_:) ... | string.swift:156:17:156:25 | call to source2() :  | string.swift:162:13:162:21 | ... .+(_:_:) ... | result |
-| string.swift:163:13:163:23 | ... .+(_:_:) ... | string.swift:156:17:156:25 | call to source2() :  | string.swift:163:13:163:23 | ... .+(_:_:) ... | result |
-| string.swift:164:13:164:23 | ... .+(_:_:) ... | string.swift:156:17:156:25 | call to source2() :  | string.swift:164:13:164:23 | ... .+(_:_:) ... | result |
-| string.swift:167:13:167:29 | ... .+(_:_:) ... | string.swift:156:17:156:25 | call to source2() :  | string.swift:167:13:167:29 | ... .+(_:_:) ... | result |
-| string.swift:170:13:170:36 | call to appending(_:) | string.swift:156:17:156:25 | call to source2() :  | string.swift:170:13:170:36 | call to appending(_:) | result |
-| string.swift:171:13:171:36 | call to appending(_:) | string.swift:156:17:156:25 | call to source2() :  | string.swift:171:13:171:36 | call to appending(_:) | result |
-| string.swift:172:13:172:38 | call to appending(_:) | string.swift:156:17:156:25 | call to source2() :  | string.swift:172:13:172:38 | call to appending(_:) | result |
-| string.swift:186:13:186:13 | str2 | string.swift:185:15:185:23 | call to source2() :  | string.swift:186:13:186:13 | str2 | result |
-| string.swift:193:13:193:13 | str3 | string.swift:192:27:192:35 | call to source2() :  | string.swift:193:13:193:13 | str3 | result |
-| string.swift:200:13:200:13 | str4 | string.swift:199:14:199:22 | call to source2() :  | string.swift:200:13:200:13 | str4 | result |
-| string.swift:207:13:207:13 | str5 | string.swift:206:27:206:35 | call to source2() :  | string.swift:207:13:207:13 | str5 | result |
-| string.swift:216:13:216:27 | call to String.init(_:) | string.swift:212:17:212:25 | call to source2() :  | string.swift:216:13:216:27 | call to String.init(_:) | result |
-| string.swift:217:13:217:30 | call to String.init(_:) | string.swift:213:20:213:27 | call to source() :  | string.swift:217:13:217:30 | call to String.init(_:) | result |
-| string.swift:219:13:219:44 | call to String.init(format:_:) | string.swift:212:17:212:25 | call to source2() :  | string.swift:219:13:219:44 | call to String.init(format:_:) | result |
-| string.swift:220:13:220:50 | call to String.init(format:arguments:) | string.swift:212:17:212:25 | call to source2() :  | string.swift:220:13:220:50 | call to String.init(format:arguments:) | result |
-| string.swift:221:13:221:57 | call to String.init(format:locale:_:) | string.swift:212:17:212:25 | call to source2() :  | string.swift:221:13:221:57 | call to String.init(format:locale:_:) | result |
-| string.swift:222:13:222:63 | call to String.init(format:locale:arguments:) | string.swift:212:17:212:25 | call to source2() :  | string.swift:222:13:222:63 | call to String.init(format:locale:arguments:) | result |
-| string.swift:223:13:223:62 | call to localizedStringWithFormat(_:_:) | string.swift:212:17:212:25 | call to source2() :  | string.swift:223:13:223:62 | call to localizedStringWithFormat(_:_:) | result |
-| string.swift:228:13:228:48 | call to String.init(repeating:count:) | string.swift:212:17:212:25 | call to source2() :  | string.swift:228:13:228:48 | call to String.init(repeating:count:) | result |
-| string.swift:230:13:230:33 | call to dropFirst(_:) | string.swift:212:17:212:25 | call to source2() :  | string.swift:230:13:230:33 | call to dropFirst(_:) | result |
-| string.swift:231:13:231:32 | call to dropLast(_:) | string.swift:212:17:212:25 | call to source2() :  | string.swift:231:13:231:32 | call to dropLast(_:) | result |
-| string.swift:232:13:232:55 | call to substring(from:) | string.swift:212:17:212:25 | call to source2() :  | string.swift:232:13:232:55 | call to substring(from:) | result |
-| string.swift:234:13:234:32 | call to lowercased() | string.swift:212:17:212:25 | call to source2() :  | string.swift:234:13:234:32 | call to lowercased() | result |
-| string.swift:235:13:235:32 | call to uppercased() | string.swift:212:17:212:25 | call to source2() :  | string.swift:235:13:235:32 | call to uppercased() | result |
-| string.swift:236:13:236:41 | call to lowercased(with:) | string.swift:212:17:212:25 | call to source2() :  | string.swift:236:13:236:41 | call to lowercased(with:) | result |
-| string.swift:237:13:237:41 | call to uppercased(with:) | string.swift:212:17:212:25 | call to source2() :  | string.swift:237:13:237:41 | call to uppercased(with:) | result |
-| string.swift:238:13:238:42 | call to capitalized(with:) | string.swift:212:17:212:25 | call to source2() :  | string.swift:238:13:238:42 | call to capitalized(with:) | result |
-| string.swift:239:13:239:30 | call to reversed() | string.swift:212:17:212:25 | call to source2() :  | string.swift:239:13:239:30 | call to reversed() | result |
-| string.swift:241:13:241:41 | call to split(separator:maxSplits:omittingEmptySubsequences:) | string.swift:212:17:212:25 | call to source2() :  | string.swift:241:13:241:41 | call to split(separator:maxSplits:omittingEmptySubsequences:) | result |
-| string.swift:242:13:244:4 | call to split(maxSplits:omittingEmptySubsequences:whereSeparator:) | string.swift:212:17:212:25 | call to source2() :  | string.swift:242:13:244:4 | call to split(maxSplits:omittingEmptySubsequences:whereSeparator:) | result |
-| string.swift:245:13:245:68 | call to trimmingCharacters(in:) | string.swift:212:17:212:25 | call to source2() :  | string.swift:245:13:245:68 | call to trimmingCharacters(in:) | result |
-| string.swift:246:13:246:70 | call to padding(toLength:withPad:startingAt:) | string.swift:212:17:212:25 | call to source2() :  | string.swift:246:13:246:70 | call to padding(toLength:withPad:startingAt:) | result |
-| string.swift:247:13:247:69 | call to components(separatedBy:) | string.swift:212:17:212:25 | call to source2() :  | string.swift:247:13:247:69 | call to components(separatedBy:) | result |
-| string.swift:248:13:248:72 | ...[...] | string.swift:212:17:212:25 | call to source2() :  | string.swift:248:13:248:72 | ...[...] | result |
-| string.swift:249:13:249:40 | call to folding(options:locale:) | string.swift:212:17:212:25 | call to source2() :  | string.swift:249:13:249:40 | call to folding(options:locale:) | result |
-| string.swift:250:13:250:55 | call to propertyListFromStringsFileFormat() | string.swift:212:17:212:25 | call to source2() :  | string.swift:250:13:250:55 | call to propertyListFromStringsFileFormat() | result |
-| string.swift:251:13:251:63 | ...! | string.swift:212:17:212:25 | call to source2() :  | string.swift:251:13:251:63 | ...! | result |
-| string.swift:270:13:270:21 | .description | string.swift:212:17:212:25 | call to source2() :  | string.swift:270:13:270:21 | .description | result |
-| string.swift:272:13:272:21 | .debugDescription | string.swift:212:17:212:25 | call to source2() :  | string.swift:272:13:272:21 | .debugDescription | result |
-| string.swift:274:13:274:21 | .utf8 | string.swift:212:17:212:25 | call to source2() :  | string.swift:274:13:274:21 | .utf8 | result |
-| string.swift:276:13:276:21 | .utf16 | string.swift:212:17:212:25 | call to source2() :  | string.swift:276:13:276:21 | .utf16 | result |
-| string.swift:278:13:278:21 | .unicodeScalars | string.swift:212:17:212:25 | call to source2() :  | string.swift:278:13:278:21 | .unicodeScalars | result |
-| string.swift:280:13:280:21 | .utf8CString | string.swift:212:17:212:25 | call to source2() :  | string.swift:280:13:280:21 | .utf8CString | result |
-| string.swift:282:13:282:21 | .lazy | string.swift:212:17:212:25 | call to source2() :  | string.swift:282:13:282:21 | .lazy | result |
-| string.swift:284:13:284:21 | .capitalized | string.swift:212:17:212:25 | call to source2() :  | string.swift:284:13:284:21 | .capitalized | result |
-| string.swift:286:13:286:21 | .localizedCapitalized | string.swift:212:17:212:25 | call to source2() :  | string.swift:286:13:286:21 | .localizedCapitalized | result |
-| string.swift:288:13:288:21 | .localizedLowercase | string.swift:212:17:212:25 | call to source2() :  | string.swift:288:13:288:21 | .localizedLowercase | result |
-| string.swift:290:13:290:21 | .localizedUppercase | string.swift:212:17:212:25 | call to source2() :  | string.swift:290:13:290:21 | .localizedUppercase | result |
-| string.swift:292:13:292:21 | .decomposedStringWithCanonicalMapping | string.swift:212:17:212:25 | call to source2() :  | string.swift:292:13:292:21 | .decomposedStringWithCanonicalMapping | result |
-| string.swift:294:13:294:21 | .precomposedStringWithCompatibilityMapping | string.swift:212:17:212:25 | call to source2() :  | string.swift:294:13:294:21 | .precomposedStringWithCompatibilityMapping | result |
-| string.swift:296:13:296:44 | ...! | string.swift:212:17:212:25 | call to source2() :  | string.swift:296:13:296:44 | ...! | result |
-| string.swift:301:13:301:13 | str1 | string.swift:300:14:300:22 | call to source2() :  | string.swift:301:13:301:13 | str1 | result |
-| string.swift:302:13:302:44 | call to remove(at:) | string.swift:300:14:300:22 | call to source2() :  | string.swift:302:13:302:44 | call to remove(at:) | result |
-| string.swift:303:13:303:13 | str1 | string.swift:300:14:300:22 | call to source2() :  | string.swift:303:13:303:13 | str1 | result |
-| string.swift:306:13:306:13 | str2 | string.swift:305:14:305:22 | call to source2() :  | string.swift:306:13:306:13 | str2 | result |
-| string.swift:308:13:308:13 | str2 | string.swift:305:14:305:22 | call to source2() :  | string.swift:308:13:308:13 | str2 | result |
-| string.swift:311:13:311:13 | str3 | string.swift:310:14:310:22 | call to source2() :  | string.swift:311:13:311:13 | str3 | result |
-| string.swift:313:13:313:13 | str3 | string.swift:310:14:310:22 | call to source2() :  | string.swift:313:13:313:13 | str3 | result |
-| string.swift:316:13:316:13 | str4 | string.swift:315:14:315:22 | call to source2() :  | string.swift:316:13:316:13 | str4 | result |
-| string.swift:317:13:317:30 | call to removeFirst() | string.swift:315:14:315:22 | call to source2() :  | string.swift:317:13:317:30 | call to removeFirst() | result |
-| string.swift:318:13:318:13 | str4 | string.swift:315:14:315:22 | call to source2() :  | string.swift:318:13:318:13 | str4 | result |
-| string.swift:320:13:320:13 | str4 | string.swift:315:14:315:22 | call to source2() :  | string.swift:320:13:320:13 | str4 | result |
-| string.swift:321:13:321:29 | call to removeLast() | string.swift:315:14:315:22 | call to source2() :  | string.swift:321:13:321:29 | call to removeLast() | result |
-| string.swift:322:13:322:13 | str4 | string.swift:315:14:315:22 | call to source2() :  | string.swift:322:13:322:13 | str4 | result |
-| string.swift:324:13:324:13 | str4 | string.swift:315:14:315:22 | call to source2() :  | string.swift:324:13:324:13 | str4 | result |
-| string.swift:327:13:327:13 | str5 | string.swift:326:14:326:22 | call to source2() :  | string.swift:327:13:327:13 | str5 | result |
-| string.swift:329:13:329:13 | str5 | string.swift:326:14:326:22 | call to source2() :  | string.swift:329:13:329:13 | str5 | result |
-| string.swift:332:13:332:13 | str6 | string.swift:331:14:331:22 | call to source2() :  | string.swift:332:13:332:13 | str6 | result |
-| string.swift:334:13:334:13 | str6 | string.swift:331:14:331:22 | call to source2() :  | string.swift:334:13:334:13 | str6 | result |
-| string.swift:344:12:344:25 | ...! | string.swift:341:36:341:44 | call to source3() :  | string.swift:344:12:344:25 | ...! | result |
-| string.swift:347:13:347:54 | call to String.init(decoding:as:) | string.swift:347:30:347:38 | call to source3() :  | string.swift:347:13:347:54 | call to String.init(decoding:as:) | result |
-| string.swift:390:13:390:13 | arrayString2 | string.swift:352:17:352:25 | call to source2() :  | string.swift:390:13:390:13 | arrayString2 | result |
-| string.swift:456:13:456:78 | ...! | string.swift:436:28:436:36 | call to source4() :  | string.swift:456:13:456:78 | ...! | result |
-| string.swift:459:13:459:47 | call to String.init(cString:) | string.swift:436:28:436:36 | call to source4() :  | string.swift:459:13:459:47 | call to String.init(cString:) | result |
-| string.swift:512:13:512:47 | call to String.init(cString:) | string.swift:492:37:492:45 | call to source5() :  | string.swift:512:13:512:47 | call to String.init(cString:) | result |
-| string.swift:542:13:542:21 | call to source7() | string.swift:542:13:542:21 | call to source7() | string.swift:542:13:542:21 | call to source7() | result |
-| string.swift:545:13:545:13 | sub1 | string.swift:540:17:540:25 | call to source2() :  | string.swift:545:13:545:13 | sub1 | result |
-| string.swift:546:13:546:24 | call to String.init(_:) | string.swift:540:17:540:25 | call to source2() :  | string.swift:546:13:546:24 | call to String.init(_:) | result |
-| string.swift:549:13:549:13 | sub2 | string.swift:540:17:540:25 | call to source2() :  | string.swift:549:13:549:13 | sub2 | result |
-| string.swift:550:13:550:24 | call to String.init(_:) | string.swift:540:17:540:25 | call to source2() :  | string.swift:550:13:550:24 | call to String.init(_:) | result |
-| string.swift:553:13:553:13 | sub3 | string.swift:540:17:540:25 | call to source2() :  | string.swift:553:13:553:13 | sub3 | result |
-| string.swift:554:13:554:24 | call to String.init(_:) | string.swift:540:17:540:25 | call to source2() :  | string.swift:554:13:554:24 | call to String.init(_:) | result |
-| string.swift:557:13:557:13 | sub4 | string.swift:540:17:540:25 | call to source2() :  | string.swift:557:13:557:13 | sub4 | result |
-| string.swift:558:13:558:24 | call to String.init(_:) | string.swift:540:17:540:25 | call to source2() :  | string.swift:558:13:558:24 | call to String.init(_:) | result |
-| string.swift:561:13:561:13 | sub5 | string.swift:540:17:540:25 | call to source2() :  | string.swift:561:13:561:13 | sub5 | result |
-| string.swift:562:13:562:24 | call to String.init(_:) | string.swift:540:17:540:25 | call to source2() :  | string.swift:562:13:562:24 | call to String.init(_:) | result |
-| string.swift:565:13:565:13 | sub6 | string.swift:540:17:540:25 | call to source2() :  | string.swift:565:13:565:13 | sub6 | result |
-| string.swift:566:13:566:24 | call to String.init(_:) | string.swift:540:17:540:25 | call to source2() :  | string.swift:566:13:566:24 | call to String.init(_:) | result |
-| string.swift:622:13:622:28 | call to String.init(_:) | string.swift:622:20:622:27 | call to source() :  | string.swift:622:13:622:28 | call to String.init(_:) | result |
-| string.swift:626:13:626:40 | call to String.init(describing:) | string.swift:626:32:626:39 | call to source() :  | string.swift:626:13:626:40 | call to String.init(describing:) | result |
-=======
 | string.swift:139:13:139:13 | "..." | string.swift:137:11:137:18 | call to source() :  | string.swift:139:13:139:13 | "..." | result |
 | string.swift:141:13:141:13 | "..." | string.swift:137:11:137:18 | call to source() :  | string.swift:141:13:141:13 | "..." | result |
 | string.swift:143:13:143:13 | "..." | string.swift:137:11:137:18 | call to source() :  | string.swift:143:13:143:13 | "..." | result |
@@ -3289,7 +3130,6 @@
 | string.swift:580:13:580:24 | call to String.init(_:) | string.swift:554:17:554:25 | call to source2() :  | string.swift:580:13:580:24 | call to String.init(_:) | result |
 | string.swift:636:13:636:28 | call to String.init(_:) | string.swift:636:20:636:27 | call to source() :  | string.swift:636:13:636:28 | call to String.init(_:) | result |
 | string.swift:640:13:640:40 | call to String.init(describing:) | string.swift:640:32:640:39 | call to source() :  | string.swift:640:13:640:40 | call to String.init(describing:) | result |
->>>>>>> 4356d359
 | subscript.swift:13:15:13:25 | ...[...] | subscript.swift:13:15:13:22 | call to source() :  | subscript.swift:13:15:13:25 | ...[...] | result |
 | subscript.swift:14:15:14:26 | ...[...] | subscript.swift:14:15:14:23 | call to source2() :  | subscript.swift:14:15:14:26 | ...[...] | result |
 | try.swift:9:13:9:24 | try ... | try.swift:9:17:9:24 | call to source() :  | try.swift:9:13:9:24 | try ... | result |
