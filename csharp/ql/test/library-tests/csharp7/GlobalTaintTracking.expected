edges
| CSharp7.cs:39:9:39:21 | SSA def(x) : String | CSharp7.cs:49:22:49:23 | SSA def(t1) : String |
| CSharp7.cs:39:13:39:21 | "tainted" : String | CSharp7.cs:39:9:39:21 | SSA def(x) : String |
<<<<<<< HEAD
| CSharp7.cs:49:22:49:23 | SSA def(t1) : String | CSharp7.cs:51:18:51:19 | access to local variable t1 |
| CSharp7.cs:55:11:55:19 | "tainted" : String | CSharp7.cs:55:30:55:31 | SSA def(t4) : String |
| CSharp7.cs:55:30:55:31 | SSA def(t4) : String | CSharp7.cs:56:18:56:19 | access to local variable t4 |
| CSharp7.cs:87:18:87:34 | (..., ...) [field Item1] : String | CSharp7.cs:90:20:90:21 | access to local variable t1 [field Item1] : String |
| CSharp7.cs:87:19:87:27 | "tainted" : String | CSharp7.cs:87:18:87:34 | (..., ...) [field Item1] : String |
| CSharp7.cs:90:20:90:21 | access to local variable t1 [field Item1] : String | CSharp7.cs:90:20:90:27 | access to field Item1 : String |
=======
| CSharp7.cs:42:19:42:19 | x : String | CSharp7.cs:44:9:44:13 | SSA def(y) : String |
| CSharp7.cs:49:22:49:23 | SSA def(t1) : String | CSharp7.cs:51:18:51:19 | access to local variable t1 |
| CSharp7.cs:55:11:55:19 | "tainted" : String | CSharp7.cs:42:19:42:19 | x : String |
| CSharp7.cs:55:11:55:19 | "tainted" : String | CSharp7.cs:55:30:55:31 | SSA def(t4) : String |
| CSharp7.cs:55:30:55:31 | SSA def(t4) : String | CSharp7.cs:56:18:56:19 | access to local variable t4 |
| CSharp7.cs:80:21:80:21 | x : String | CSharp7.cs:82:20:82:20 | access to parameter x : String |
| CSharp7.cs:82:16:82:24 | (..., ...) [field Item1] : String | CSharp7.cs:82:16:82:26 | access to field Item1 : String |
| CSharp7.cs:82:20:82:20 | access to parameter x : String | CSharp7.cs:82:16:82:24 | (..., ...) [field Item1] : String |
| CSharp7.cs:87:18:87:34 | (..., ...) [field Item1] : String | CSharp7.cs:90:20:90:21 | access to local variable t1 [field Item1] : String |
| CSharp7.cs:87:19:87:27 | "tainted" : String | CSharp7.cs:87:18:87:34 | (..., ...) [field Item1] : String |
| CSharp7.cs:90:20:90:21 | access to local variable t1 [field Item1] : String | CSharp7.cs:90:20:90:27 | access to field Item1 : String |
| CSharp7.cs:90:20:90:27 | access to field Item1 : String | CSharp7.cs:80:21:80:21 | x : String |
>>>>>>> c9b50f3c
| CSharp7.cs:90:20:90:27 | access to field Item1 : String | CSharp7.cs:90:18:90:28 | call to method I |
| CSharp7.cs:175:22:175:30 | "tainted" : String | CSharp7.cs:180:23:180:25 | access to local variable src : String |
| CSharp7.cs:175:22:175:30 | "tainted" : String | CSharp7.cs:181:23:181:25 | access to local variable src : String |
| CSharp7.cs:175:22:175:30 | "tainted" : String | CSharp7.cs:182:23:182:25 | access to local variable src : String |
<<<<<<< HEAD
| CSharp7.cs:180:23:180:25 | access to local variable src : String | CSharp7.cs:180:21:180:26 | call to local function f |
| CSharp7.cs:181:23:181:25 | access to local variable src : String | CSharp7.cs:181:21:181:26 | call to local function g |
=======
| CSharp7.cs:176:25:176:25 | s : String | CSharp7.cs:176:33:176:33 | access to parameter s : String |
| CSharp7.cs:176:31:176:34 | call to local function g : String | CSharp7.cs:176:31:176:39 | ... + ... : String |
| CSharp7.cs:176:33:176:33 | access to parameter s : String | CSharp7.cs:176:31:176:34 | call to local function g : String |
| CSharp7.cs:176:33:176:33 | access to parameter s : String | CSharp7.cs:177:25:177:25 | s : String |
| CSharp7.cs:177:25:177:25 | s : String | CSharp7.cs:177:31:177:31 | access to parameter s : String |
| CSharp7.cs:178:25:178:25 | s : String | CSharp7.cs:178:37:178:37 | access to parameter s : String |
| CSharp7.cs:180:23:180:25 | access to local variable src : String | CSharp7.cs:176:25:176:25 | s : String |
| CSharp7.cs:180:23:180:25 | access to local variable src : String | CSharp7.cs:180:21:180:26 | call to local function f |
| CSharp7.cs:181:23:181:25 | access to local variable src : String | CSharp7.cs:177:25:177:25 | s : String |
| CSharp7.cs:181:23:181:25 | access to local variable src : String | CSharp7.cs:181:21:181:26 | call to local function g |
| CSharp7.cs:182:23:182:25 | access to local variable src : String | CSharp7.cs:178:25:178:25 | s : String |
>>>>>>> c9b50f3c
| CSharp7.cs:182:23:182:25 | access to local variable src : String | CSharp7.cs:182:21:182:26 | call to local function h |
nodes
| CSharp7.cs:39:9:39:21 | SSA def(x) : String | semmle.label | SSA def(x) : String |
| CSharp7.cs:39:13:39:21 | "tainted" : String | semmle.label | "tainted" : String |
<<<<<<< HEAD
=======
| CSharp7.cs:42:19:42:19 | x : String | semmle.label | x : String |
| CSharp7.cs:44:9:44:13 | SSA def(y) : String | semmle.label | SSA def(y) : String |
>>>>>>> c9b50f3c
| CSharp7.cs:49:22:49:23 | SSA def(t1) : String | semmle.label | SSA def(t1) : String |
| CSharp7.cs:51:18:51:19 | access to local variable t1 | semmle.label | access to local variable t1 |
| CSharp7.cs:55:11:55:19 | "tainted" : String | semmle.label | "tainted" : String |
| CSharp7.cs:55:30:55:31 | SSA def(t4) : String | semmle.label | SSA def(t4) : String |
| CSharp7.cs:56:18:56:19 | access to local variable t4 | semmle.label | access to local variable t4 |
<<<<<<< HEAD
=======
| CSharp7.cs:80:21:80:21 | x : String | semmle.label | x : String |
| CSharp7.cs:82:16:82:24 | (..., ...) [field Item1] : String | semmle.label | (..., ...) [field Item1] : String |
| CSharp7.cs:82:16:82:26 | access to field Item1 : String | semmle.label | access to field Item1 : String |
| CSharp7.cs:82:20:82:20 | access to parameter x : String | semmle.label | access to parameter x : String |
>>>>>>> c9b50f3c
| CSharp7.cs:87:18:87:34 | (..., ...) [field Item1] : String | semmle.label | (..., ...) [field Item1] : String |
| CSharp7.cs:87:19:87:27 | "tainted" : String | semmle.label | "tainted" : String |
| CSharp7.cs:90:18:90:28 | call to method I | semmle.label | call to method I |
| CSharp7.cs:90:20:90:21 | access to local variable t1 [field Item1] : String | semmle.label | access to local variable t1 [field Item1] : String |
| CSharp7.cs:90:20:90:27 | access to field Item1 : String | semmle.label | access to field Item1 : String |
| CSharp7.cs:175:22:175:30 | "tainted" | semmle.label | "tainted" |
| CSharp7.cs:175:22:175:30 | "tainted" : String | semmle.label | "tainted" : String |
<<<<<<< HEAD
=======
| CSharp7.cs:176:25:176:25 | s : String | semmle.label | s : String |
| CSharp7.cs:176:31:176:34 | call to local function g : String | semmle.label | call to local function g : String |
| CSharp7.cs:176:31:176:39 | ... + ... : String | semmle.label | ... + ... : String |
| CSharp7.cs:176:33:176:33 | access to parameter s : String | semmle.label | access to parameter s : String |
| CSharp7.cs:177:25:177:25 | s : String | semmle.label | s : String |
| CSharp7.cs:177:31:177:31 | access to parameter s : String | semmle.label | access to parameter s : String |
| CSharp7.cs:178:25:178:25 | s : String | semmle.label | s : String |
| CSharp7.cs:178:37:178:37 | access to parameter s : String | semmle.label | access to parameter s : String |
>>>>>>> c9b50f3c
| CSharp7.cs:180:21:180:26 | call to local function f | semmle.label | call to local function f |
| CSharp7.cs:180:23:180:25 | access to local variable src : String | semmle.label | access to local variable src : String |
| CSharp7.cs:181:21:181:26 | call to local function g | semmle.label | call to local function g |
| CSharp7.cs:181:23:181:25 | access to local variable src : String | semmle.label | access to local variable src : String |
| CSharp7.cs:182:21:182:26 | call to local function h | semmle.label | call to local function h |
| CSharp7.cs:182:23:182:25 | access to local variable src : String | semmle.label | access to local variable src : String |
<<<<<<< HEAD
=======
subpaths
| CSharp7.cs:55:11:55:19 | "tainted" : String | CSharp7.cs:42:19:42:19 | x : String | CSharp7.cs:44:9:44:13 | SSA def(y) : String | CSharp7.cs:55:30:55:31 | SSA def(t4) : String |
| CSharp7.cs:90:20:90:27 | access to field Item1 : String | CSharp7.cs:80:21:80:21 | x : String | CSharp7.cs:82:16:82:26 | access to field Item1 : String | CSharp7.cs:90:18:90:28 | call to method I : String |
| CSharp7.cs:176:33:176:33 | access to parameter s : String | CSharp7.cs:177:25:177:25 | s : String | CSharp7.cs:177:31:177:31 | access to parameter s : String | CSharp7.cs:176:31:176:34 | call to local function g : String |
| CSharp7.cs:180:23:180:25 | access to local variable src : String | CSharp7.cs:176:25:176:25 | s : String | CSharp7.cs:176:31:176:39 | ... + ... : String | CSharp7.cs:180:21:180:26 | call to local function f : String |
| CSharp7.cs:181:23:181:25 | access to local variable src : String | CSharp7.cs:177:25:177:25 | s : String | CSharp7.cs:177:31:177:31 | access to parameter s : String | CSharp7.cs:181:21:181:26 | call to local function g : String |
| CSharp7.cs:182:23:182:25 | access to local variable src : String | CSharp7.cs:178:25:178:25 | s : String | CSharp7.cs:178:37:178:37 | access to parameter s : String | CSharp7.cs:182:21:182:26 | call to local function h : String |
>>>>>>> c9b50f3c
#select
| CSharp7.cs:39:13:39:21 | "tainted" : String | CSharp7.cs:39:13:39:21 | "tainted" : String | CSharp7.cs:51:18:51:19 | access to local variable t1 | $@ | CSharp7.cs:51:18:51:19 | access to local variable t1 | access to local variable t1 |
| CSharp7.cs:55:11:55:19 | "tainted" : String | CSharp7.cs:55:11:55:19 | "tainted" : String | CSharp7.cs:56:18:56:19 | access to local variable t4 | $@ | CSharp7.cs:56:18:56:19 | access to local variable t4 | access to local variable t4 |
| CSharp7.cs:87:19:87:27 | "tainted" : String | CSharp7.cs:87:19:87:27 | "tainted" : String | CSharp7.cs:90:18:90:28 | call to method I | $@ | CSharp7.cs:90:18:90:28 | call to method I | call to method I |
| CSharp7.cs:175:22:175:30 | "tainted" | CSharp7.cs:175:22:175:30 | "tainted" | CSharp7.cs:175:22:175:30 | "tainted" | $@ | CSharp7.cs:175:22:175:30 | "tainted" | "tainted" |
| CSharp7.cs:175:22:175:30 | "tainted" : String | CSharp7.cs:175:22:175:30 | "tainted" : String | CSharp7.cs:180:21:180:26 | call to local function f | $@ | CSharp7.cs:180:21:180:26 | call to local function f | call to local function f |
| CSharp7.cs:175:22:175:30 | "tainted" : String | CSharp7.cs:175:22:175:30 | "tainted" : String | CSharp7.cs:181:21:181:26 | call to local function g | $@ | CSharp7.cs:181:21:181:26 | call to local function g | call to local function g |
| CSharp7.cs:175:22:175:30 | "tainted" : String | CSharp7.cs:175:22:175:30 | "tainted" : String | CSharp7.cs:182:21:182:26 | call to local function h | $@ | CSharp7.cs:182:21:182:26 | call to local function h | call to local function h |<|MERGE_RESOLUTION|>--- conflicted
+++ resolved
@@ -1,14 +1,6 @@
 edges
 | CSharp7.cs:39:9:39:21 | SSA def(x) : String | CSharp7.cs:49:22:49:23 | SSA def(t1) : String |
 | CSharp7.cs:39:13:39:21 | "tainted" : String | CSharp7.cs:39:9:39:21 | SSA def(x) : String |
-<<<<<<< HEAD
-| CSharp7.cs:49:22:49:23 | SSA def(t1) : String | CSharp7.cs:51:18:51:19 | access to local variable t1 |
-| CSharp7.cs:55:11:55:19 | "tainted" : String | CSharp7.cs:55:30:55:31 | SSA def(t4) : String |
-| CSharp7.cs:55:30:55:31 | SSA def(t4) : String | CSharp7.cs:56:18:56:19 | access to local variable t4 |
-| CSharp7.cs:87:18:87:34 | (..., ...) [field Item1] : String | CSharp7.cs:90:20:90:21 | access to local variable t1 [field Item1] : String |
-| CSharp7.cs:87:19:87:27 | "tainted" : String | CSharp7.cs:87:18:87:34 | (..., ...) [field Item1] : String |
-| CSharp7.cs:90:20:90:21 | access to local variable t1 [field Item1] : String | CSharp7.cs:90:20:90:27 | access to field Item1 : String |
-=======
 | CSharp7.cs:42:19:42:19 | x : String | CSharp7.cs:44:9:44:13 | SSA def(y) : String |
 | CSharp7.cs:49:22:49:23 | SSA def(t1) : String | CSharp7.cs:51:18:51:19 | access to local variable t1 |
 | CSharp7.cs:55:11:55:19 | "tainted" : String | CSharp7.cs:42:19:42:19 | x : String |
@@ -21,15 +13,10 @@
 | CSharp7.cs:87:19:87:27 | "tainted" : String | CSharp7.cs:87:18:87:34 | (..., ...) [field Item1] : String |
 | CSharp7.cs:90:20:90:21 | access to local variable t1 [field Item1] : String | CSharp7.cs:90:20:90:27 | access to field Item1 : String |
 | CSharp7.cs:90:20:90:27 | access to field Item1 : String | CSharp7.cs:80:21:80:21 | x : String |
->>>>>>> c9b50f3c
 | CSharp7.cs:90:20:90:27 | access to field Item1 : String | CSharp7.cs:90:18:90:28 | call to method I |
 | CSharp7.cs:175:22:175:30 | "tainted" : String | CSharp7.cs:180:23:180:25 | access to local variable src : String |
 | CSharp7.cs:175:22:175:30 | "tainted" : String | CSharp7.cs:181:23:181:25 | access to local variable src : String |
 | CSharp7.cs:175:22:175:30 | "tainted" : String | CSharp7.cs:182:23:182:25 | access to local variable src : String |
-<<<<<<< HEAD
-| CSharp7.cs:180:23:180:25 | access to local variable src : String | CSharp7.cs:180:21:180:26 | call to local function f |
-| CSharp7.cs:181:23:181:25 | access to local variable src : String | CSharp7.cs:181:21:181:26 | call to local function g |
-=======
 | CSharp7.cs:176:25:176:25 | s : String | CSharp7.cs:176:33:176:33 | access to parameter s : String |
 | CSharp7.cs:176:31:176:34 | call to local function g : String | CSharp7.cs:176:31:176:39 | ... + ... : String |
 | CSharp7.cs:176:33:176:33 | access to parameter s : String | CSharp7.cs:176:31:176:34 | call to local function g : String |
@@ -41,28 +28,21 @@
 | CSharp7.cs:181:23:181:25 | access to local variable src : String | CSharp7.cs:177:25:177:25 | s : String |
 | CSharp7.cs:181:23:181:25 | access to local variable src : String | CSharp7.cs:181:21:181:26 | call to local function g |
 | CSharp7.cs:182:23:182:25 | access to local variable src : String | CSharp7.cs:178:25:178:25 | s : String |
->>>>>>> c9b50f3c
 | CSharp7.cs:182:23:182:25 | access to local variable src : String | CSharp7.cs:182:21:182:26 | call to local function h |
 nodes
 | CSharp7.cs:39:9:39:21 | SSA def(x) : String | semmle.label | SSA def(x) : String |
 | CSharp7.cs:39:13:39:21 | "tainted" : String | semmle.label | "tainted" : String |
-<<<<<<< HEAD
-=======
 | CSharp7.cs:42:19:42:19 | x : String | semmle.label | x : String |
 | CSharp7.cs:44:9:44:13 | SSA def(y) : String | semmle.label | SSA def(y) : String |
->>>>>>> c9b50f3c
 | CSharp7.cs:49:22:49:23 | SSA def(t1) : String | semmle.label | SSA def(t1) : String |
 | CSharp7.cs:51:18:51:19 | access to local variable t1 | semmle.label | access to local variable t1 |
 | CSharp7.cs:55:11:55:19 | "tainted" : String | semmle.label | "tainted" : String |
 | CSharp7.cs:55:30:55:31 | SSA def(t4) : String | semmle.label | SSA def(t4) : String |
 | CSharp7.cs:56:18:56:19 | access to local variable t4 | semmle.label | access to local variable t4 |
-<<<<<<< HEAD
-=======
 | CSharp7.cs:80:21:80:21 | x : String | semmle.label | x : String |
 | CSharp7.cs:82:16:82:24 | (..., ...) [field Item1] : String | semmle.label | (..., ...) [field Item1] : String |
 | CSharp7.cs:82:16:82:26 | access to field Item1 : String | semmle.label | access to field Item1 : String |
 | CSharp7.cs:82:20:82:20 | access to parameter x : String | semmle.label | access to parameter x : String |
->>>>>>> c9b50f3c
 | CSharp7.cs:87:18:87:34 | (..., ...) [field Item1] : String | semmle.label | (..., ...) [field Item1] : String |
 | CSharp7.cs:87:19:87:27 | "tainted" : String | semmle.label | "tainted" : String |
 | CSharp7.cs:90:18:90:28 | call to method I | semmle.label | call to method I |
@@ -70,8 +50,6 @@
 | CSharp7.cs:90:20:90:27 | access to field Item1 : String | semmle.label | access to field Item1 : String |
 | CSharp7.cs:175:22:175:30 | "tainted" | semmle.label | "tainted" |
 | CSharp7.cs:175:22:175:30 | "tainted" : String | semmle.label | "tainted" : String |
-<<<<<<< HEAD
-=======
 | CSharp7.cs:176:25:176:25 | s : String | semmle.label | s : String |
 | CSharp7.cs:176:31:176:34 | call to local function g : String | semmle.label | call to local function g : String |
 | CSharp7.cs:176:31:176:39 | ... + ... : String | semmle.label | ... + ... : String |
@@ -80,15 +58,12 @@
 | CSharp7.cs:177:31:177:31 | access to parameter s : String | semmle.label | access to parameter s : String |
 | CSharp7.cs:178:25:178:25 | s : String | semmle.label | s : String |
 | CSharp7.cs:178:37:178:37 | access to parameter s : String | semmle.label | access to parameter s : String |
->>>>>>> c9b50f3c
 | CSharp7.cs:180:21:180:26 | call to local function f | semmle.label | call to local function f |
 | CSharp7.cs:180:23:180:25 | access to local variable src : String | semmle.label | access to local variable src : String |
 | CSharp7.cs:181:21:181:26 | call to local function g | semmle.label | call to local function g |
 | CSharp7.cs:181:23:181:25 | access to local variable src : String | semmle.label | access to local variable src : String |
 | CSharp7.cs:182:21:182:26 | call to local function h | semmle.label | call to local function h |
 | CSharp7.cs:182:23:182:25 | access to local variable src : String | semmle.label | access to local variable src : String |
-<<<<<<< HEAD
-=======
 subpaths
 | CSharp7.cs:55:11:55:19 | "tainted" : String | CSharp7.cs:42:19:42:19 | x : String | CSharp7.cs:44:9:44:13 | SSA def(y) : String | CSharp7.cs:55:30:55:31 | SSA def(t4) : String |
 | CSharp7.cs:90:20:90:27 | access to field Item1 : String | CSharp7.cs:80:21:80:21 | x : String | CSharp7.cs:82:16:82:26 | access to field Item1 : String | CSharp7.cs:90:18:90:28 | call to method I : String |
@@ -96,7 +71,6 @@
 | CSharp7.cs:180:23:180:25 | access to local variable src : String | CSharp7.cs:176:25:176:25 | s : String | CSharp7.cs:176:31:176:39 | ... + ... : String | CSharp7.cs:180:21:180:26 | call to local function f : String |
 | CSharp7.cs:181:23:181:25 | access to local variable src : String | CSharp7.cs:177:25:177:25 | s : String | CSharp7.cs:177:31:177:31 | access to parameter s : String | CSharp7.cs:181:21:181:26 | call to local function g : String |
 | CSharp7.cs:182:23:182:25 | access to local variable src : String | CSharp7.cs:178:25:178:25 | s : String | CSharp7.cs:178:37:178:37 | access to parameter s : String | CSharp7.cs:182:21:182:26 | call to local function h : String |
->>>>>>> c9b50f3c
 #select
 | CSharp7.cs:39:13:39:21 | "tainted" : String | CSharp7.cs:39:13:39:21 | "tainted" : String | CSharp7.cs:51:18:51:19 | access to local variable t1 | $@ | CSharp7.cs:51:18:51:19 | access to local variable t1 | access to local variable t1 |
 | CSharp7.cs:55:11:55:19 | "tainted" : String | CSharp7.cs:55:11:55:19 | "tainted" : String | CSharp7.cs:56:18:56:19 | access to local variable t4 | $@ | CSharp7.cs:56:18:56:19 | access to local variable t4 | access to local variable t4 |
