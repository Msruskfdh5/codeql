using System;
using System.Collections.Generic;
using System.Text;
using System.Security.Cryptography;

public class InsecureRandomness
{

    public void RandomTest()
    {
        // BAD: Using insecure RNG to generate password
        string password = InsecureRandomString(10);
        password = InsecureRandomStringFromSelection(10);
        password = InsecureRandomStringFromIndexer(10);
        // IGNORE - do not track further than the first assignment to a tainted variable
        string passwd = password;
        // GOOD: Use cryptographically secure RNG
        password = SecureRandomString(10);
    }

    public static string InsecureRandomString(int length)
    {
        StringBuilder result = new StringBuilder(length);
        Random r = new Random();
        byte[] data = new byte[1];
        while (result.Length < length)
        {
            data[0] = (byte)r.Next(97, 122);
            result.Append(new ASCIIEncoding().GetString(data));
        }
        return result.ToString();
    }

    public static string SecureRandomString(int length)
    {
        StringBuilder result = new StringBuilder(length);
        using (RNGCryptoServiceProvider crypto = new RNGCryptoServiceProvider())
        {
            byte[] data = new byte[1];
            while (result.Length < length)
            {
                crypto.GetBytes(data);
                // If byte is between 97 and 122, it can be interpreted as an ASCII a-z char.
                if (data[0] >= 97 && data[0] <= 122)
                {
                    result.Append(new ASCIIEncoding().GetString(data));
                }
            }
        }
        return result.ToString();
    }

    public static string InsecureRandomStringFromSelection(int length)
    {
        string[] letters = new string[] { "A", "B", "C" };
        String result = "";
        Random r = new Random();
        while (result.Length < length)
        {
            result += letters[r.Next(3)];
        }
        return result.ToString();
    }

    public static string InsecureRandomStringFromIndexer(int length)
    {
        List<string> letters = new List<string>() { "A", "B", "C" };
        string result = "";
        Random r = new Random();
        while (result.Length < length)
        {
            result += letters[r.Next(3)];
        }
        return result;
    }
<<<<<<< HEAD
=======

    public static string BiasPasswordGeneration()
    {
        // BAD: Membership.GeneratePassword generates a password with a bias
        string password =  System.Web.Security.Membership.GeneratePassword(12, 3);
        return password;
    }

}

namespace System.Web.Security
{
    public static class Membership
    {
        public static string GeneratePassword(int length, int numberOfNonAlphanumericCharacters)
        {
            return "stub";
        }

    }
>>>>>>> c9b50f3c
}<|MERGE_RESOLUTION|>--- conflicted
+++ resolved
@@ -73,8 +73,6 @@
         }
         return result;
     }
-<<<<<<< HEAD
-=======
 
     public static string BiasPasswordGeneration()
     {
@@ -95,5 +93,4 @@
         }
 
     }
->>>>>>> c9b50f3c
 }