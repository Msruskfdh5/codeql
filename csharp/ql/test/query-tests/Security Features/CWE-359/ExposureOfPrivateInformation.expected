edges
nodes
| ExposureOfPrivateInformation.cs:16:50:16:84 | access to indexer | semmle.label | access to indexer |
| ExposureOfPrivateInformation.cs:18:50:18:65 | call to method getTelephone | semmle.label | call to method getTelephone |
| ExposureOfPrivateInformation.cs:22:21:22:36 | call to method getTelephone | semmle.label | call to method getTelephone |
| ExposureOfPrivateInformation.cs:40:21:40:33 | access to property Text | semmle.label | access to property Text |
<<<<<<< HEAD
=======
subpaths
>>>>>>> c9b50f3c
#select
| ExposureOfPrivateInformation.cs:16:50:16:84 | access to indexer | ExposureOfPrivateInformation.cs:16:50:16:84 | access to indexer | ExposureOfPrivateInformation.cs:16:50:16:84 | access to indexer | Private data returned by $@ is written to an external location. | ExposureOfPrivateInformation.cs:16:50:16:84 | access to indexer | access to indexer |
| ExposureOfPrivateInformation.cs:18:50:18:65 | call to method getTelephone | ExposureOfPrivateInformation.cs:18:50:18:65 | call to method getTelephone | ExposureOfPrivateInformation.cs:18:50:18:65 | call to method getTelephone | Private data returned by $@ is written to an external location. | ExposureOfPrivateInformation.cs:18:50:18:65 | call to method getTelephone | call to method getTelephone |
| ExposureOfPrivateInformation.cs:22:21:22:36 | call to method getTelephone | ExposureOfPrivateInformation.cs:22:21:22:36 | call to method getTelephone | ExposureOfPrivateInformation.cs:22:21:22:36 | call to method getTelephone | Private data returned by $@ is written to an external location. | ExposureOfPrivateInformation.cs:22:21:22:36 | call to method getTelephone | call to method getTelephone |
| ExposureOfPrivateInformation.cs:40:21:40:33 | access to property Text | ExposureOfPrivateInformation.cs:40:21:40:33 | access to property Text | ExposureOfPrivateInformation.cs:40:21:40:33 | access to property Text | Private data returned by $@ is written to an external location. | ExposureOfPrivateInformation.cs:40:21:40:33 | access to property Text | access to property Text |<|MERGE_RESOLUTION|>--- conflicted
+++ resolved
@@ -4,10 +4,7 @@
 | ExposureOfPrivateInformation.cs:18:50:18:65 | call to method getTelephone | semmle.label | call to method getTelephone |
 | ExposureOfPrivateInformation.cs:22:21:22:36 | call to method getTelephone | semmle.label | call to method getTelephone |
 | ExposureOfPrivateInformation.cs:40:21:40:33 | access to property Text | semmle.label | access to property Text |
-<<<<<<< HEAD
-=======
 subpaths
->>>>>>> c9b50f3c
 #select
 | ExposureOfPrivateInformation.cs:16:50:16:84 | access to indexer | ExposureOfPrivateInformation.cs:16:50:16:84 | access to indexer | ExposureOfPrivateInformation.cs:16:50:16:84 | access to indexer | Private data returned by $@ is written to an external location. | ExposureOfPrivateInformation.cs:16:50:16:84 | access to indexer | access to indexer |
 | ExposureOfPrivateInformation.cs:18:50:18:65 | call to method getTelephone | ExposureOfPrivateInformation.cs:18:50:18:65 | call to method getTelephone | ExposureOfPrivateInformation.cs:18:50:18:65 | call to method getTelephone | Private data returned by $@ is written to an external location. | ExposureOfPrivateInformation.cs:18:50:18:65 | call to method getTelephone | call to method getTelephone |
