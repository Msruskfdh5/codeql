private import cpp
private import semmle.code.cpp.ir.implementation.Opcode
private import semmle.code.cpp.ir.implementation.internal.OperandTag
private import semmle.code.cpp.ir.internal.CppType
private import semmle.code.cpp.models.interfaces.SideEffect
private import InstructionTag
private import TranslatedElement
private import TranslatedExpr
private import TranslatedFunction

/**
 * The IR translation of a call to a function. The call may be from an actual
 * call in the source code, or could be a call that is part of the translation
 * of a higher-level constructor (e.g. the allocator call in a `NewExpr`).
 */
abstract class TranslatedCall extends TranslatedExpr {
  final override TranslatedElement getChild(int id) {
    // We choose the child's id in the order of evaluation.
    // The qualifier is evaluated before the call target, because the value of
    // the call target may depend on the value of the qualifier for virtual
    // calls.
    id = -2 and result = getQualifier()
    or
    id = -1 and result = getCallTarget()
    or
    result = getArgument(id)
    or
    id = getNumberOfArguments() and result = getSideEffects()
  }

  final override Instruction getFirstInstruction() {
    if exists(getQualifier())
    then result = getQualifier().getFirstInstruction()
    else result = getFirstCallTargetInstruction()
  }

  override predicate hasInstruction(Opcode opcode, InstructionTag tag, CppType resultType) {
    tag = CallTag() and
    opcode instanceof Opcode::Call and
    resultType = getTypeForPRValue(getCallResultType())
    or
    hasSideEffect() and
    tag = CallSideEffectTag() and
    (
      if hasWriteSideEffect()
      then (
        opcode instanceof Opcode::CallSideEffect and
        resultType = getUnknownType()
      ) else (
        opcode instanceof Opcode::CallReadSideEffect and
        resultType = getVoidType()
      )
    )
  }

  override Instruction getChildSuccessor(TranslatedElement child) {
    child = getQualifier() and
    result = getFirstCallTargetInstruction()
    or
    child = getCallTarget() and
    result = getFirstArgumentOrCallInstruction()
    or
    exists(int argIndex |
      child = getArgument(argIndex) and
      if exists(getArgument(argIndex + 1))
      then result = getArgument(argIndex + 1).getFirstInstruction()
      else result = getInstruction(CallTag())
    )
    or
    child = getSideEffects() and
    result = getParent().getChildSuccessor(this)
  }

  override Instruction getInstructionSuccessor(InstructionTag tag, EdgeKind kind) {
    kind instanceof GotoEdge and
    (
      (
        tag = CallTag() and
        if hasSideEffect()
        then result = getInstruction(CallSideEffectTag())
        else
          if hasPreciseSideEffect()
          then result = getSideEffects().getFirstInstruction()
          else result = getParent().getChildSuccessor(this)
      )
      or
      (
        hasSideEffect() and
        tag = CallSideEffectTag() and
        if hasPreciseSideEffect()
        then result = getSideEffects().getFirstInstruction()
        else result = getParent().getChildSuccessor(this)
      )
    )
  }

  override Instruction getInstructionOperand(InstructionTag tag, OperandTag operandTag) {
    tag = CallTag() and
    (
      operandTag instanceof CallTargetOperandTag and
      result = getCallTargetResult()
      or
      operandTag instanceof ThisArgumentOperandTag and
      result = getQualifierResult()
      or
      exists(PositionalArgumentOperandTag argTag |
        argTag = operandTag and
        result = getArgument(argTag.getArgIndex()).getResult()
      )
    )
    or
    tag = CallSideEffectTag() and
    hasSideEffect() and
    operandTag instanceof SideEffectOperandTag and
    result = getEnclosingFunction().getUnmodeledDefinitionInstruction()
  }

  final override CppType getInstructionOperandType(InstructionTag tag, TypedOperandTag operandTag) {
    tag = CallSideEffectTag() and
    hasSideEffect() and
    operandTag instanceof SideEffectOperandTag and
    result = getUnknownType()
  }

  final override Instruction getResult() { result = getInstruction(CallTag()) }

  /**
   * Gets the result type of the call.
   */
  abstract Type getCallResultType();

  /**
   * Holds if the call has a `this` argument.
   */
  predicate hasQualifier() { exists(getQualifier()) }

  /**
   * Gets the `TranslatedExpr` for the indirect target of the call, if any.
   */
  TranslatedExpr getCallTarget() { none() }

  /**
   * Gets the first instruction of the sequence to evaluate the call target.
   * By default, this is just the first instruction of `getCallTarget()`, but
   * it can be overridden by a subclass for cases where there is a call target
   * that is not computed from an expression (e.g. a direct call).
   */
  Instruction getFirstCallTargetInstruction() { result = getCallTarget().getFirstInstruction() }

  /**
   * Gets the instruction whose result value is the target of the call. By
   * default, this is just the result of `getCallTarget()`, but it can be
   * overridden by a subclass for cases where there is a call target that is not
   * computed from an expression (e.g. a direct call).
   */
  Instruction getCallTargetResult() { result = getCallTarget().getResult() }

  /**
   * Gets the `TranslatedExpr` for the qualifier of the call (i.e. the value
   * that is passed as the `this` argument.
   */
  abstract TranslatedExpr getQualifier();

  /**
   * Gets the instruction whose result value is the `this` argument of the call.
   * By default, this is just the result of `getQualifier()`, but it can be
   * overridden by a subclass for cases where there is a `this` argument that is
   * not computed from a child expression (e.g. a constructor call).
   */
  Instruction getQualifierResult() { result = getQualifier().getResult() }

  /**
   * Gets the argument with the specified `index`. Does not include the `this`
   * argument.
   */
  abstract TranslatedExpr getArgument(int index);

  abstract int getNumberOfArguments();

  /**
   * If there are any arguments, gets the first instruction of the first
   * argument. Otherwise, returns the call instruction.
   */
  final Instruction getFirstArgumentOrCallInstruction() {
    if hasArguments()
    then result = getArgument(0).getFirstInstruction()
    else result = getInstruction(CallTag())
  }

  /**
   * Holds if the call has any arguments, not counting the `this` argument.
   */
  abstract predicate hasArguments();

  predicate hasReadSideEffect() { any() }

  predicate hasWriteSideEffect() { any() }

  private predicate hasSideEffect() { hasReadSideEffect() or hasWriteSideEffect() }

  override Instruction getPrimaryInstructionForSideEffect(InstructionTag tag) {
    hasSideEffect() and
    tag = CallSideEffectTag() and
    result = getResult()
  }

  predicate hasPreciseSideEffect() { exists(getSideEffects()) }

  TranslatedSideEffects getSideEffects() { result.getCall() = expr }
}

/**
 * IR translation of a direct call to a specific function. Used for both
 * explicit calls (`TranslatedFunctionCall`) and implicit calls
 * (`TranslatedAllocatorCall`).
 */
abstract class TranslatedDirectCall extends TranslatedCall {
  final override Instruction getFirstCallTargetInstruction() {
    result = getInstruction(CallTargetTag())
  }

  final override Instruction getCallTargetResult() { result = getInstruction(CallTargetTag()) }

  override predicate hasInstruction(Opcode opcode, InstructionTag tag, CppType resultType) {
    TranslatedCall.super.hasInstruction(opcode, tag, resultType)
    or
    tag = CallTargetTag() and
    opcode instanceof Opcode::FunctionAddress and
    resultType = getFunctionGLValueType()
  }

  override Instruction getInstructionSuccessor(InstructionTag tag, EdgeKind kind) {
    result = TranslatedCall.super.getInstructionSuccessor(tag, kind)
    or
    tag = CallTargetTag() and
    kind instanceof GotoEdge and
    result = getFirstArgumentOrCallInstruction()
  }
}

/**
 * The IR translation of a call to a function.
 */
abstract class TranslatedCallExpr extends TranslatedNonConstantExpr, TranslatedCall {
  override Call expr;

  final override Type getCallResultType() { result = expr.getType() }

  final override predicate hasArguments() { exists(expr.getArgument(0)) }

  final override TranslatedExpr getQualifier() {
    result = getTranslatedExpr(expr.getQualifier().getFullyConverted())
  }

  final override TranslatedExpr getArgument(int index) {
    result = getTranslatedExpr(expr.getArgument(index).getFullyConverted())
  }

  final override int getNumberOfArguments() { result = expr.getNumberOfArguments() }
}

/**
 * Represents the IR translation of a call through a function pointer.
 */
class TranslatedExprCall extends TranslatedCallExpr {
  override ExprCall expr;

  override TranslatedExpr getCallTarget() {
    result = getTranslatedExpr(expr.getExpr().getFullyConverted())
  }
}

/**
 * Represents the IR translation of a direct function call.
 */
class TranslatedFunctionCall extends TranslatedCallExpr, TranslatedDirectCall {
  override FunctionCall expr;

  override Function getInstructionFunction(InstructionTag tag) {
    tag = CallTargetTag() and result = expr.getTarget()
  }

  override predicate hasReadSideEffect() {
    not expr.getTarget().(SideEffectFunction).hasOnlySpecificReadSideEffects()
  }

  override predicate hasWriteSideEffect() {
    not expr.getTarget().(SideEffectFunction).hasOnlySpecificWriteSideEffects()
  }
}

/**
 * Represents the IR translation of a call to a constructor.
 */
class TranslatedStructorCall extends TranslatedFunctionCall {
  TranslatedStructorCall() {
    expr instanceof ConstructorCall or
    expr instanceof DestructorCall
  }

  override Instruction getQualifierResult() {
    exists(StructorCallContext context |
      context = getParent() and
      result = context.getReceiver()
    )
  }

  override predicate hasQualifier() { any() }
}

class TranslatedSideEffects extends TranslatedElement, TTranslatedSideEffects {
  Call expr;

  TranslatedSideEffects() { this = TTranslatedSideEffects(expr) }

  override string toString() { result = "(side effects  for " + expr.toString() + ")" }

  override Locatable getAST() { result = expr }

  Call getCall() { result = expr }

  override TranslatedElement getChild(int i) {
    result = rank[i + 1](TranslatedSideEffect tse, int isWrite, int index |
        (
          tse.getCall() = getCall() and
          tse.getArgumentIndex() = index and
          if tse.isWrite() then isWrite = 1 else isWrite = 0
        )
      |
        tse order by isWrite, index
      )
  }

  override Instruction getChildSuccessor(TranslatedElement te) {
    exists(int i |
      getChild(i) = te and
      if exists(getChild(i + 1))
      then result = getChild(i + 1).getFirstInstruction()
      else result = getParent().getChildSuccessor(this)
    )
  }

  override predicate hasInstruction(Opcode opcode, InstructionTag tag, CppType type) { none() }

  override Instruction getFirstInstruction() { result = getChild(0).getFirstInstruction() }

  override Instruction getInstructionSuccessor(InstructionTag tag, EdgeKind kind) { none() }

  override Instruction getInstructionOperand(InstructionTag tag, OperandTag operandTag) { none() }

  override CppType getInstructionOperandType(InstructionTag tag, TypedOperandTag operandTag) {
    none()
  }

  /**
   * Gets the `TranslatedFunction` containing this expression.
   */
  final TranslatedFunction getEnclosingFunction() {
    result = getTranslatedFunction(expr.getEnclosingFunction())
  }

  /**
   * Gets the `Function` containing this expression.
   */
  override Function getFunction() { result = expr.getEnclosingFunction() }
}

class TranslatedSideEffect extends TranslatedElement, TTranslatedArgumentSideEffect {
  Call call;
  Expr arg;
  int index;
  boolean write;

  TranslatedSideEffect() { this = TTranslatedArgumentSideEffect(call, arg, index, write) }

  override Locatable getAST() { result = arg }

  Expr getExpr() { result = arg }

  Call getCall() { result = call }

  int getArgumentIndex() { result = index }

  predicate isWrite() { write = true }

  override string toString() {
    write = true and
    result = "(write side effect for " + arg.toString() + ")"
    or
    write = false and
    result = "(read side effect for " + arg.toString() + ")"
  }

  override TranslatedElement getChild(int n) { none() }

  override Instruction getChildSuccessor(TranslatedElement child) { none() }

  override Instruction getFirstInstruction() { result = getInstruction(OnlyInstructionTag()) }

  override predicate hasInstruction(Opcode opcode, InstructionTag tag, CppType type) {
    isWrite() and
    hasSpecificWriteSideEffect(opcode) and
    tag = OnlyInstructionTag() and
    (
      opcode instanceof BufferAccessOpcode and
      type = getUnknownType()
      or
      not opcode instanceof BufferAccessOpcode and
      exists(Type baseType | baseType = arg.getUnspecifiedType().(DerivedType).getBaseType() |
        if baseType instanceof VoidType
        then type = getUnknownType()
        else type = getTypeForPRValueOrUnknown(baseType)
      )
      or
      index = -1 and
      not arg.getUnspecifiedType() instanceof DerivedType and
      type = getTypeForPRValueOrUnknown(arg.getUnspecifiedType())
    )
    or
    not isWrite() and
    hasSpecificReadSideEffect(opcode) and
    tag = OnlyInstructionTag() and
    type = getVoidType()
  }

  override Instruction getInstructionSuccessor(InstructionTag tag, EdgeKind kind) {
    result = getParent().getChildSuccessor(this) and
    tag = OnlyInstructionTag() and
    kind instanceof GotoEdge
  }

  override Instruction getInstructionOperand(InstructionTag tag, OperandTag operandTag) {
    tag instanceof OnlyInstructionTag and
    operandTag instanceof AddressOperandTag and
    result = getTranslatedExpr(arg).getResult()
    or
    tag instanceof OnlyInstructionTag and
    operandTag instanceof SideEffectOperandTag and
    not isWrite() and
    result = getEnclosingFunction().getUnmodeledDefinitionInstruction()
    or
    tag instanceof OnlyInstructionTag and
    operandTag instanceof BufferSizeOperandTag and
    result = getTranslatedExpr(call
            .getArgument(call.getTarget().(SideEffectFunction).getParameterSizeIndex(index))
            .getFullyConverted()).getResult()
  }

<<<<<<< HEAD
  override Type getInstructionOperandType(InstructionTag tag, TypedOperandTag operandTag) {
    if hasSpecificReadSideEffect(any(Opcode::BufferReadSideEffect op))
    then
      result instanceof UnknownType and
      tag instanceof OnlyInstructionTag and
      operandTag instanceof SideEffectOperandTag
    else (
      tag instanceof OnlyInstructionTag and
      result = arg.getType().getUnspecifiedType().(DerivedType).getBaseType() and
      operandTag instanceof SideEffectOperandTag
      or
      tag instanceof OnlyInstructionTag and
      result = arg.getType().getUnspecifiedType() and
      not result instanceof DerivedType and
      operandTag instanceof SideEffectOperandTag
=======
  override CppType getInstructionOperandType(InstructionTag tag, TypedOperandTag operandTag) {
    exists(Type operandType |
      tag instanceof OnlyInstructionTag and
      operandType = arg.getType().getUnspecifiedType().(DerivedType).getBaseType() and
      operandTag instanceof SideEffectOperandTag
      or
      tag instanceof OnlyInstructionTag and
      operandType = arg.getType().getUnspecifiedType() and
      not operandType instanceof DerivedType and
      operandTag instanceof SideEffectOperandTag
    |
      // If the type we select is an incomplete type (e.g. a forward-declared `struct`), there will
      // not be a `CppType` that represents that type. In that case, fall back to `UnknownCppType`.
      result = getTypeForPRValueOrUnknown(operandType)
>>>>>>> d03aecaa
    )
  }

  predicate hasSpecificWriteSideEffect(Opcode op) {
    exists(boolean buffer, boolean mustWrite |
      if exists(call.getTarget().(SideEffectFunction).getParameterSizeIndex(index))
      then
        call.getTarget().(SideEffectFunction).hasSpecificWriteSideEffect(index, true, mustWrite) and
        buffer = true and
        (
          mustWrite = false and op instanceof Opcode::SizedBufferMayWriteSideEffect
          or
          mustWrite = true and op instanceof Opcode::SizedBufferMustWriteSideEffect
        )
      else (
        call.getTarget().(SideEffectFunction).hasSpecificWriteSideEffect(index, buffer, mustWrite) and
        (
          buffer = true and mustWrite = false and op instanceof Opcode::BufferMayWriteSideEffect
          or
          buffer = false and mustWrite = false and op instanceof Opcode::IndirectMayWriteSideEffect
          or
          buffer = true and mustWrite = true and op instanceof Opcode::BufferMustWriteSideEffect
          or
          buffer = false and mustWrite = true and op instanceof Opcode::IndirectMustWriteSideEffect
        )
      )
    )
    or
    not call.getTarget() instanceof SideEffectFunction and
    getArgumentIndex() != -1 and
    op instanceof Opcode::BufferMayWriteSideEffect
    or
    not call.getTarget() instanceof SideEffectFunction and
    getArgumentIndex() = -1 and
    op instanceof Opcode::IndirectMayWriteSideEffect
  }

  predicate hasSpecificReadSideEffect(Opcode op) {
    exists(boolean buffer |
      call.getTarget().(SideEffectFunction).hasSpecificReadSideEffect(index, buffer) and
      if exists(call.getTarget().(SideEffectFunction).getParameterSizeIndex(index))
      then buffer = true and op instanceof Opcode::SizedBufferReadSideEffect
      else (
        buffer = true and op instanceof Opcode::BufferReadSideEffect
        or
        buffer = false and op instanceof Opcode::IndirectReadSideEffect
      )
    )
    or
    not call.getTarget() instanceof SideEffectFunction and
    op instanceof Opcode::BufferReadSideEffect
  }

  override Instruction getPrimaryInstructionForSideEffect(InstructionTag tag) {
    tag = OnlyInstructionTag() and
    result = getTranslatedExpr(call).getInstruction(CallTag())
  }

  final override int getInstructionIndex(InstructionTag tag) {
    tag = OnlyInstructionTag() and
    result = index
  }

  /**
   * Gets the `TranslatedFunction` containing this expression.
   */
  final TranslatedFunction getEnclosingFunction() {
    result = getTranslatedFunction(arg.getEnclosingFunction())
  }

  /**
   * Gets the `Function` containing this expression.
   */
  override Function getFunction() { result = arg.getEnclosingFunction() }
}<|MERGE_RESOLUTION|>--- conflicted
+++ resolved
@@ -446,39 +446,27 @@
             .getFullyConverted()).getResult()
   }
 
-<<<<<<< HEAD
-  override Type getInstructionOperandType(InstructionTag tag, TypedOperandTag operandTag) {
+  override CppType getInstructionOperandType(InstructionTag tag, TypedOperandTag operandTag) {
     if hasSpecificReadSideEffect(any(Opcode::BufferReadSideEffect op))
     then
-      result instanceof UnknownType and
+      result = getUnknownType() and
       tag instanceof OnlyInstructionTag and
       operandTag instanceof SideEffectOperandTag
-    else (
-      tag instanceof OnlyInstructionTag and
-      result = arg.getType().getUnspecifiedType().(DerivedType).getBaseType() and
-      operandTag instanceof SideEffectOperandTag
-      or
-      tag instanceof OnlyInstructionTag and
-      result = arg.getType().getUnspecifiedType() and
-      not result instanceof DerivedType and
-      operandTag instanceof SideEffectOperandTag
-=======
-  override CppType getInstructionOperandType(InstructionTag tag, TypedOperandTag operandTag) {
-    exists(Type operandType |
-      tag instanceof OnlyInstructionTag and
-      operandType = arg.getType().getUnspecifiedType().(DerivedType).getBaseType() and
-      operandTag instanceof SideEffectOperandTag
-      or
-      tag instanceof OnlyInstructionTag and
-      operandType = arg.getType().getUnspecifiedType() and
-      not operandType instanceof DerivedType and
-      operandTag instanceof SideEffectOperandTag
-    |
-      // If the type we select is an incomplete type (e.g. a forward-declared `struct`), there will
-      // not be a `CppType` that represents that type. In that case, fall back to `UnknownCppType`.
-      result = getTypeForPRValueOrUnknown(operandType)
->>>>>>> d03aecaa
-    )
+    else
+      exists(Type operandType |
+        tag instanceof OnlyInstructionTag and
+        operandType = arg.getType().getUnspecifiedType().(DerivedType).getBaseType() and
+        operandTag instanceof SideEffectOperandTag
+        or
+        tag instanceof OnlyInstructionTag and
+        operandType = arg.getType().getUnspecifiedType() and
+        not operandType instanceof DerivedType and
+        operandTag instanceof SideEffectOperandTag
+      |
+        // If the type we select is an incomplete type (e.g. a forward-declared `struct`), there will
+        // not be a `CppType` that represents that type. In that case, fall back to `UnknownCppType`.
+        result = getTypeForPRValueOrUnknown(operandType)
+      )
   }
 
   predicate hasSpecificWriteSideEffect(Opcode op) {
