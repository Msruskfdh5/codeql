--- conflicted
+++ resolved
@@ -197,17 +197,12 @@
     )
   }
 
-<<<<<<< HEAD
-  cached Expr getInstructionResultExpression(Instruction instruction) {
-    result = getOldInstruction(instruction).getResultExpression()
-=======
   cached Expr getInstructionConvertedResultExpression(Instruction instruction) {
     result = getOldInstruction(instruction).getConvertedResultExpression()
   }
 
   cached Expr getInstructionUnconvertedResultExpression(Instruction instruction) {
     result = getOldInstruction(instruction).getUnconvertedResultExpression()
->>>>>>> 13ef492f
   }
 
   cached Instruction getInstructionSuccessor(Instruction instruction, EdgeKind kind) {
