edges
| test.cpp:16:11:16:21 | mk_string_t indirection [string] | test.cpp:24:21:24:31 | call to mk_string_t indirection [string] |
| test.cpp:16:11:16:21 | mk_string_t indirection [string] | test.cpp:34:21:34:31 | call to mk_string_t indirection [string] |
| test.cpp:16:11:16:21 | mk_string_t indirection [string] | test.cpp:39:21:39:31 | call to mk_string_t indirection [string] |
| test.cpp:18:5:18:30 | ... = ... | test.cpp:18:10:18:15 | str indirection [post update] [string] |
| test.cpp:18:10:18:15 | str indirection [post update] [string] | test.cpp:16:11:16:21 | mk_string_t indirection [string] |
| test.cpp:18:19:18:24 | call to malloc | test.cpp:18:5:18:30 | ... = ... |
| test.cpp:24:21:24:31 | call to mk_string_t indirection [string] | test.cpp:26:13:26:15 | str indirection [string] |
| test.cpp:26:13:26:15 | str indirection [string] | test.cpp:26:18:26:23 | string |
| test.cpp:26:13:26:15 | str indirection [string] | test.cpp:26:18:26:23 | string indirection |
| test.cpp:26:18:26:23 | string indirection | test.cpp:26:18:26:23 | string |
| test.cpp:29:32:29:34 | str indirection [string] | test.cpp:30:13:30:15 | str indirection [string] |
| test.cpp:30:13:30:15 | str indirection [string] | test.cpp:30:18:30:23 | string |
| test.cpp:30:13:30:15 | str indirection [string] | test.cpp:30:18:30:23 | string indirection |
| test.cpp:30:18:30:23 | string indirection | test.cpp:30:18:30:23 | string |
| test.cpp:34:21:34:31 | call to mk_string_t indirection [string] | test.cpp:35:21:35:23 | str indirection [string] |
| test.cpp:35:21:35:23 | str indirection [string] | test.cpp:29:32:29:34 | str indirection [string] |
| test.cpp:39:21:39:31 | call to mk_string_t indirection [string] | test.cpp:41:13:41:15 | str indirection [string] |
| test.cpp:39:21:39:31 | call to mk_string_t indirection [string] | test.cpp:42:13:42:15 | str indirection [string] |
| test.cpp:39:21:39:31 | call to mk_string_t indirection [string] | test.cpp:44:13:44:15 | str indirection [string] |
| test.cpp:39:21:39:31 | call to mk_string_t indirection [string] | test.cpp:45:13:45:15 | str indirection [string] |
| test.cpp:39:21:39:31 | call to mk_string_t indirection [string] | test.cpp:48:17:48:19 | str indirection [string] |
| test.cpp:39:21:39:31 | call to mk_string_t indirection [string] | test.cpp:52:17:52:19 | str indirection [string] |
| test.cpp:39:21:39:31 | call to mk_string_t indirection [string] | test.cpp:56:17:56:19 | str indirection [string] |
| test.cpp:39:21:39:31 | call to mk_string_t indirection [string] | test.cpp:60:17:60:19 | str indirection [string] |
| test.cpp:39:21:39:31 | call to mk_string_t indirection [string] | test.cpp:64:17:64:19 | str indirection [string] |
| test.cpp:39:21:39:31 | call to mk_string_t indirection [string] | test.cpp:68:17:68:19 | str indirection [string] |
| test.cpp:39:21:39:31 | call to mk_string_t indirection [string] | test.cpp:72:17:72:19 | str indirection [string] |
| test.cpp:39:21:39:31 | call to mk_string_t indirection [string] | test.cpp:76:17:76:19 | str indirection [string] |
| test.cpp:39:21:39:31 | call to mk_string_t indirection [string] | test.cpp:80:17:80:19 | str indirection [string] |
| test.cpp:39:21:39:31 | call to mk_string_t indirection [string] | test.cpp:84:17:84:19 | str indirection [string] |
| test.cpp:41:13:41:15 | str indirection [string] | test.cpp:41:18:41:23 | string |
| test.cpp:41:13:41:15 | str indirection [string] | test.cpp:41:18:41:23 | string indirection |
| test.cpp:41:18:41:23 | string indirection | test.cpp:41:18:41:23 | string |
| test.cpp:42:13:42:15 | str indirection [string] | test.cpp:42:18:42:23 | string |
| test.cpp:42:13:42:15 | str indirection [string] | test.cpp:42:18:42:23 | string indirection |
| test.cpp:42:18:42:23 | string indirection | test.cpp:42:18:42:23 | string |
| test.cpp:44:13:44:15 | str indirection [string] | test.cpp:44:18:44:23 | string |
| test.cpp:44:13:44:15 | str indirection [string] | test.cpp:44:18:44:23 | string indirection |
| test.cpp:44:18:44:23 | string indirection | test.cpp:44:18:44:23 | string |
| test.cpp:45:13:45:15 | str indirection [string] | test.cpp:45:18:45:23 | string |
| test.cpp:45:13:45:15 | str indirection [string] | test.cpp:45:18:45:23 | string indirection |
| test.cpp:45:18:45:23 | string indirection | test.cpp:45:18:45:23 | string |
| test.cpp:48:17:48:19 | str indirection [string] | test.cpp:48:22:48:27 | string |
| test.cpp:48:17:48:19 | str indirection [string] | test.cpp:48:22:48:27 | string indirection |
| test.cpp:48:22:48:27 | string indirection | test.cpp:48:22:48:27 | string |
| test.cpp:52:17:52:19 | str indirection [string] | test.cpp:52:22:52:27 | string |
| test.cpp:52:17:52:19 | str indirection [string] | test.cpp:52:22:52:27 | string indirection |
| test.cpp:52:22:52:27 | string indirection | test.cpp:52:22:52:27 | string |
| test.cpp:56:17:56:19 | str indirection [string] | test.cpp:56:22:56:27 | string |
| test.cpp:56:17:56:19 | str indirection [string] | test.cpp:56:22:56:27 | string indirection |
| test.cpp:56:22:56:27 | string indirection | test.cpp:56:22:56:27 | string |
| test.cpp:60:17:60:19 | str indirection [string] | test.cpp:60:22:60:27 | string |
| test.cpp:60:17:60:19 | str indirection [string] | test.cpp:60:22:60:27 | string indirection |
| test.cpp:60:22:60:27 | string indirection | test.cpp:60:22:60:27 | string |
| test.cpp:64:17:64:19 | str indirection [string] | test.cpp:64:22:64:27 | string |
| test.cpp:64:17:64:19 | str indirection [string] | test.cpp:64:22:64:27 | string indirection |
| test.cpp:64:22:64:27 | string indirection | test.cpp:64:22:64:27 | string |
| test.cpp:68:17:68:19 | str indirection [string] | test.cpp:68:22:68:27 | string |
| test.cpp:68:17:68:19 | str indirection [string] | test.cpp:68:22:68:27 | string indirection |
| test.cpp:68:22:68:27 | string indirection | test.cpp:68:22:68:27 | string |
| test.cpp:72:17:72:19 | str indirection [string] | test.cpp:72:22:72:27 | string |
| test.cpp:72:17:72:19 | str indirection [string] | test.cpp:72:22:72:27 | string indirection |
| test.cpp:72:22:72:27 | string indirection | test.cpp:72:22:72:27 | string |
| test.cpp:76:17:76:19 | str indirection [string] | test.cpp:76:22:76:27 | string |
| test.cpp:76:17:76:19 | str indirection [string] | test.cpp:76:22:76:27 | string indirection |
| test.cpp:76:22:76:27 | string indirection | test.cpp:76:22:76:27 | string |
| test.cpp:80:17:80:19 | str indirection [string] | test.cpp:80:22:80:27 | string |
| test.cpp:80:17:80:19 | str indirection [string] | test.cpp:80:22:80:27 | string indirection |
| test.cpp:80:22:80:27 | string indirection | test.cpp:80:22:80:27 | string |
| test.cpp:84:17:84:19 | str indirection [string] | test.cpp:84:22:84:27 | string |
| test.cpp:84:17:84:19 | str indirection [string] | test.cpp:84:22:84:27 | string indirection |
| test.cpp:84:22:84:27 | string indirection | test.cpp:84:22:84:27 | string |
| test.cpp:88:11:88:30 | mk_string_t_plus_one indirection [string] | test.cpp:96:21:96:40 | call to mk_string_t_plus_one indirection [string] |
| test.cpp:90:5:90:34 | ... = ... | test.cpp:90:10:90:15 | str indirection [post update] [string] |
| test.cpp:90:10:90:15 | str indirection [post update] [string] | test.cpp:88:11:88:30 | mk_string_t_plus_one indirection [string] |
| test.cpp:90:19:90:24 | call to malloc | test.cpp:90:5:90:34 | ... = ... |
| test.cpp:96:21:96:40 | call to mk_string_t_plus_one indirection [string] | test.cpp:98:13:98:15 | str indirection [string] |
| test.cpp:96:21:96:40 | call to mk_string_t_plus_one indirection [string] | test.cpp:99:13:99:15 | str indirection [string] |
| test.cpp:96:21:96:40 | call to mk_string_t_plus_one indirection [string] | test.cpp:101:13:101:15 | str indirection [string] |
| test.cpp:96:21:96:40 | call to mk_string_t_plus_one indirection [string] | test.cpp:102:13:102:15 | str indirection [string] |
| test.cpp:96:21:96:40 | call to mk_string_t_plus_one indirection [string] | test.cpp:105:17:105:19 | str indirection [string] |
| test.cpp:96:21:96:40 | call to mk_string_t_plus_one indirection [string] | test.cpp:109:17:109:19 | str indirection [string] |
| test.cpp:96:21:96:40 | call to mk_string_t_plus_one indirection [string] | test.cpp:113:17:113:19 | str indirection [string] |
| test.cpp:96:21:96:40 | call to mk_string_t_plus_one indirection [string] | test.cpp:117:17:117:19 | str indirection [string] |
| test.cpp:96:21:96:40 | call to mk_string_t_plus_one indirection [string] | test.cpp:121:17:121:19 | str indirection [string] |
| test.cpp:96:21:96:40 | call to mk_string_t_plus_one indirection [string] | test.cpp:125:17:125:19 | str indirection [string] |
| test.cpp:96:21:96:40 | call to mk_string_t_plus_one indirection [string] | test.cpp:129:17:129:19 | str indirection [string] |
| test.cpp:96:21:96:40 | call to mk_string_t_plus_one indirection [string] | test.cpp:133:17:133:19 | str indirection [string] |
| test.cpp:96:21:96:40 | call to mk_string_t_plus_one indirection [string] | test.cpp:137:17:137:19 | str indirection [string] |
| test.cpp:96:21:96:40 | call to mk_string_t_plus_one indirection [string] | test.cpp:141:17:141:19 | str indirection [string] |
| test.cpp:98:13:98:15 | str indirection [string] | test.cpp:98:18:98:23 | string |
| test.cpp:98:13:98:15 | str indirection [string] | test.cpp:98:18:98:23 | string indirection |
| test.cpp:98:18:98:23 | string indirection | test.cpp:98:18:98:23 | string |
| test.cpp:99:13:99:15 | str indirection [string] | test.cpp:99:18:99:23 | string |
| test.cpp:99:13:99:15 | str indirection [string] | test.cpp:99:18:99:23 | string indirection |
| test.cpp:99:18:99:23 | string indirection | test.cpp:99:18:99:23 | string |
| test.cpp:101:13:101:15 | str indirection [string] | test.cpp:101:18:101:23 | string |
| test.cpp:101:13:101:15 | str indirection [string] | test.cpp:101:18:101:23 | string indirection |
| test.cpp:101:18:101:23 | string indirection | test.cpp:101:18:101:23 | string |
| test.cpp:102:13:102:15 | str indirection [string] | test.cpp:102:18:102:23 | string |
| test.cpp:102:13:102:15 | str indirection [string] | test.cpp:102:18:102:23 | string indirection |
| test.cpp:102:18:102:23 | string indirection | test.cpp:102:18:102:23 | string |
| test.cpp:105:17:105:19 | str indirection [string] | test.cpp:105:22:105:27 | string |
| test.cpp:105:17:105:19 | str indirection [string] | test.cpp:105:22:105:27 | string indirection |
| test.cpp:105:22:105:27 | string indirection | test.cpp:105:22:105:27 | string |
| test.cpp:109:17:109:19 | str indirection [string] | test.cpp:109:22:109:27 | string |
| test.cpp:109:17:109:19 | str indirection [string] | test.cpp:109:22:109:27 | string indirection |
| test.cpp:109:22:109:27 | string indirection | test.cpp:109:22:109:27 | string |
| test.cpp:113:17:113:19 | str indirection [string] | test.cpp:113:22:113:27 | string |
| test.cpp:113:17:113:19 | str indirection [string] | test.cpp:113:22:113:27 | string indirection |
| test.cpp:113:22:113:27 | string indirection | test.cpp:113:22:113:27 | string |
| test.cpp:117:17:117:19 | str indirection [string] | test.cpp:117:22:117:27 | string |
| test.cpp:117:17:117:19 | str indirection [string] | test.cpp:117:22:117:27 | string indirection |
| test.cpp:117:22:117:27 | string indirection | test.cpp:117:22:117:27 | string |
| test.cpp:121:17:121:19 | str indirection [string] | test.cpp:121:22:121:27 | string |
| test.cpp:121:17:121:19 | str indirection [string] | test.cpp:121:22:121:27 | string indirection |
| test.cpp:121:22:121:27 | string indirection | test.cpp:121:22:121:27 | string |
| test.cpp:125:17:125:19 | str indirection [string] | test.cpp:125:22:125:27 | string |
| test.cpp:125:17:125:19 | str indirection [string] | test.cpp:125:22:125:27 | string indirection |
| test.cpp:125:22:125:27 | string indirection | test.cpp:125:22:125:27 | string |
| test.cpp:129:17:129:19 | str indirection [string] | test.cpp:129:22:129:27 | string |
| test.cpp:129:17:129:19 | str indirection [string] | test.cpp:129:22:129:27 | string indirection |
| test.cpp:129:22:129:27 | string indirection | test.cpp:129:22:129:27 | string |
| test.cpp:133:17:133:19 | str indirection [string] | test.cpp:133:22:133:27 | string |
| test.cpp:133:17:133:19 | str indirection [string] | test.cpp:133:22:133:27 | string indirection |
| test.cpp:133:22:133:27 | string indirection | test.cpp:133:22:133:27 | string |
| test.cpp:137:17:137:19 | str indirection [string] | test.cpp:137:22:137:27 | string |
| test.cpp:137:17:137:19 | str indirection [string] | test.cpp:137:22:137:27 | string indirection |
| test.cpp:137:22:137:27 | string indirection | test.cpp:137:22:137:27 | string |
| test.cpp:141:17:141:19 | str indirection [string] | test.cpp:141:22:141:27 | string |
| test.cpp:141:17:141:19 | str indirection [string] | test.cpp:141:22:141:27 | string indirection |
| test.cpp:141:22:141:27 | string indirection | test.cpp:141:22:141:27 | string |
| test.cpp:147:5:147:34 | ... = ... | test.cpp:147:10:147:15 | str indirection [post update] [string] |
| test.cpp:147:10:147:15 | str indirection [post update] [string] | test.cpp:150:13:150:15 | str indirection [string] |
| test.cpp:147:10:147:15 | str indirection [post update] [string] | test.cpp:151:13:151:15 | str indirection [string] |
| test.cpp:147:10:147:15 | str indirection [post update] [string] | test.cpp:152:13:152:15 | str indirection [string] |
| test.cpp:147:10:147:15 | str indirection [post update] [string] | test.cpp:154:13:154:15 | str indirection [string] |
| test.cpp:147:10:147:15 | str indirection [post update] [string] | test.cpp:155:13:155:15 | str indirection [string] |
| test.cpp:147:10:147:15 | str indirection [post update] [string] | test.cpp:156:13:156:15 | str indirection [string] |
| test.cpp:147:10:147:15 | str indirection [post update] [string] | test.cpp:159:17:159:19 | str indirection [string] |
| test.cpp:147:10:147:15 | str indirection [post update] [string] | test.cpp:163:17:163:19 | str indirection [string] |
| test.cpp:147:10:147:15 | str indirection [post update] [string] | test.cpp:167:17:167:19 | str indirection [string] |
| test.cpp:147:10:147:15 | str indirection [post update] [string] | test.cpp:171:17:171:19 | str indirection [string] |
| test.cpp:147:10:147:15 | str indirection [post update] [string] | test.cpp:175:17:175:19 | str indirection [string] |
| test.cpp:147:10:147:15 | str indirection [post update] [string] | test.cpp:179:17:179:19 | str indirection [string] |
| test.cpp:147:10:147:15 | str indirection [post update] [string] | test.cpp:183:17:183:19 | str indirection [string] |
| test.cpp:147:10:147:15 | str indirection [post update] [string] | test.cpp:187:17:187:19 | str indirection [string] |
| test.cpp:147:10:147:15 | str indirection [post update] [string] | test.cpp:191:17:191:19 | str indirection [string] |
| test.cpp:147:10:147:15 | str indirection [post update] [string] | test.cpp:195:17:195:19 | str indirection [string] |
| test.cpp:147:10:147:15 | str indirection [post update] [string] | test.cpp:199:17:199:19 | str indirection [string] |
| test.cpp:147:10:147:15 | str indirection [post update] [string] | test.cpp:203:17:203:19 | str indirection [string] |
| test.cpp:147:10:147:15 | str indirection [post update] [string] | test.cpp:207:17:207:19 | str indirection [string] |
| test.cpp:147:19:147:24 | call to malloc | test.cpp:147:5:147:34 | ... = ... |
| test.cpp:150:13:150:15 | str indirection [string] | test.cpp:150:18:150:23 | string |
| test.cpp:150:13:150:15 | str indirection [string] | test.cpp:150:18:150:23 | string indirection |
| test.cpp:150:18:150:23 | string indirection | test.cpp:150:18:150:23 | string |
| test.cpp:151:13:151:15 | str indirection [string] | test.cpp:151:18:151:23 | string |
| test.cpp:151:13:151:15 | str indirection [string] | test.cpp:151:18:151:23 | string indirection |
| test.cpp:151:18:151:23 | string indirection | test.cpp:151:18:151:23 | string |
| test.cpp:152:13:152:15 | str indirection [string] | test.cpp:152:18:152:23 | string |
| test.cpp:152:13:152:15 | str indirection [string] | test.cpp:152:18:152:23 | string indirection |
| test.cpp:152:18:152:23 | string indirection | test.cpp:152:18:152:23 | string |
| test.cpp:154:13:154:15 | str indirection [string] | test.cpp:154:18:154:23 | string |
| test.cpp:154:13:154:15 | str indirection [string] | test.cpp:154:18:154:23 | string indirection |
| test.cpp:154:18:154:23 | string indirection | test.cpp:154:18:154:23 | string |
| test.cpp:155:13:155:15 | str indirection [string] | test.cpp:155:18:155:23 | string |
| test.cpp:155:13:155:15 | str indirection [string] | test.cpp:155:18:155:23 | string indirection |
| test.cpp:155:18:155:23 | string indirection | test.cpp:155:18:155:23 | string |
| test.cpp:156:13:156:15 | str indirection [string] | test.cpp:156:18:156:23 | string |
| test.cpp:156:13:156:15 | str indirection [string] | test.cpp:156:18:156:23 | string indirection |
| test.cpp:156:18:156:23 | string indirection | test.cpp:156:18:156:23 | string |
| test.cpp:159:17:159:19 | str indirection [string] | test.cpp:159:22:159:27 | string |
| test.cpp:159:17:159:19 | str indirection [string] | test.cpp:159:22:159:27 | string indirection |
| test.cpp:159:22:159:27 | string indirection | test.cpp:159:22:159:27 | string |
| test.cpp:163:17:163:19 | str indirection [string] | test.cpp:163:22:163:27 | string |
| test.cpp:163:17:163:19 | str indirection [string] | test.cpp:163:22:163:27 | string indirection |
| test.cpp:163:22:163:27 | string indirection | test.cpp:163:22:163:27 | string |
| test.cpp:167:17:167:19 | str indirection [string] | test.cpp:167:22:167:27 | string |
| test.cpp:167:17:167:19 | str indirection [string] | test.cpp:167:22:167:27 | string indirection |
| test.cpp:167:22:167:27 | string indirection | test.cpp:167:22:167:27 | string |
| test.cpp:171:17:171:19 | str indirection [string] | test.cpp:171:22:171:27 | string |
| test.cpp:171:17:171:19 | str indirection [string] | test.cpp:171:22:171:27 | string indirection |
| test.cpp:171:22:171:27 | string indirection | test.cpp:171:22:171:27 | string |
| test.cpp:175:17:175:19 | str indirection [string] | test.cpp:175:22:175:27 | string |
| test.cpp:175:17:175:19 | str indirection [string] | test.cpp:175:22:175:27 | string indirection |
| test.cpp:175:22:175:27 | string indirection | test.cpp:175:22:175:27 | string |
| test.cpp:179:17:179:19 | str indirection [string] | test.cpp:179:22:179:27 | string |
| test.cpp:179:17:179:19 | str indirection [string] | test.cpp:179:22:179:27 | string indirection |
| test.cpp:179:22:179:27 | string indirection | test.cpp:179:22:179:27 | string |
| test.cpp:183:17:183:19 | str indirection [string] | test.cpp:183:22:183:27 | string |
| test.cpp:183:17:183:19 | str indirection [string] | test.cpp:183:22:183:27 | string indirection |
| test.cpp:183:22:183:27 | string indirection | test.cpp:183:22:183:27 | string |
| test.cpp:187:17:187:19 | str indirection [string] | test.cpp:187:22:187:27 | string |
| test.cpp:187:17:187:19 | str indirection [string] | test.cpp:187:22:187:27 | string indirection |
| test.cpp:187:22:187:27 | string indirection | test.cpp:187:22:187:27 | string |
| test.cpp:191:17:191:19 | str indirection [string] | test.cpp:191:22:191:27 | string |
| test.cpp:191:17:191:19 | str indirection [string] | test.cpp:191:22:191:27 | string indirection |
| test.cpp:191:22:191:27 | string indirection | test.cpp:191:22:191:27 | string |
| test.cpp:195:17:195:19 | str indirection [string] | test.cpp:195:22:195:27 | string |
| test.cpp:195:17:195:19 | str indirection [string] | test.cpp:195:22:195:27 | string indirection |
| test.cpp:195:22:195:27 | string indirection | test.cpp:195:22:195:27 | string |
| test.cpp:199:17:199:19 | str indirection [string] | test.cpp:199:22:199:27 | string |
| test.cpp:199:17:199:19 | str indirection [string] | test.cpp:199:22:199:27 | string indirection |
| test.cpp:199:22:199:27 | string indirection | test.cpp:199:22:199:27 | string |
| test.cpp:203:17:203:19 | str indirection [string] | test.cpp:203:22:203:27 | string |
| test.cpp:203:17:203:19 | str indirection [string] | test.cpp:203:22:203:27 | string indirection |
| test.cpp:203:22:203:27 | string indirection | test.cpp:203:22:203:27 | string |
| test.cpp:207:17:207:19 | str indirection [string] | test.cpp:207:22:207:27 | string |
| test.cpp:207:17:207:19 | str indirection [string] | test.cpp:207:22:207:27 | string indirection |
| test.cpp:207:22:207:27 | string indirection | test.cpp:207:22:207:27 | string |
| test.cpp:214:24:214:24 | p | test.cpp:216:10:216:10 | p |
| test.cpp:220:43:220:48 | call to malloc | test.cpp:222:15:222:20 | buffer |
| test.cpp:222:15:222:20 | buffer | test.cpp:214:24:214:24 | p |
<<<<<<< HEAD
| test.cpp:228:43:228:48 | call to malloc | test.cpp:232:10:232:15 | buffer |
=======
| test.cpp:225:40:225:45 | buffer | test.cpp:226:5:226:26 | ... = ... |
| test.cpp:226:5:226:26 | ... = ... | test.cpp:226:12:226:17 | p_str indirection [post update] [string] |
| test.cpp:231:27:231:32 | call to malloc | test.cpp:232:22:232:27 | buffer |
| test.cpp:232:16:232:19 | set_string output argument [string] | test.cpp:233:12:233:14 | str indirection [string] |
| test.cpp:232:22:232:27 | buffer | test.cpp:225:40:225:45 | buffer |
| test.cpp:232:22:232:27 | buffer | test.cpp:232:16:232:19 | set_string output argument [string] |
| test.cpp:233:12:233:14 | str indirection [string] | test.cpp:233:12:233:21 | string |
| test.cpp:233:12:233:14 | str indirection [string] | test.cpp:233:16:233:21 | string indirection |
| test.cpp:233:16:233:21 | string indirection | test.cpp:233:12:233:21 | string |
>>>>>>> 09ba9a74
nodes
| test.cpp:16:11:16:21 | mk_string_t indirection [string] | semmle.label | mk_string_t indirection [string] |
| test.cpp:18:5:18:30 | ... = ... | semmle.label | ... = ... |
| test.cpp:18:10:18:15 | str indirection [post update] [string] | semmle.label | str indirection [post update] [string] |
| test.cpp:18:19:18:24 | call to malloc | semmle.label | call to malloc |
| test.cpp:24:21:24:31 | call to mk_string_t indirection [string] | semmle.label | call to mk_string_t indirection [string] |
| test.cpp:26:13:26:15 | str indirection [string] | semmle.label | str indirection [string] |
| test.cpp:26:18:26:23 | string | semmle.label | string |
| test.cpp:26:18:26:23 | string indirection | semmle.label | string indirection |
| test.cpp:29:32:29:34 | str indirection [string] | semmle.label | str indirection [string] |
| test.cpp:30:13:30:15 | str indirection [string] | semmle.label | str indirection [string] |
| test.cpp:30:18:30:23 | string | semmle.label | string |
| test.cpp:30:18:30:23 | string indirection | semmle.label | string indirection |
| test.cpp:34:21:34:31 | call to mk_string_t indirection [string] | semmle.label | call to mk_string_t indirection [string] |
| test.cpp:35:21:35:23 | str indirection [string] | semmle.label | str indirection [string] |
| test.cpp:39:21:39:31 | call to mk_string_t indirection [string] | semmle.label | call to mk_string_t indirection [string] |
| test.cpp:41:13:41:15 | str indirection [string] | semmle.label | str indirection [string] |
| test.cpp:41:18:41:23 | string | semmle.label | string |
| test.cpp:41:18:41:23 | string indirection | semmle.label | string indirection |
| test.cpp:42:13:42:15 | str indirection [string] | semmle.label | str indirection [string] |
| test.cpp:42:18:42:23 | string | semmle.label | string |
| test.cpp:42:18:42:23 | string indirection | semmle.label | string indirection |
| test.cpp:44:13:44:15 | str indirection [string] | semmle.label | str indirection [string] |
| test.cpp:44:18:44:23 | string | semmle.label | string |
| test.cpp:44:18:44:23 | string indirection | semmle.label | string indirection |
| test.cpp:45:13:45:15 | str indirection [string] | semmle.label | str indirection [string] |
| test.cpp:45:18:45:23 | string | semmle.label | string |
| test.cpp:45:18:45:23 | string indirection | semmle.label | string indirection |
| test.cpp:48:17:48:19 | str indirection [string] | semmle.label | str indirection [string] |
| test.cpp:48:22:48:27 | string | semmle.label | string |
| test.cpp:48:22:48:27 | string indirection | semmle.label | string indirection |
| test.cpp:52:17:52:19 | str indirection [string] | semmle.label | str indirection [string] |
| test.cpp:52:22:52:27 | string | semmle.label | string |
| test.cpp:52:22:52:27 | string indirection | semmle.label | string indirection |
| test.cpp:56:17:56:19 | str indirection [string] | semmle.label | str indirection [string] |
| test.cpp:56:22:56:27 | string | semmle.label | string |
| test.cpp:56:22:56:27 | string indirection | semmle.label | string indirection |
| test.cpp:60:17:60:19 | str indirection [string] | semmle.label | str indirection [string] |
| test.cpp:60:22:60:27 | string | semmle.label | string |
| test.cpp:60:22:60:27 | string indirection | semmle.label | string indirection |
| test.cpp:64:17:64:19 | str indirection [string] | semmle.label | str indirection [string] |
| test.cpp:64:22:64:27 | string | semmle.label | string |
| test.cpp:64:22:64:27 | string indirection | semmle.label | string indirection |
| test.cpp:68:17:68:19 | str indirection [string] | semmle.label | str indirection [string] |
| test.cpp:68:22:68:27 | string | semmle.label | string |
| test.cpp:68:22:68:27 | string indirection | semmle.label | string indirection |
| test.cpp:72:17:72:19 | str indirection [string] | semmle.label | str indirection [string] |
| test.cpp:72:22:72:27 | string | semmle.label | string |
| test.cpp:72:22:72:27 | string indirection | semmle.label | string indirection |
| test.cpp:76:17:76:19 | str indirection [string] | semmle.label | str indirection [string] |
| test.cpp:76:22:76:27 | string | semmle.label | string |
| test.cpp:76:22:76:27 | string indirection | semmle.label | string indirection |
| test.cpp:80:17:80:19 | str indirection [string] | semmle.label | str indirection [string] |
| test.cpp:80:22:80:27 | string | semmle.label | string |
| test.cpp:80:22:80:27 | string indirection | semmle.label | string indirection |
| test.cpp:84:17:84:19 | str indirection [string] | semmle.label | str indirection [string] |
| test.cpp:84:22:84:27 | string | semmle.label | string |
| test.cpp:84:22:84:27 | string indirection | semmle.label | string indirection |
| test.cpp:88:11:88:30 | mk_string_t_plus_one indirection [string] | semmle.label | mk_string_t_plus_one indirection [string] |
| test.cpp:90:5:90:34 | ... = ... | semmle.label | ... = ... |
| test.cpp:90:10:90:15 | str indirection [post update] [string] | semmle.label | str indirection [post update] [string] |
| test.cpp:90:19:90:24 | call to malloc | semmle.label | call to malloc |
| test.cpp:96:21:96:40 | call to mk_string_t_plus_one indirection [string] | semmle.label | call to mk_string_t_plus_one indirection [string] |
| test.cpp:98:13:98:15 | str indirection [string] | semmle.label | str indirection [string] |
| test.cpp:98:18:98:23 | string | semmle.label | string |
| test.cpp:98:18:98:23 | string indirection | semmle.label | string indirection |
| test.cpp:99:13:99:15 | str indirection [string] | semmle.label | str indirection [string] |
| test.cpp:99:18:99:23 | string | semmle.label | string |
| test.cpp:99:18:99:23 | string indirection | semmle.label | string indirection |
| test.cpp:101:13:101:15 | str indirection [string] | semmle.label | str indirection [string] |
| test.cpp:101:18:101:23 | string | semmle.label | string |
| test.cpp:101:18:101:23 | string indirection | semmle.label | string indirection |
| test.cpp:102:13:102:15 | str indirection [string] | semmle.label | str indirection [string] |
| test.cpp:102:18:102:23 | string | semmle.label | string |
| test.cpp:102:18:102:23 | string indirection | semmle.label | string indirection |
| test.cpp:105:17:105:19 | str indirection [string] | semmle.label | str indirection [string] |
| test.cpp:105:22:105:27 | string | semmle.label | string |
| test.cpp:105:22:105:27 | string indirection | semmle.label | string indirection |
| test.cpp:109:17:109:19 | str indirection [string] | semmle.label | str indirection [string] |
| test.cpp:109:22:109:27 | string | semmle.label | string |
| test.cpp:109:22:109:27 | string indirection | semmle.label | string indirection |
| test.cpp:113:17:113:19 | str indirection [string] | semmle.label | str indirection [string] |
| test.cpp:113:22:113:27 | string | semmle.label | string |
| test.cpp:113:22:113:27 | string indirection | semmle.label | string indirection |
| test.cpp:117:17:117:19 | str indirection [string] | semmle.label | str indirection [string] |
| test.cpp:117:22:117:27 | string | semmle.label | string |
| test.cpp:117:22:117:27 | string indirection | semmle.label | string indirection |
| test.cpp:121:17:121:19 | str indirection [string] | semmle.label | str indirection [string] |
| test.cpp:121:22:121:27 | string | semmle.label | string |
| test.cpp:121:22:121:27 | string indirection | semmle.label | string indirection |
| test.cpp:125:17:125:19 | str indirection [string] | semmle.label | str indirection [string] |
| test.cpp:125:22:125:27 | string | semmle.label | string |
| test.cpp:125:22:125:27 | string indirection | semmle.label | string indirection |
| test.cpp:129:17:129:19 | str indirection [string] | semmle.label | str indirection [string] |
| test.cpp:129:22:129:27 | string | semmle.label | string |
| test.cpp:129:22:129:27 | string indirection | semmle.label | string indirection |
| test.cpp:133:17:133:19 | str indirection [string] | semmle.label | str indirection [string] |
| test.cpp:133:22:133:27 | string | semmle.label | string |
| test.cpp:133:22:133:27 | string indirection | semmle.label | string indirection |
| test.cpp:137:17:137:19 | str indirection [string] | semmle.label | str indirection [string] |
| test.cpp:137:22:137:27 | string | semmle.label | string |
| test.cpp:137:22:137:27 | string indirection | semmle.label | string indirection |
| test.cpp:141:17:141:19 | str indirection [string] | semmle.label | str indirection [string] |
| test.cpp:141:22:141:27 | string | semmle.label | string |
| test.cpp:141:22:141:27 | string indirection | semmle.label | string indirection |
| test.cpp:147:5:147:34 | ... = ... | semmle.label | ... = ... |
| test.cpp:147:10:147:15 | str indirection [post update] [string] | semmle.label | str indirection [post update] [string] |
| test.cpp:147:19:147:24 | call to malloc | semmle.label | call to malloc |
| test.cpp:150:13:150:15 | str indirection [string] | semmle.label | str indirection [string] |
| test.cpp:150:18:150:23 | string | semmle.label | string |
| test.cpp:150:18:150:23 | string indirection | semmle.label | string indirection |
| test.cpp:151:13:151:15 | str indirection [string] | semmle.label | str indirection [string] |
| test.cpp:151:18:151:23 | string | semmle.label | string |
| test.cpp:151:18:151:23 | string indirection | semmle.label | string indirection |
| test.cpp:152:13:152:15 | str indirection [string] | semmle.label | str indirection [string] |
| test.cpp:152:18:152:23 | string | semmle.label | string |
| test.cpp:152:18:152:23 | string indirection | semmle.label | string indirection |
| test.cpp:154:13:154:15 | str indirection [string] | semmle.label | str indirection [string] |
| test.cpp:154:18:154:23 | string | semmle.label | string |
| test.cpp:154:18:154:23 | string indirection | semmle.label | string indirection |
| test.cpp:155:13:155:15 | str indirection [string] | semmle.label | str indirection [string] |
| test.cpp:155:18:155:23 | string | semmle.label | string |
| test.cpp:155:18:155:23 | string indirection | semmle.label | string indirection |
| test.cpp:156:13:156:15 | str indirection [string] | semmle.label | str indirection [string] |
| test.cpp:156:18:156:23 | string | semmle.label | string |
| test.cpp:156:18:156:23 | string indirection | semmle.label | string indirection |
| test.cpp:159:17:159:19 | str indirection [string] | semmle.label | str indirection [string] |
| test.cpp:159:22:159:27 | string | semmle.label | string |
| test.cpp:159:22:159:27 | string indirection | semmle.label | string indirection |
| test.cpp:163:17:163:19 | str indirection [string] | semmle.label | str indirection [string] |
| test.cpp:163:22:163:27 | string | semmle.label | string |
| test.cpp:163:22:163:27 | string indirection | semmle.label | string indirection |
| test.cpp:167:17:167:19 | str indirection [string] | semmle.label | str indirection [string] |
| test.cpp:167:22:167:27 | string | semmle.label | string |
| test.cpp:167:22:167:27 | string indirection | semmle.label | string indirection |
| test.cpp:171:17:171:19 | str indirection [string] | semmle.label | str indirection [string] |
| test.cpp:171:22:171:27 | string | semmle.label | string |
| test.cpp:171:22:171:27 | string indirection | semmle.label | string indirection |
| test.cpp:175:17:175:19 | str indirection [string] | semmle.label | str indirection [string] |
| test.cpp:175:22:175:27 | string | semmle.label | string |
| test.cpp:175:22:175:27 | string indirection | semmle.label | string indirection |
| test.cpp:179:17:179:19 | str indirection [string] | semmle.label | str indirection [string] |
| test.cpp:179:22:179:27 | string | semmle.label | string |
| test.cpp:179:22:179:27 | string indirection | semmle.label | string indirection |
| test.cpp:183:17:183:19 | str indirection [string] | semmle.label | str indirection [string] |
| test.cpp:183:22:183:27 | string | semmle.label | string |
| test.cpp:183:22:183:27 | string indirection | semmle.label | string indirection |
| test.cpp:187:17:187:19 | str indirection [string] | semmle.label | str indirection [string] |
| test.cpp:187:22:187:27 | string | semmle.label | string |
| test.cpp:187:22:187:27 | string indirection | semmle.label | string indirection |
| test.cpp:191:17:191:19 | str indirection [string] | semmle.label | str indirection [string] |
| test.cpp:191:22:191:27 | string | semmle.label | string |
| test.cpp:191:22:191:27 | string indirection | semmle.label | string indirection |
| test.cpp:195:17:195:19 | str indirection [string] | semmle.label | str indirection [string] |
| test.cpp:195:22:195:27 | string | semmle.label | string |
| test.cpp:195:22:195:27 | string indirection | semmle.label | string indirection |
| test.cpp:199:17:199:19 | str indirection [string] | semmle.label | str indirection [string] |
| test.cpp:199:22:199:27 | string | semmle.label | string |
| test.cpp:199:22:199:27 | string indirection | semmle.label | string indirection |
| test.cpp:203:17:203:19 | str indirection [string] | semmle.label | str indirection [string] |
| test.cpp:203:22:203:27 | string | semmle.label | string |
| test.cpp:203:22:203:27 | string indirection | semmle.label | string indirection |
| test.cpp:207:17:207:19 | str indirection [string] | semmle.label | str indirection [string] |
| test.cpp:207:22:207:27 | string | semmle.label | string |
| test.cpp:207:22:207:27 | string indirection | semmle.label | string indirection |
| test.cpp:214:24:214:24 | p | semmle.label | p |
| test.cpp:216:10:216:10 | p | semmle.label | p |
| test.cpp:220:43:220:48 | call to malloc | semmle.label | call to malloc |
| test.cpp:222:15:222:20 | buffer | semmle.label | buffer |
<<<<<<< HEAD
| test.cpp:228:43:228:48 | call to malloc | semmle.label | call to malloc |
| test.cpp:232:10:232:15 | buffer | semmle.label | buffer |
=======
| test.cpp:225:40:225:45 | buffer | semmle.label | buffer |
| test.cpp:226:5:226:26 | ... = ... | semmle.label | ... = ... |
| test.cpp:226:12:226:17 | p_str indirection [post update] [string] | semmle.label | p_str indirection [post update] [string] |
| test.cpp:231:27:231:32 | call to malloc | semmle.label | call to malloc |
| test.cpp:232:16:232:19 | set_string output argument [string] | semmle.label | set_string output argument [string] |
| test.cpp:232:22:232:27 | buffer | semmle.label | buffer |
| test.cpp:233:12:233:14 | str indirection [string] | semmle.label | str indirection [string] |
| test.cpp:233:12:233:21 | string | semmle.label | string |
| test.cpp:233:16:233:21 | string indirection | semmle.label | string indirection |
>>>>>>> 09ba9a74
subpaths
| test.cpp:232:22:232:27 | buffer | test.cpp:225:40:225:45 | buffer | test.cpp:226:12:226:17 | p_str indirection [post update] [string] | test.cpp:232:16:232:19 | set_string output argument [string] |
#select
| test.cpp:42:5:42:11 | call to strncpy | test.cpp:18:19:18:24 | call to malloc | test.cpp:42:18:42:23 | string | This write may overflow $@ by 1 element. | test.cpp:42:18:42:23 | string | string |
| test.cpp:72:9:72:15 | call to strncpy | test.cpp:18:19:18:24 | call to malloc | test.cpp:72:22:72:27 | string | This write may overflow $@ by 1 element. | test.cpp:72:22:72:27 | string | string |
| test.cpp:80:9:80:15 | call to strncpy | test.cpp:18:19:18:24 | call to malloc | test.cpp:80:22:80:27 | string | This write may overflow $@ by 2 elements. | test.cpp:80:22:80:27 | string | string |
| test.cpp:99:5:99:11 | call to strncpy | test.cpp:90:19:90:24 | call to malloc | test.cpp:99:18:99:23 | string | This write may overflow $@ by 1 element. | test.cpp:99:18:99:23 | string | string |
| test.cpp:129:9:129:15 | call to strncpy | test.cpp:90:19:90:24 | call to malloc | test.cpp:129:22:129:27 | string | This write may overflow $@ by 1 element. | test.cpp:129:22:129:27 | string | string |
| test.cpp:137:9:137:15 | call to strncpy | test.cpp:90:19:90:24 | call to malloc | test.cpp:137:22:137:27 | string | This write may overflow $@ by 2 elements. | test.cpp:137:22:137:27 | string | string |
| test.cpp:152:5:152:11 | call to strncpy | test.cpp:147:19:147:24 | call to malloc | test.cpp:152:18:152:23 | string | This write may overflow $@ by 1 element. | test.cpp:152:18:152:23 | string | string |
| test.cpp:154:5:154:11 | call to strncpy | test.cpp:147:19:147:24 | call to malloc | test.cpp:154:18:154:23 | string | This write may overflow $@ by 1 element. | test.cpp:154:18:154:23 | string | string |
| test.cpp:156:5:156:11 | call to strncpy | test.cpp:147:19:147:24 | call to malloc | test.cpp:156:18:156:23 | string | This write may overflow $@ by 2 elements. | test.cpp:156:18:156:23 | string | string |
| test.cpp:175:9:175:15 | call to strncpy | test.cpp:147:19:147:24 | call to malloc | test.cpp:175:22:175:27 | string | This write may overflow $@ by 1 element. | test.cpp:175:22:175:27 | string | string |
| test.cpp:187:9:187:15 | call to strncpy | test.cpp:147:19:147:24 | call to malloc | test.cpp:187:22:187:27 | string | This write may overflow $@ by 1 element. | test.cpp:187:22:187:27 | string | string |
| test.cpp:195:9:195:15 | call to strncpy | test.cpp:147:19:147:24 | call to malloc | test.cpp:195:22:195:27 | string | This write may overflow $@ by 1 element. | test.cpp:195:22:195:27 | string | string |
| test.cpp:199:9:199:15 | call to strncpy | test.cpp:147:19:147:24 | call to malloc | test.cpp:199:22:199:27 | string | This write may overflow $@ by 2 elements. | test.cpp:199:22:199:27 | string | string |
| test.cpp:203:9:203:15 | call to strncpy | test.cpp:147:19:147:24 | call to malloc | test.cpp:203:22:203:27 | string | This write may overflow $@ by 2 elements. | test.cpp:203:22:203:27 | string | string |
| test.cpp:207:9:207:15 | call to strncpy | test.cpp:147:19:147:24 | call to malloc | test.cpp:207:22:207:27 | string | This write may overflow $@ by 3 elements. | test.cpp:207:22:207:27 | string | string |
<<<<<<< HEAD
| test.cpp:216:3:216:8 | call to memset | test.cpp:220:43:220:48 | call to malloc | test.cpp:216:10:216:10 | p | This write may overflow $@ by 5 elements. | test.cpp:216:10:216:10 | p | p |
| test.cpp:232:3:232:8 | call to memset | test.cpp:228:43:228:48 | call to malloc | test.cpp:232:10:232:15 | buffer | This write may overflow $@ by 32 elements. | test.cpp:232:10:232:15 | buffer | buffer |
=======
| test.cpp:233:5:233:10 | call to memset | test.cpp:231:27:231:32 | call to malloc | test.cpp:233:12:233:21 | string | This write may overflow $@ by 1 element. | test.cpp:233:16:233:21 | string | string |
>>>>>>> 09ba9a74
<|MERGE_RESOLUTION|>--- conflicted
+++ resolved
@@ -212,19 +212,16 @@
 | test.cpp:214:24:214:24 | p | test.cpp:216:10:216:10 | p |
 | test.cpp:220:43:220:48 | call to malloc | test.cpp:222:15:222:20 | buffer |
 | test.cpp:222:15:222:20 | buffer | test.cpp:214:24:214:24 | p |
-<<<<<<< HEAD
 | test.cpp:228:43:228:48 | call to malloc | test.cpp:232:10:232:15 | buffer |
-=======
-| test.cpp:225:40:225:45 | buffer | test.cpp:226:5:226:26 | ... = ... |
-| test.cpp:226:5:226:26 | ... = ... | test.cpp:226:12:226:17 | p_str indirection [post update] [string] |
-| test.cpp:231:27:231:32 | call to malloc | test.cpp:232:22:232:27 | buffer |
-| test.cpp:232:16:232:19 | set_string output argument [string] | test.cpp:233:12:233:14 | str indirection [string] |
-| test.cpp:232:22:232:27 | buffer | test.cpp:225:40:225:45 | buffer |
-| test.cpp:232:22:232:27 | buffer | test.cpp:232:16:232:19 | set_string output argument [string] |
-| test.cpp:233:12:233:14 | str indirection [string] | test.cpp:233:12:233:21 | string |
-| test.cpp:233:12:233:14 | str indirection [string] | test.cpp:233:16:233:21 | string indirection |
-| test.cpp:233:16:233:21 | string indirection | test.cpp:233:12:233:21 | string |
->>>>>>> 09ba9a74
+| test.cpp:235:40:235:45 | buffer | test.cpp:236:5:236:26 | ... = ... |
+| test.cpp:236:5:236:26 | ... = ... | test.cpp:236:12:236:17 | p_str indirection [post update] [string] |
+| test.cpp:241:27:241:32 | call to malloc | test.cpp:242:22:242:27 | buffer |
+| test.cpp:242:16:242:19 | set_string output argument [string] | test.cpp:243:12:243:14 | str indirection [string] |
+| test.cpp:242:22:242:27 | buffer | test.cpp:235:40:235:45 | buffer |
+| test.cpp:242:22:242:27 | buffer | test.cpp:242:16:242:19 | set_string output argument [string] |
+| test.cpp:243:12:243:14 | str indirection [string] | test.cpp:243:12:243:21 | string |
+| test.cpp:243:12:243:14 | str indirection [string] | test.cpp:243:16:243:21 | string indirection |
+| test.cpp:243:16:243:21 | string indirection | test.cpp:243:12:243:21 | string |
 nodes
 | test.cpp:16:11:16:21 | mk_string_t indirection [string] | semmle.label | mk_string_t indirection [string] |
 | test.cpp:18:5:18:30 | ... = ... | semmle.label | ... = ... |
@@ -394,22 +391,19 @@
 | test.cpp:216:10:216:10 | p | semmle.label | p |
 | test.cpp:220:43:220:48 | call to malloc | semmle.label | call to malloc |
 | test.cpp:222:15:222:20 | buffer | semmle.label | buffer |
-<<<<<<< HEAD
 | test.cpp:228:43:228:48 | call to malloc | semmle.label | call to malloc |
 | test.cpp:232:10:232:15 | buffer | semmle.label | buffer |
-=======
-| test.cpp:225:40:225:45 | buffer | semmle.label | buffer |
-| test.cpp:226:5:226:26 | ... = ... | semmle.label | ... = ... |
-| test.cpp:226:12:226:17 | p_str indirection [post update] [string] | semmle.label | p_str indirection [post update] [string] |
-| test.cpp:231:27:231:32 | call to malloc | semmle.label | call to malloc |
-| test.cpp:232:16:232:19 | set_string output argument [string] | semmle.label | set_string output argument [string] |
-| test.cpp:232:22:232:27 | buffer | semmle.label | buffer |
-| test.cpp:233:12:233:14 | str indirection [string] | semmle.label | str indirection [string] |
-| test.cpp:233:12:233:21 | string | semmle.label | string |
-| test.cpp:233:16:233:21 | string indirection | semmle.label | string indirection |
->>>>>>> 09ba9a74
+| test.cpp:235:40:235:45 | buffer | semmle.label | buffer |
+| test.cpp:236:5:236:26 | ... = ... | semmle.label | ... = ... |
+| test.cpp:236:12:236:17 | p_str indirection [post update] [string] | semmle.label | p_str indirection [post update] [string] |
+| test.cpp:241:27:241:32 | call to malloc | semmle.label | call to malloc |
+| test.cpp:242:16:242:19 | set_string output argument [string] | semmle.label | set_string output argument [string] |
+| test.cpp:242:22:242:27 | buffer | semmle.label | buffer |
+| test.cpp:243:12:243:14 | str indirection [string] | semmle.label | str indirection [string] |
+| test.cpp:243:12:243:21 | string | semmle.label | string |
+| test.cpp:243:16:243:21 | string indirection | semmle.label | string indirection |
 subpaths
-| test.cpp:232:22:232:27 | buffer | test.cpp:225:40:225:45 | buffer | test.cpp:226:12:226:17 | p_str indirection [post update] [string] | test.cpp:232:16:232:19 | set_string output argument [string] |
+| test.cpp:242:22:242:27 | buffer | test.cpp:235:40:235:45 | buffer | test.cpp:236:12:236:17 | p_str indirection [post update] [string] | test.cpp:242:16:242:19 | set_string output argument [string] |
 #select
 | test.cpp:42:5:42:11 | call to strncpy | test.cpp:18:19:18:24 | call to malloc | test.cpp:42:18:42:23 | string | This write may overflow $@ by 1 element. | test.cpp:42:18:42:23 | string | string |
 | test.cpp:72:9:72:15 | call to strncpy | test.cpp:18:19:18:24 | call to malloc | test.cpp:72:22:72:27 | string | This write may overflow $@ by 1 element. | test.cpp:72:22:72:27 | string | string |
@@ -426,9 +420,5 @@
 | test.cpp:199:9:199:15 | call to strncpy | test.cpp:147:19:147:24 | call to malloc | test.cpp:199:22:199:27 | string | This write may overflow $@ by 2 elements. | test.cpp:199:22:199:27 | string | string |
 | test.cpp:203:9:203:15 | call to strncpy | test.cpp:147:19:147:24 | call to malloc | test.cpp:203:22:203:27 | string | This write may overflow $@ by 2 elements. | test.cpp:203:22:203:27 | string | string |
 | test.cpp:207:9:207:15 | call to strncpy | test.cpp:147:19:147:24 | call to malloc | test.cpp:207:22:207:27 | string | This write may overflow $@ by 3 elements. | test.cpp:207:22:207:27 | string | string |
-<<<<<<< HEAD
-| test.cpp:216:3:216:8 | call to memset | test.cpp:220:43:220:48 | call to malloc | test.cpp:216:10:216:10 | p | This write may overflow $@ by 5 elements. | test.cpp:216:10:216:10 | p | p |
 | test.cpp:232:3:232:8 | call to memset | test.cpp:228:43:228:48 | call to malloc | test.cpp:232:10:232:15 | buffer | This write may overflow $@ by 32 elements. | test.cpp:232:10:232:15 | buffer | buffer |
-=======
-| test.cpp:233:5:233:10 | call to memset | test.cpp:231:27:231:32 | call to malloc | test.cpp:233:12:233:21 | string | This write may overflow $@ by 1 element. | test.cpp:233:16:233:21 | string | string |
->>>>>>> 09ba9a74
+| test.cpp:243:5:243:10 | call to memset | test.cpp:241:27:241:32 | call to malloc | test.cpp:243:12:243:21 | string | This write may overflow $@ by 1 element. | test.cpp:243:16:243:21 | string | string |