| cpp.cpp:4:7:4:7 | SimpleFoo | SimpleFoo && -> void | false |
| cpp.cpp:4:7:4:7 | SimpleFoo | const SimpleFoo & -> void | false |
| cpp.cpp:4:7:4:7 | operator= | SimpleFoo && -> SimpleFoo & | false |
| cpp.cpp:4:7:4:7 | operator= | const SimpleFoo & -> SimpleFoo & | false |
| cpp.cpp:6:5:6:13 | SimpleFoo | void | true |
| cpp.cpp:10:7:10:7 | SimpleBar | SimpleBar && -> void | false |
| cpp.cpp:10:7:10:7 | SimpleBar | const SimpleBar & -> void | false |
| cpp.cpp:10:7:10:7 | operator= | SimpleBar && -> SimpleBar & | false |
| cpp.cpp:10:7:10:7 | operator= | const SimpleBar & -> SimpleBar & | false |
| cpp.cpp:12:5:12:13 | SimpleBar | void | true |
| cpp.cpp:16:7:16:7 | Foo | Foo && -> void | false |
| cpp.cpp:16:7:16:7 | Foo | const Foo & -> void | false |
| cpp.cpp:16:7:16:7 | operator= | Foo && -> Foo & | false |
| cpp.cpp:16:7:16:7 | operator= | const Foo & -> Foo & | false |
| cpp.cpp:19:5:19:7 | Foo | int -> void | true |
| cpp.cpp:20:5:20:7 | Foo | int -> int -> void | true |
| cpp.cpp:21:5:21:7 | Foo | int -> int -> int -> void | false |
| cpp.cpp:24:7:24:7 | Bar | Bar && -> void | false |
| cpp.cpp:24:7:24:7 | Bar | const Bar & -> void | false |
| cpp.cpp:24:7:24:7 | operator= | Bar && -> Bar & | false |
| cpp.cpp:24:7:24:7 | operator= | const Bar & -> Bar & | false |
| cpp.cpp:27:5:27:7 | Bar | int -> void | true |
| cpp.cpp:28:5:28:7 | Bar | int -> int -> void | true |
| cpp.cpp:29:5:29:7 | Bar | int -> int -> int -> void | false |
| cpp.cpp:30:5:30:7 | Bar | int -> int -> int -> int -> void | true |
| cpp.cpp:31:5:31:7 | Bar | int -> int -> int -> int -> int -> void | false |
| cpp.cpp:32:5:32:7 | Bar | int -> int -> int -> int -> int -> int -> void | false |
| cpp.cpp:35:7:35:7 | operator= | const PurelyDestructible & -> PurelyDestructible & | false |
| cpp.cpp:37:5:37:23 | ~PurelyDestructible | void | true |
| cpp.cpp:40:7:40:7 | operator= | const ImpurelyDestructible & -> ImpurelyDestructible & | false |
| cpp.cpp:42:5:42:25 | ~ImpurelyDestructible | void | false |
| cpp.cpp:45:7:45:7 | operator= | const SuperPurelyDestructible & -> SuperPurelyDestructible & | false |
| cpp.cpp:47:5:47:28 | ~SuperPurelyDestructible | void | true |
| cpp.cpp:50:7:50:7 | operator= | const SuperImpurelyDestructible & -> SuperImpurelyDestructible & | false |
| cpp.cpp:52:5:52:30 | ~SuperImpurelyDestructible | void | false |
| cpp.cpp:55:7:55:7 | operator= | const someClass & -> someClass & | false |
| cpp.cpp:55:7:55:7 | operator= | someClass && -> someClass & | false |
| cpp.cpp:57:9:57:17 | operator* | int | true |
| cpp.cpp:62:6:62:19 | startSomeClass | someClass -> void | true |
| cpp.cpp:70:6:70:28 | functionAccessesGlobal1 | void | false |
| cpp.cpp:74:5:74:27 | functionAccessesGlobal2 | int | true |
| cpp.cpp:78:5:78:27 | functionAccessesGlobal3 | int | true |
| cpp.cpp:87:5:87:26 | functionAccessesStatic | int | false |
| cpp.cpp:93:6:93:14 | increment | int & -> void | false |
| cpp.cpp:97:6:97:16 | doIncrement | void | false |
<<<<<<< HEAD
| file://:0:0:0:0 | operator= | __va_list_tag && -> __va_list_tag & | false |
| file://:0:0:0:0 | operator= | const __va_list_tag & -> __va_list_tag & | false |
=======
| error.cpp:3:6:3:24 | functionBeforeError | void | true |
| error.cpp:7:6:7:23 | functionWithError1 | void | false |
| error.cpp:12:6:12:23 | functionWithError2 | void | false |
| error.cpp:17:6:17:23 | functionAfterError | void | true |
| file://:0:0:0:0 | operator= | __va_list_tag & | false |
| file://:0:0:0:0 | operator= | __va_list_tag & | false |
>>>>>>> 41a48078
| sideEffects.c:4:5:4:6 | f1 | int | true |
| sideEffects.c:12:5:12:6 | f2 | int | true |
| sideEffects.c:20:5:20:6 | f3 | int | true |
| sideEffects.c:29:5:29:6 | f4 | int | false |
| sideEffects.c:37:6:37:7 | f5 | void | true |
| sideEffects.c:45:6:45:7 | f6 | void | false |
| sideEffects.c:53:5:53:6 | f7 | int -> int | true |
| sideEffects.c:65:6:65:7 | f8 | void | true |
| sideEffects.c:79:6:79:7 | f9 | void | false |
| sideEffects.c:83:5:83:7 | fib | int -> int | true |
| sideEffects.c:94:6:94:9 | mut1 | int -> void | true |
| sideEffects.c:100:6:100:9 | mut2 | int -> void | true |
| templates.cpp:3:5:3:5 | f | T -> int | true |
| templates.cpp:3:5:3:5 | f | int -> int | true |
| templates.cpp:8:6:8:6 | g | T -> void | false |
| templates.cpp:16:6:16:6 | h | int -> void | true |<|MERGE_RESOLUTION|>--- conflicted
+++ resolved
@@ -43,17 +43,12 @@
 | cpp.cpp:87:5:87:26 | functionAccessesStatic | int | false |
 | cpp.cpp:93:6:93:14 | increment | int & -> void | false |
 | cpp.cpp:97:6:97:16 | doIncrement | void | false |
-<<<<<<< HEAD
-| file://:0:0:0:0 | operator= | __va_list_tag && -> __va_list_tag & | false |
-| file://:0:0:0:0 | operator= | const __va_list_tag & -> __va_list_tag & | false |
-=======
 | error.cpp:3:6:3:24 | functionBeforeError | void | true |
 | error.cpp:7:6:7:23 | functionWithError1 | void | false |
 | error.cpp:12:6:12:23 | functionWithError2 | void | false |
 | error.cpp:17:6:17:23 | functionAfterError | void | true |
-| file://:0:0:0:0 | operator= | __va_list_tag & | false |
-| file://:0:0:0:0 | operator= | __va_list_tag & | false |
->>>>>>> 41a48078
+| file://:0:0:0:0 | operator= | __va_list_tag && -> __va_list_tag & | false |
+| file://:0:0:0:0 | operator= | const __va_list_tag & -> __va_list_tag & | false |
 | sideEffects.c:4:5:4:6 | f1 | int | true |
 | sideEffects.c:12:5:12:6 | f2 | int | true |
 | sideEffects.c:20:5:20:6 | f3 | int | true |
