--- conflicted
+++ resolved
@@ -823,49 +823,6 @@
 #  208|     mu0_6(int)           = Uninitialized[y]                   : &:r0_5
 #  209|     r0_7(glval<unknown>) = FunctionAddress[memcpy]            : 
 #  209|     r0_8(glval<int>)     = VariableAddress[y]                 : 
-<<<<<<< HEAD
-#  209|     r0_9(void *)         = Convert                            : r0_8
-#  209|     r0_10(glval<int>)    = VariableAddress[x]                 : 
-#  209|     r0_11(void *)        = Convert                            : r0_10
-#  209|     r0_12(int)           = Constant[4]                        : 
-#  209|     r0_13(void *)        = Call                               : func:r0_7, 0:r0_9, 1:r0_11, 2:r0_12
-#  209|     v0_14(void)          = ^SizedBufferReadSideEffect[1]      : &:r0_11, r0_12, ~mu0_2
-#  209|     mu0_15(unknown)      = ^SizedBufferMustWriteSideEffect[0] : &:r0_9, r0_12
-#  210|     r0_16(glval<int>)    = VariableAddress[#return]           : 
-#  210|     r0_17(glval<int>)    = VariableAddress[y]                 : 
-#  210|     r0_18(int)           = Load                               : &:r0_17, ~mu0_2
-#  210|     m0_19(int)           = Store                              : &:r0_16, r0_18
-#  207|     r0_20(glval<int>)    = VariableAddress[#return]           : 
-#  207|     v0_21(void)          = ReturnValue                        : &:r0_20, m0_19
-#  207|     v0_22(void)          = UnmodeledUse                       : mu*
-#  207|     v0_23(void)          = AliasedUse                         : ~mu0_2
-#  207|     v0_24(void)          = ExitFunction                       : 
-
-#  215| char StringLiteralAliasing()
-#  215|   Block 0
-#  215|     v0_0(void)           = EnterFunction                 : 
-#  215|     mu0_1(unknown)       = AliasedDefinition             : 
-#  215|     mu0_2(unknown)       = UnmodeledDefinition           : 
-#  216|     r0_3(glval<unknown>) = FunctionAddress[ExternalFunc] : 
-#  216|     v0_4(void)           = Call                          : func:r0_3
-#  216|     mu0_5(unknown)       = ^CallSideEffect               : ~mu0_2
-#  218|     r0_6(glval<char *>)  = VariableAddress[s]            : 
-#  218|     r0_7(glval<char[8]>) = StringConstant["Literal"]     : 
-#  218|     r0_8(char *)         = Convert                       : r0_7
-#  218|     m0_9(char *)         = Store                         : &:r0_6, r0_8
-#  219|     r0_10(glval<char>)   = VariableAddress[#return]      : 
-#  219|     r0_11(glval<char *>) = VariableAddress[s]            : 
-#  219|     r0_12(char *)        = Load                          : &:r0_11, m0_9
-#  219|     r0_13(int)           = Constant[2]                   : 
-#  219|     r0_14(glval<char>)   = PointerAdd[1]                 : r0_12, r0_13
-#  219|     r0_15(char)          = Load                          : &:r0_14, ~mu0_2
-#  219|     m0_16(char)          = Store                         : &:r0_10, r0_15
-#  215|     r0_17(glval<char>)   = VariableAddress[#return]      : 
-#  215|     v0_18(void)          = ReturnValue                   : &:r0_17, m0_16
-#  215|     v0_19(void)          = UnmodeledUse                  : mu*
-#  215|     v0_20(void)          = AliasedUse                    : ~mu0_2
-#  215|     v0_21(void)          = ExitFunction                  : 
-=======
 #  209|     r0_9(int *)          = CopyValue                          : r0_8
 #  209|     r0_10(void *)        = Convert                            : r0_9
 #  209|     r0_11(glval<int>)    = VariableAddress[x]                 : 
@@ -883,5 +840,4 @@
 #  207|     v0_23(void)          = ReturnValue                        : &:r0_22, m0_21
 #  207|     v0_24(void)          = UnmodeledUse                       : mu*
 #  207|     v0_25(void)          = AliasedUse                         : ~mu0_2
-#  207|     v0_26(void)          = ExitFunction                       : 
->>>>>>> c5396d99
+#  207|     v0_26(void)          = ExitFunction                       : 