--- conflicted
+++ resolved
@@ -21,11 +21,8 @@
 | defaulttainttracking.cpp:22:20:22:25 | call to getenv | defaulttainttracking.cpp:22:8:22:33 | (const char *)... |
 | defaulttainttracking.cpp:22:20:22:25 | call to getenv | defaulttainttracking.cpp:22:20:22:25 | call to getenv |
 | defaulttainttracking.cpp:22:20:22:25 | call to getenv | defaulttainttracking.cpp:22:20:22:32 | (const char *)... |
-<<<<<<< HEAD
-=======
 | defaulttainttracking.cpp:22:20:22:25 | call to getenv | defaulttainttracking.cpp:24:8:24:10 | (const char *)... |
 | defaulttainttracking.cpp:22:20:22:25 | call to getenv | defaulttainttracking.cpp:24:8:24:10 | array to pointer conversion |
->>>>>>> 2b10cd62
 | defaulttainttracking.cpp:22:20:22:25 | call to getenv | defaulttainttracking.cpp:24:8:24:10 | buf |
 | defaulttainttracking.cpp:22:20:22:25 | call to getenv | test_diff.cpp:1:11:1:20 | p#0 |
 | defaulttainttracking.cpp:38:25:38:30 | call to getenv | defaulttainttracking.cpp:31:40:31:53 | dotted_address |
@@ -96,7 +93,6 @@
 | defaulttainttracking.cpp:79:30:79:35 | call to getenv | defaulttainttracking.cpp:79:30:79:35 | call to getenv |
 | defaulttainttracking.cpp:79:30:79:35 | call to getenv | defaulttainttracking.cpp:79:30:79:42 | (const char *)... |
 | defaulttainttracking.cpp:79:30:79:35 | call to getenv | test_diff.cpp:1:11:1:20 | p#0 |
-<<<<<<< HEAD
 | defaulttainttracking.cpp:88:27:88:32 | call to getenv | defaulttainttracking.cpp:9:11:9:20 | p#0 |
 | defaulttainttracking.cpp:88:27:88:32 | call to getenv | defaulttainttracking.cpp:82:42:82:44 | arg |
 | defaulttainttracking.cpp:88:27:88:32 | call to getenv | defaulttainttracking.cpp:83:12:83:14 | arg |
@@ -104,8 +100,6 @@
 | defaulttainttracking.cpp:88:27:88:32 | call to getenv | defaulttainttracking.cpp:89:10:89:11 | (const char *)... |
 | defaulttainttracking.cpp:88:27:88:32 | call to getenv | defaulttainttracking.cpp:89:10:89:11 | p2 |
 | defaulttainttracking.cpp:88:27:88:32 | call to getenv | test_diff.cpp:1:11:1:20 | p#0 |
-=======
->>>>>>> 2b10cd62
 | test_diff.cpp:92:10:92:13 | argv | defaulttainttracking.cpp:9:11:9:20 | p#0 |
 | test_diff.cpp:92:10:92:13 | argv | test_diff.cpp:1:11:1:20 | p#0 |
 | test_diff.cpp:92:10:92:13 | argv | test_diff.cpp:92:10:92:13 | argv |
