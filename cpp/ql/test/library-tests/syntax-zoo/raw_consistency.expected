--- conflicted
+++ resolved
@@ -34,64 +34,6 @@
 duplicateChiOperand
 sideEffectWithoutPrimary
 instructionWithoutSuccessor
-<<<<<<< HEAD
-| VacuousDestructorCall.cpp:2:29:2:29 | InitializeIndirection: y |
-| VacuousDestructorCall.cpp:3:3:3:3 | VariableAddress: x |
-| VacuousDestructorCall.cpp:4:3:4:3 | Load: y |
-| condition_decls.cpp:16:19:16:20 | IndirectMayWriteSideEffect: call to BoxedInt |
-| condition_decls.cpp:26:19:26:20 | IndirectMayWriteSideEffect: bi |
-| condition_decls.cpp:26:23:26:24 | IndirectMayWriteSideEffect: call to BoxedInt |
-| condition_decls.cpp:41:22:41:23 | IndirectMayWriteSideEffect: call to BoxedInt |
-| condition_decls.cpp:48:52:48:53 | IndirectMayWriteSideEffect: call to BoxedInt |
-| enum.c:6:9:6:9 | Constant: (int)... |
-| file://:0:0:0:0 | CompareNE: (bool)... |
-| file://:0:0:0:0 | CompareNE: (bool)... |
-| file://:0:0:0:0 | CompareNE: (bool)... |
-| misc.c:171:10:171:13 | Uninitialized: definition of str2 |
-| misc.c:171:15:171:31 | Add: ... + ... |
-| misc.c:173:14:173:26 | Mul: ... * ... |
-| misc.c:173:37:173:39 | Store: array to pointer conversion |
-| misc.c:174:17:174:22 | CallSideEffect: call to getInt |
-| misc.c:174:30:174:35 | CallSideEffect: call to getInt |
-| misc.c:174:55:174:60 | Store: (char ****)... |
-| misc.c:219:47:219:48 | InitializeIndirection: sp |
-| misc.c:221:10:221:10 | Store: 1 |
-| misc.c:222:10:222:10 | Store: 2 |
-| ms_try_except.cpp:3:9:3:9 | Uninitialized: definition of x |
-| ms_try_except.cpp:7:13:7:17 | Store: ... = ... |
-| ms_try_except.cpp:9:19:9:19 | Load: j |
-| ms_try_except.cpp:10:13:10:17 | Store: ... = ... |
-| ms_try_except.cpp:14:13:14:17 | Store: ... = ... |
-| ms_try_except.cpp:17:13:17:17 | Store: ... = ... |
-| ms_try_except.cpp:19:17:19:21 | Sub: ... - ... |
-| ms_try_except.cpp:20:9:20:13 | Store: ... = ... |
-| ms_try_mix.cpp:11:12:11:15 | IndirectMayWriteSideEffect: call to C |
-| ms_try_mix.cpp:16:13:16:19 | ThrowValue: throw ... |
-| ms_try_mix.cpp:18:16:18:19 | IndirectMayWriteSideEffect: call to C |
-| ms_try_mix.cpp:20:15:20:39 | Constant: 1 |
-| ms_try_mix.cpp:21:16:21:19 | IndirectMayWriteSideEffect: call to C |
-| ms_try_mix.cpp:28:12:28:15 | IndirectMayWriteSideEffect: call to C |
-| ms_try_mix.cpp:33:13:33:19 | ThrowValue: throw ... |
-| ms_try_mix.cpp:35:16:35:19 | IndirectMayWriteSideEffect: call to C |
-| ms_try_mix.cpp:38:16:38:19 | IndirectMayWriteSideEffect: call to C |
-| ms_try_mix.cpp:48:10:48:13 | IndirectMayWriteSideEffect: call to C |
-| ms_try_mix.cpp:51:5:51:11 | ThrowValue: throw ... |
-| ms_try_mix.cpp:53:13:54:3 | NoOp: { ... } |
-| stmt_expr.cpp:27:5:27:15 | Store: ... = ... |
-| stmt_expr.cpp:29:11:32:11 | CopyValue: (statement expression) |
-| stmt_in_type.cpp:5:53:5:53 | Constant: 1 |
-| vla.c:5:9:5:14 | Uninitialized: definition of matrix |
-| vla.c:5:16:5:19 | Load: argc |
-| vla.c:5:27:5:33 | BufferReadSideEffect: (const char *)... |
-| vla.c:11:6:11:16 | InitializeNonLocal: vla_typedef |
-| vla.c:12:33:12:44 | Add: ... + ... |
-| vla.c:12:50:12:62 | Mul: ... * ... |
-| vla.c:13:12:13:14 | Uninitialized: definition of var |
-| vla.c:14:36:14:47 | Add: ... + ... |
-| vla.c:14:53:14:65 | Mul: ... * ... |
-| vla.c:14:74:14:79 | CallSideEffect: call to getInt |
-| vla.c:14:92:14:94 | Store: (char *)... |
-=======
 | VacuousDestructorCall.cpp:2:29:2:29 | InitializeIndirection: y | Instruction 'InitializeIndirection: y' has no successors in function '$@'. | VacuousDestructorCall.cpp:2:6:2:6 | void CallDestructor<int>(int, int*) | void CallDestructor<int>(int, int*) |
 | VacuousDestructorCall.cpp:3:3:3:3 | VariableAddress: x | Instruction 'VariableAddress: x' has no successors in function '$@'. | VacuousDestructorCall.cpp:2:6:2:6 | void CallDestructor<int>(int, int*) | void CallDestructor<int>(int, int*) |
 | VacuousDestructorCall.cpp:4:3:4:3 | Load: y | Instruction 'Load: y' has no successors in function '$@'. | VacuousDestructorCall.cpp:2:6:2:6 | void CallDestructor<int>(int, int*) | void CallDestructor<int>(int, int*) |
@@ -148,7 +90,6 @@
 | vla.c:14:53:14:65 | Mul: ... * ... | Instruction 'Mul: ... * ...' has no successors in function '$@'. | vla.c:11:6:11:16 | void vla_typedef() | void vla_typedef() |
 | vla.c:14:74:14:79 | CallSideEffect: call to getInt | Instruction 'CallSideEffect: call to getInt' has no successors in function '$@'. | vla.c:11:6:11:16 | void vla_typedef() | void vla_typedef() |
 | vla.c:14:92:14:94 | Store: (char *)... | Instruction 'Store: (char *)...' has no successors in function '$@'. | vla.c:11:6:11:16 | void vla_typedef() | void vla_typedef() |
->>>>>>> e5e373cf
 ambiguousSuccessors
 | allocators.cpp:14:5:14:8 | InitializeNonLocal: main | Instruction 'InitializeNonLocal: main' has 4 successors of kind 'Goto' in function '$@'. | allocators.cpp:14:5:14:8 | int main() | int main() |
 | array_delete.cpp:5:6:5:6 | InitializeNonLocal: f | Instruction 'InitializeNonLocal: f' has 14 successors of kind 'Goto' in function '$@'. | array_delete.cpp:5:6:5:6 | void f() | void f() |
