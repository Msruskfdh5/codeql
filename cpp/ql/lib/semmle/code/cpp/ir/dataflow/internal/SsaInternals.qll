--- conflicted
+++ resolved
@@ -125,7 +125,6 @@
     isUse(_, operand, _, _, indirectionIndex) and
     not isDef(_, _, operand, _, _, _)
   } or
-<<<<<<< HEAD
   TGlobalUse(Cpp::GlobalOrNamespaceVariable v, IRFunction f, int indirectionIndex) {
     // Represents a final "use" of a global variable to ensure that
     // the assignment to a global variable isn't ruled out as dead.
@@ -145,7 +144,7 @@
       isUse(_, _, vai, _, indirectionIndex) and
       not isDef(_, _, vai.getAUse(), _, _, _)
     )
-=======
+  } or
   TIteratorDef(
     Operand iteratorAddress, BaseSourceVariableInstruction container, int indirectionIndex
   ) {
@@ -156,7 +155,6 @@
     Operand iteratorAddress, BaseSourceVariableInstruction container, int indirectionIndex
   ) {
     isIteratorUse(container, iteratorAddress, _, indirectionIndex)
->>>>>>> 8b01dfe6
   }
 
 abstract private class DefOrUseImpl extends TDefOrUseImpl {
@@ -545,7 +543,7 @@
   or
   // Def/use to final value of global vairable
   exists(DefOrUse defOrUse, GlobalUse globalUse |
-    nodeToDefOrUse(nodeFrom, defOrUse) and
+    nodeToDefOrUse(nodeFrom, defOrUse, uncertain) and
     defOrUseToGlobalUse(defOrUse, globalUse) and
     nodeTo.(FinalGlobalValue).getGlobalUse() = globalUse
   )
@@ -554,7 +552,8 @@
   exists(GlobalDef globalDef, UseOrPhi use |
     nodeFrom.(InitialGlobalValue).getGlobalDef() = globalDef and
     globalDefToUse(globalDef, use) and
-    useToNode(use, nodeTo)
+    useToNode(use, nodeTo) and
+    uncertain = false
   )
 }
 
