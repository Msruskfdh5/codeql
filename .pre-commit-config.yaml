# See https://pre-commit.com for more information
# See https://pre-commit.com/hooks.html for more hooks
repos:
  - repo: https://github.com/pre-commit/pre-commit-hooks
    rev: v3.2.0
    hooks:
      - id: trailing-whitespace
        exclude: /test/.*$(?<!\.ql)(?<!\.qll)(?<!\.qlref)|.*\.patch
      - id: end-of-file-fixer
        exclude: /test/.*$(?<!\.ql)(?<!\.qll)(?<!\.qlref)|.*\.patch

  - repo: https://github.com/pre-commit/mirrors-clang-format
    rev: v17.0.6
    hooks:
      - id: clang-format

  - repo: https://github.com/pre-commit/mirrors-autopep8
    rev: v1.6.0
    hooks:
      - id: autopep8
        files: ^misc/codegen/.*\.py

  - repo: local
    hooks:
      - id: buildifier
        name: Format bazel files
        files: \.(bazel|bzl)
        language: system
        entry: bazel run //:buildifier
        pass_filenames: false

<<<<<<< HEAD
  - repo: local
    hooks:
      - id: go-gen
        name: Check checked in generated files in go
        files: go/.*
        language: system
        entry: bazel run //go:gen
        pass_filenames: false

=======
>>>>>>> e44d4c45
      - id: codeql-format
        name: Fix QL file formatting
        files: \.qll?$
        language: system
        entry: codeql query format --in-place

      - id: sync-files
        name: Fix files required to be identical
        files: \.(qll?|qhelp|swift)$|^config/identical-files\.json$
        language: system
        entry: python3 config/sync-files.py --latest
        pass_filenames: false

      - id: qhelp
        name: Check query help generation
        files: \.qhelp$
        language: system
        entry: python3 misc/scripts/check-qhelp.py

      - id: swift-codegen
        name: Run Swift checked in code generation
        files: ^swift/(schema.py$|codegen/|.*/generated/|ql/lib/(swift\.dbscheme$|codeql/swift/elements)|ql/\.generated.list)
        language: system
        entry: bazel run //swift/codegen -- --quiet
        pass_filenames: false

      - id: swift-codegen-unit-tests
        name: Run Swift code generation unit tests
        files: ^swift/codegen/.*\.py$
        language: system
        entry: bazel test //misc/codegen/test
        pass_filenames: false<|MERGE_RESOLUTION|>--- conflicted
+++ resolved
@@ -29,9 +29,6 @@
         entry: bazel run //:buildifier
         pass_filenames: false
 
-<<<<<<< HEAD
-  - repo: local
-    hooks:
       - id: go-gen
         name: Check checked in generated files in go
         files: go/.*
@@ -39,8 +36,6 @@
         entry: bazel run //go:gen
         pass_filenames: false
 
-=======
->>>>>>> e44d4c45
       - id: codeql-format
         name: Fix QL file formatting
         files: \.qll?$
