/**
 * Provides modeling for `net-ldap` a ruby library for LDAP.
 */

private import ruby
private import codeql.ruby.ApiGraphs
private import codeql.ruby.dataflow.FlowSummary
private import codeql.ruby.Concepts

/**
 * Provides modeling for `net-ldap` a ruby library for LDAP.
 */
module NetLdap {
  /**
   * Flow summary for `Net::LDAP.new`. This method establishes a connection to a LDAP server.
   */
  private class LdapConnSummary extends SummarizedCallable {
    LdapConnSummary() { this = "Net::LDAP.new" }

    override MethodCall getACall() { result = any(NetLdapConnection l).asExpr().getExpr() }

    override predicate propagatesFlowExt(string input, string output, boolean preservesValue) {
      input = "Argument[0]" and output = "ReturnValue" and preservesValue = false
    }
  }

  /**
   * Flow summary for `Net::LDAP.Filter`.
   */
  private class LdapFilterSummary extends SummarizedCallable {
    LdapFilterSummary() { this = "Net::LDAP::Filter" }

    override MethodCall getACall() { result = any(NetLdapFilter l).asExpr().getExpr() }

    override predicate propagatesFlowExt(string input, string output, boolean preservesValue) {
      input = ["Argument[0]", "Argument[1]"] and output = "ReturnValue" and preservesValue = false
    }
  }

  /** Net LDAP Api Node */
  private API::Node ldap() { result = API::getTopLevelMember("Net").getMember("LDAP") }

  /** A call that establishes a LDAP Connection */
  private class NetLdapConnection extends DataFlow::CallNode {
<<<<<<< HEAD
    NetLdapConnection() { this in [ldap().getAnInstantiation(), ldap().getAMethodCall(["open"])] }

    predicate usesSsl() {
      [
        this.getKeywordArgument("encryption"), this.getAMethodCall("encryption").getArgument(0),
        this.getAMethodCall("encryption").getKeywordArgument("method")
      ].getConstantValue().isStringlikeValue("simple_tls")
    }

    DataFlow::Node getAuthValue(string arg) {
      result = this.getKeywordArgument("auth").(DataFlow::CallNode).getKeywordArgument(arg)
    }
=======
    NetLdapConnection() { this in [ldap().getAnInstantiation(), ldap().getAMethodCall("open")] }
>>>>>>> e0114801
  }

  /** A call that constructs a LDAP query */
  private class NetLdapFilter extends LdapConstruction::Range, DataFlow::CallNode {
    NetLdapFilter() {
      this =
        any(ldap()
                .getMember("Filter")
                .getAMethodCall([
                    "begins", "bineq", "contains", "ends", "eq", "equals", "ex", "ge", "le", "ne",
                    "present"
                  ])
        )
    }

    override DataFlow::Node getQuery() { result = this.getArgument([0, 1]) }
  }

  /** A call considered as a LDAP execution. */
  private class NetLdapExecution extends LdapExecution::Range, DataFlow::CallNode {
    NetLdapExecution() { this = any(NetLdapConnection l).getAMethodCall("search") }

    override DataFlow::Node getQuery() { result = this.getKeywordArgument(_) }
  }

  /** A call considered as a LDAP bind. */
  private class NetLdapBind extends LdapBind::Range, DataFlow::CallNode {
    NetLdapConnection l;

    NetLdapBind() { this = l.getAMethodCall("bind") }

    override DataFlow::Node getHost() {
      result =
        [
          l.getKeywordArgument("host"), l.getAMethodCall("host").getArgument(0),
          l.getAMethodCall("host").getKeywordArgument("method")
        ]
    }

    override DataFlow::Node getPassword() {
      result = l.getAuthValue("password") or
      result = l.getAMethodCall("auth").getArgument(1)
    }

    override predicate usesSsl() { l.usesSsl() }
  }
}<|MERGE_RESOLUTION|>--- conflicted
+++ resolved
@@ -42,7 +42,7 @@
 
   /** A call that establishes a LDAP Connection */
   private class NetLdapConnection extends DataFlow::CallNode {
-<<<<<<< HEAD
+
     NetLdapConnection() { this in [ldap().getAnInstantiation(), ldap().getAMethodCall(["open"])] }
 
     predicate usesSsl() {
@@ -55,9 +55,7 @@
     DataFlow::Node getAuthValue(string arg) {
       result = this.getKeywordArgument("auth").(DataFlow::CallNode).getKeywordArgument(arg)
     }
-=======
-    NetLdapConnection() { this in [ldap().getAnInstantiation(), ldap().getAMethodCall("open")] }
->>>>>>> e0114801
+
   }
 
   /** A call that constructs a LDAP query */
