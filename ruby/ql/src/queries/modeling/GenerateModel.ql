--- conflicted
+++ resolved
@@ -1,11 +1,8 @@
 // TODO: metadata
 private import internal.Types
-<<<<<<< HEAD
 private import internal.Sources
 private import internal.Sinks
-=======
 private import internal.Summaries
->>>>>>> d6e54cdb
 
 query predicate typeModel = Types::typeModel/3;
 
